--- conflicted
+++ resolved
@@ -478,15 +478,11 @@
       <SubType>Designer</SubType>
       <DependentUpon>Strings.resx</DependentUpon>
     </EmbeddedResource>
-<<<<<<< HEAD
-    <EmbeddedResource Include="Translations\Strings.pl.resx">
-=======
    <EmbeddedResource Include="Translations\Strings.pl.resx">
       <SubType>Designer</SubType>
       <DependentUpon>Strings.resx</DependentUpon>
     </EmbeddedResource>
     <EmbeddedResource Include="Translations\Strings.ar.resx">
->>>>>>> e9ee6d97
       <SubType>Designer</SubType>
       <DependentUpon>Strings.resx</DependentUpon>
     </EmbeddedResource>
@@ -609,11 +605,7 @@
     <PostBuildEvent>rem Copy compiled l18n assemblies to alt folder
 GOTO END
 if not exist $(TargetDir)Lang mkdir $(TargetDir)Lang
-<<<<<<< HEAD
-set langs=cs de es fr it ja nl pt-BR ru zh-CN zh-TW uk-UA hu-HU pl
-=======
 set langs=cs de es fr it ja nl pt-BR ru zh-CN zh-TW uk-UA hu-HU pl ar
->>>>>>> e9ee6d97
 
 for %25%25l in (%25langs%25) do (
   xcopy $(TargetDir)%25%25l $(TargetDir)Lang\%25%25l\ /s /y
