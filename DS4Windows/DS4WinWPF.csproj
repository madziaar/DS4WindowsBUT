﻿<Project Sdk="Microsoft.NET.Sdk">

  <PropertyGroup>
    <OutputType>WinExe</OutputType>
    <TargetFramework>net5.0-windows</TargetFramework>
    <UseWPF>true</UseWPF>
    <Platforms>x64;x86</Platforms>
    <RuntimeIdentifiers>win-x64;win-x86</RuntimeIdentifiers>
    <RootNamespace>DS4WinWPF</RootNamespace>
    <AssemblyName>DS4Windows</AssemblyName>
    <ApplicationIcon>DS4W.ico</ApplicationIcon>
    <ApplicationManifest>app.manifest</ApplicationManifest>
    <StartupObject>DS4WinWPF.App</StartupObject>
    <NeutralLanguage>en</NeutralLanguage>
    <RunAnalyzersDuringBuild>true</RunAnalyzersDuringBuild>
    <EnableNETAnalyzers>false</EnableNETAnalyzers>
    <ServerGarbageCollection>true</ServerGarbageCollection>
    <AssemblyVersion>3.0.6</AssemblyVersion>
    <FileVersion>3.0.6</FileVersion>
    <Version>3.0.6</Version>
    <Configuration Condition="'$(Configuration)' == ''">Debug</Configuration>
    <Platform Condition=" '$(Platform)' == '' ">x64</Platform>
    <Copyright>Copyright © Scarlet.Crush Productions 2012, 2013; InhexSTER, HecticSeptic, electrobrains 2013, 2014; Jays2Kings 2013, 2014, 2015, 2016; Ryochan7 2017, 2018, 2019, 2020, 2021</Copyright>
    <Description>Sony DualShock 4 to Microsoft Xinput controller mapper</Description>
  </PropertyGroup>

  <PropertyGroup Condition="'$(Configuration)|$(Platform)'=='Debug|x64'">
    <AllowUnsafeBlocks>true</AllowUnsafeBlocks>
  </PropertyGroup>

  <PropertyGroup Condition="'$(Configuration)|$(Platform)'=='Debug|x86'">
    <AllowUnsafeBlocks>true</AllowUnsafeBlocks>
  </PropertyGroup>

  <PropertyGroup Condition="'$(Configuration)|$(Platform)'=='Release|x64'">
    <AllowUnsafeBlocks>true</AllowUnsafeBlocks>
    <DefineConstants></DefineConstants>
    <ErrorReport>none</ErrorReport>
    <DebugType>none</DebugType>
    <DebugSymbols>false</DebugSymbols>
    <GenerateSerializationAssemblies>Auto</GenerateSerializationAssemblies>
    <PlatformTarget>x64</PlatformTarget>
  </PropertyGroup>

  <PropertyGroup Condition="'$(Configuration)|$(Platform)'=='Release|x86'">
    <AllowUnsafeBlocks>true</AllowUnsafeBlocks>
    <DefineConstants></DefineConstants>
    <ErrorReport>none</ErrorReport>
    <DebugType>none</DebugType>
    <DebugSymbols>false</DebugSymbols>
    <GenerateSerializationAssemblies>Auto</GenerateSerializationAssemblies>
    <PlatformTarget>x86</PlatformTarget>
  </PropertyGroup>
<<<<<<< HEAD
  -->
  <ItemGroup>
    <Reference Include="Hardcodet.Wpf.TaskbarNotification, Version=1.0.5.0, Culture=neutral, processorArchitecture=MSIL">
      <HintPath>..\packages\Hardcodet.NotifyIcon.Wpf.1.0.8\lib\net451\Hardcodet.Wpf.TaskbarNotification.dll</HintPath>
      <SpecificVersion>False</SpecificVersion>
    </Reference>
    <Reference Include="HttpProgress, Version=2.3.1.0, Culture=neutral, processorArchitecture=MSIL">
      <HintPath>..\packages\bloomtom.HttpProgress.2.3.1\lib\netstandard2.0\HttpProgress.dll</HintPath>
      <SpecificVersion>False</SpecificVersion>
    </Reference>
    <Reference Include="Markdown.Xaml, Version=1.0.0.0, Culture=neutral, processorArchitecture=MSIL">
      <HintPath>..\packages\Markdown.Xaml.1.0.0\lib\net45\Markdown.Xaml.dll</HintPath>
      <SpecificVersion>False</SpecificVersion>
    </Reference>
    <Reference Include="Microsoft.Win32.TaskScheduler, Version=2.8.17.0, Culture=neutral, PublicKeyToken=c416bc1b32d97233, processorArchitecture=MSIL">
      <HintPath>..\packages\TaskScheduler.2.8.17\lib\net452\Microsoft.Win32.TaskScheduler.dll</HintPath>
      <SpecificVersion>False</SpecificVersion>
    </Reference>
    <Reference Include="Nefarius.ViGEm.Client" Condition="'$(Platform)' == 'x64'&#xD;&#xA;">
      <HintPath>.\libs\x64\Nefarius.ViGEm.Client\Nefarius.ViGEm.Client.dll</HintPath>
    </Reference>
    <Reference Include="Nefarius.ViGEm.Client" Condition="'$(Platform)' == 'x86'&#xD;&#xA;">
      <HintPath>.\libs\x86\Nefarius.ViGEm.Client\Nefarius.ViGEm.Client.dll</HintPath>
    </Reference>
    <Reference Include="Newtonsoft.Json, Version=12.0.0.0, Culture=neutral, PublicKeyToken=30ad4fe6b2a6aeed, processorArchitecture=MSIL">
      <HintPath>..\packages\Newtonsoft.Json.12.0.3\lib\net45\Newtonsoft.Json.dll</HintPath>
      <SpecificVersion>False</SpecificVersion>
    </Reference>
    <Reference Include="NLog, Version=4.0.0.0, Culture=neutral, PublicKeyToken=5120e14c03d0593c, processorArchitecture=MSIL">
      <HintPath>..\packages\NLog.4.6.8\lib\net45\NLog.dll</HintPath>
      <SpecificVersion>False</SpecificVersion>
    </Reference>
    <Reference Include="Ookii.Dialogs.Wpf, Version=1.0.0.0, Culture=neutral, PublicKeyToken=66aa232afad40158, processorArchitecture=MSIL">
      <HintPath>..\packages\Ookii.Dialogs.Wpf.1.1.0\lib\net45\Ookii.Dialogs.Wpf.dll</HintPath>
      <SpecificVersion>False</SpecificVersion>
    </Reference>
    <Reference Include="System" />
    <Reference Include="System.Configuration" />
    <Reference Include="System.Data" />
    <Reference Include="System.Design" />
    <Reference Include="System.Drawing" />
    <Reference Include="System.IO.Compression, Version=4.2.0.0, Culture=neutral, PublicKeyToken=b77a5c561934e089, processorArchitecture=MSIL">
      <SpecificVersion>False</SpecificVersion>
    </Reference>
    <Reference Include="System.Management" />
    <Reference Include="System.Runtime.Caching" />
    <Reference Include="System.Runtime.Serialization" />
    <Reference Include="System.Security" />
    <Reference Include="System.ServiceModel" />
    <Reference Include="System.Transactions" />
    <Reference Include="System.Xml" />
    <Reference Include="Microsoft.CSharp" />
    <Reference Include="System.Core" />
    <Reference Include="System.Xml.Linq" />
    <Reference Include="System.Data.DataSetExtensions" />
    <Reference Include="System.Net.Http" />
    <Reference Include="System.Xaml">
      <RequiredTargetFramework>4.0</RequiredTargetFramework>
    </Reference>
    <Reference Include="VMultiDllWrapper">
      <HintPath>libs\x64\VMultiDll\VMultiDllWrapper.dll</HintPath>
    </Reference>
    <Reference Include="WindowsBase" />
    <Reference Include="PresentationCore" />
    <Reference Include="PresentationFramework" />
    <Reference Include="WPFLocalizeExtension, Version=3.3.1.0, Culture=neutral, processorArchitecture=MSIL">
      <HintPath>..\packages\WPFLocalizeExtension.3.3.1\lib\net452\WPFLocalizeExtension.dll</HintPath>
      <SpecificVersion>False</SpecificVersion>
    </Reference>
    <Reference Include="XAMLMarkupExtensions, Version=1.5.1.0, Culture=neutral, processorArchitecture=MSIL">
      <HintPath>..\packages\XAMLMarkupExtensions.1.5.1\lib\net452\XAMLMarkupExtensions.dll</HintPath>
      <SpecificVersion>False</SpecificVersion>
    </Reference>
    <Reference Include="Xceed.Wpf.Toolkit, Version=3.7.0.0, Culture=neutral, PublicKeyToken=3e4669d2f30244f4, processorArchitecture=MSIL">
      <HintPath>..\packages\Extended.Wpf.Toolkit.3.7.0\lib\net40\Xceed.Wpf.Toolkit.dll</HintPath>
      <SpecificVersion>False</SpecificVersion>
    </Reference>
  </ItemGroup>
  <ItemGroup>
    <ApplicationDefinition Include="App.xaml">
      <Generator>MSBuild:Compile</Generator>
      <SubType>Designer</SubType>
    </ApplicationDefinition>
    <Compile Include="ArgumentParser.cs" />
    <Compile Include="AutoProfileChecker.cs" />
    <Compile Include="AutoProfileHolder.cs" />
    <Compile Include="BezierCurveEditor\BezierCurve.cs" />
    <Compile Include="DS4Control\ControllerSlotManager.cs" />
    <Compile Include="DS4Control\ControlService.cs" />
    <Compile Include="DS4Control\ControlServiceDeviceOptions.cs" />
    <Compile Include="DS4Control\DS4LightBar.cs" />
    <Compile Include="DS4Control\DS4OutDevice.cs" />
    <Compile Include="DS4Control\DS4OutDevices\DS4OutDeviceBasic.cs" />
    <Compile Include="DS4Control\DS4OutDevices\DS4OutDeviceExt.cs" />
    <Compile Include="DS4Control\DS4OutDevices\DS4OutDeviceExtras.cs" />
    <Compile Include="DS4Control\DS4OutDevices\DS4OutDeviceFactory.cs" />
    <Compile Include="DS4Control\DS4StateFieldMapping.cs" />
    <Compile Include="DS4Control\InputMethods.cs" />
    <Compile Include="DS4Control\ITouchpadBehaviour.cs" />
    <Compile Include="DS4Control\Log.cs" />
    <Compile Include="DS4Control\Mapping.cs" />
    <Compile Include="DS4Control\Mouse.cs" />
    <Compile Include="DS4Control\MouseCursor.cs" />
    <Compile Include="DS4Control\MouseWheel.cs" />
    <Compile Include="DS4Control\OutputDevice.cs" />
    <Compile Include="DS4Control\OutputKBM\SendInputMapping.cs" />
    <Compile Include="DS4Control\OutputKBM\SendInputHandler.cs" />
    <Compile Include="DS4Control\OutputKBM\VirtualKBMMapping.cs" />
    <Compile Include="DS4Control\OutputKBM\VirtualKBMFactory.cs" />
    <Compile Include="DS4Control\OutputKBM\VMultiHandler.cs" />
    <Compile Include="DS4Control\OutputKBM\VMultiMapping.cs" />
    <Compile Include="DS4Control\OutputSlotManager.cs" />
    <Compile Include="DS4Control\OutputSlotPersist.cs" />
    <Compile Include="DS4Control\OutSlotDevice.cs" />
    <Compile Include="DS4Control\PresetOption.cs" />
    <Compile Include="DS4Control\ProfileMigration.cs" />
    <Compile Include="DS4Control\ProfilePropGroups.cs" />
    <Compile Include="DS4Control\Program.cs" />
    <Compile Include="DS4Control\ScpUtil.cs" />
    <Compile Include="DS4Control\UdpServer.cs" />
    <Compile Include="DS4Control\Util.cs" />
    <Compile Include="DS4Control\OutputKBM\VirtualKBMBase.cs" />
    <Compile Include="DS4Control\Xbox360OutDevice.cs" />
    <Compile Include="DS4Forms\About.xaml.cs">
      <DependentUpon>About.xaml</DependentUpon>
    </Compile>
    <Compile Include="DS4Forms\AutoProfiles.xaml.cs">
      <DependentUpon>AutoProfiles.xaml</DependentUpon>
    </Compile>
    <Compile Include="DS4Forms\AxialStickUserControl.xaml.cs">
      <DependentUpon>AxialStickUserControl.xaml</DependentUpon>
    </Compile>
    <Compile Include="DS4Forms\BindingWindow.xaml.cs">
      <DependentUpon>BindingWindow.xaml</DependentUpon>
    </Compile>
    <Compile Include="DS4Forms\ChangelogWindow.xaml.cs">
      <DependentUpon>ChangelogWindow.xaml</DependentUpon>
    </Compile>
    <Compile Include="DS4Forms\ColorPickerWindow.xaml.cs">
      <DependentUpon>ColorPickerWindow.xaml</DependentUpon>
    </Compile>
    <Compile Include="DS4Forms\ControllerReadingsControl.xaml.cs">
      <DependentUpon>ControllerReadingsControl.xaml</DependentUpon>
    </Compile>
    <Compile Include="DS4Forms\ControllerRegisterOptionsWindow.xaml.cs">
      <DependentUpon>ControllerRegisterOptionsWindow.xaml</DependentUpon>
    </Compile>
    <Compile Include="DS4Forms\Converters\InvertBoolToVisibilityConverter.cs" />
    <Compile Include="DS4Forms\DupBox.xaml.cs">
      <DependentUpon>DupBox.xaml</DependentUpon>
    </Compile>
    <Compile Include="DS4Forms\LanguagePackControl.xaml.cs">
      <DependentUpon>LanguagePackControl.xaml</DependentUpon>
    </Compile>
    <Compile Include="DS4Forms\LogMessageDisplay.xaml.cs">
      <DependentUpon>LogMessageDisplay.xaml</DependentUpon>
    </Compile>
    <Compile Include="DS4Forms\OutputSlotManagerControl.xaml.cs">
      <DependentUpon>OutputSlotManagerControl.xaml</DependentUpon>
    </Compile>
    <Compile Include="DS4Forms\PluginOutDevWindow.xaml.cs">
      <DependentUpon>PluginOutDevWindow.xaml</DependentUpon>
    </Compile>
    <Compile Include="DS4Forms\PresetOptionWindow.xaml.cs">
      <DependentUpon>PresetOptionWindow.xaml</DependentUpon>
    </Compile>
    <Compile Include="DS4Forms\ProfileEditor.xaml.cs">
      <DependentUpon>ProfileEditor.xaml</DependentUpon>
    </Compile>
    <Compile Include="DS4Forms\RecordBox.xaml.cs">
      <DependentUpon>RecordBox.xaml</DependentUpon>
    </Compile>
    <Compile Include="DS4Forms\RecordBoxWindow.xaml.cs">
      <DependentUpon>RecordBoxWindow.xaml</DependentUpon>
    </Compile>
    <Compile Include="DS4Forms\SaveWhere.xaml.cs">
      <DependentUpon>SaveWhere.xaml</DependentUpon>
    </Compile>
    <Compile Include="DS4Forms\SpecialActionEditor.xaml.cs">
      <DependentUpon>SpecialActionEditor.xaml</DependentUpon>
    </Compile>
    <Compile Include="DS4Forms\UpdaterWindow.xaml.cs">
      <DependentUpon>UpdaterWindow.xaml</DependentUpon>
    </Compile>
    <Compile Include="DS4Forms\Converters\EscapeAccessKeysConverter.cs" />
    <Compile Include="DS4Forms\ViewModels\AutoProfilesViewModel.cs" />
    <Compile Include="DS4Forms\ViewModels\AxialStickControlViewModel.cs" />
    <Compile Include="DS4Forms\ViewModels\BindingWindowViewModel.cs" />
    <Compile Include="DS4Forms\ViewModels\ChangelogViewModel.cs" />
    <Compile Include="DS4Forms\ViewModels\ControllerListViewModel.cs" />
    <Compile Include="DS4Forms\ViewModels\ControllerRegDeviceOptsViewModel.cs" />
    <Compile Include="DS4Forms\ViewModels\CurrentOutDeviceViewModel.cs" />
    <Compile Include="DS4Forms\ViewModels\LanguagePackViewModel.cs" />
    <Compile Include="DS4Forms\ViewModels\MainWindowsViewModel.cs" />
    <Compile Include="DS4Forms\ViewModels\MappingListViewModel.cs" />
    <Compile Include="DS4Forms\ViewModels\PermanentOutDevViewModel.cs" />
    <Compile Include="DS4Forms\ViewModels\PresetOptionViewModel.cs" />
    <Compile Include="DS4Forms\ViewModels\ProfileSettingsViewModel.cs" />
    <Compile Include="DS4Forms\ViewModels\RecordBoxViewModel.cs" />
    <Compile Include="DS4Forms\ViewModels\SpecialActEditorViewModel.cs" />
    <Compile Include="DS4Forms\ViewModels\SpecialActionsListViewModel.cs" />
    <Compile Include="DS4Forms\ViewModels\SpecialActions\CheckBatteryViewModel.cs" />
    <Compile Include="DS4Forms\ViewModels\SpecialActions\DisconnectBTViewModel.cs" />
    <Compile Include="DS4Forms\ViewModels\SpecialActions\LaunchProgramViewModel.cs" />
    <Compile Include="DS4Forms\ViewModels\SpecialActions\LoadProfileViewModel.cs" />
    <Compile Include="DS4Forms\ViewModels\SpecialActions\MacroViewModel.cs" />
    <Compile Include="DS4Forms\ViewModels\SpecialActions\MultiActButtonViewModel.cs" />
    <Compile Include="DS4Forms\ViewModels\SpecialActions\PressKeyViewModel.cs" />
    <Compile Include="DS4Forms\ViewModels\SpecialActions\SASteeringWheelViewModel.cs" />
    <Compile Include="DS4Forms\ViewModels\TrayIconViewModel.cs" />
    <Compile Include="DS4Forms\ViewModels\UpdaterWindowViewModel.cs" />
    <Compile Include="DS4Forms\ViewModels\Util\NotifyDataErrorBase.cs" />
    <Compile Include="DS4Forms\UtilMethods.cs" />
    <Compile Include="DS4Forms\WelcomeDialog.xaml.cs">
      <DependentUpon>WelcomeDialog.xaml</DependentUpon>
    </Compile>
    <Compile Include="DS4Library\Crc32.cs" />
    <Compile Include="DS4Library\DS4Audio.cs" />
    <Compile Include="DS4Library\DS4Device.cs" />
    <Compile Include="DS4Library\DS4Devices.cs" />
    <Compile Include="DS4Library\DS4Sixaxis.cs" />
    <Compile Include="DS4Library\DS4State.cs" />
    <Compile Include="DS4Library\DS4StateExposed.cs" />
    <Compile Include="DS4Library\DS4Touchpad.cs" />
    <Compile Include="DS4Library\InputDevices\DualSenseDevice.cs" />
    <Compile Include="DS4Library\InputDevices\InputDeviceFactory.cs" />
    <Compile Include="DS4Library\InputDevices\JoyConDevice.cs" />
    <Compile Include="DS4Library\InputDevices\SwitchProDevice.cs" />
    <Compile Include="DS4Library\InputDevices\TriggerEffects.cs" />
    <Compile Include="HidLibrary\Extensions.cs" />
    <Compile Include="HidLibrary\HidDevice.cs" />
    <Compile Include="HidLibrary\HidDeviceAttributes.cs" />
    <Compile Include="HidLibrary\HidDeviceCapabilities.cs" />
    <Compile Include="HidLibrary\HidDevices.cs" />
    <Compile Include="HidLibrary\NativeMethods.cs" />
    <Compile Include="LoggerHolder.cs" />
    <Compile Include="LogWriter.cs" />
    <Compile Include="DS4Control\MacroParser.cs" />
    <Compile Include="OneEuroFilter.cs" />
    <Compile Include="ProfileEntity.cs" />
    <Compile Include="ProfileList.cs" />
    <Compile Include="DS4Forms\ViewModels\SettingsViewModel.cs" />
    <Compile Include="ReaderWriteLockSlimWrappers.cs" />
    <Compile Include="Translations\Strings.Designer.cs">
      <AutoGen>True</AutoGen>
      <DesignTime>True</DesignTime>
      <DependentUpon>Strings.resx</DependentUpon>
    </Compile>
    <Compile Include="StartupMethods.cs" />
    <Compile Include="StatusLogMsg.cs" />
    <Compile Include="VJoyFeeder\vJoyFeeder.cs" />
    <Page Include="DS4Forms\About.xaml">
      <SubType>Designer</SubType>
      <Generator>MSBuild:Compile</Generator>
    </Page>
    <Page Include="DS4Forms\AutoProfiles.xaml">
      <SubType>Designer</SubType>
      <Generator>MSBuild:Compile</Generator>
    </Page>
    <Page Include="DS4Forms\AxialStickUserControl.xaml">
      <SubType>Designer</SubType>
      <Generator>MSBuild:Compile</Generator>
    </Page>
    <Page Include="DS4Forms\BindingWindow.xaml">
      <SubType>Designer</SubType>
      <Generator>MSBuild:Compile</Generator>
    </Page>
    <Page Include="DS4Forms\ChangelogWindow.xaml">
      <SubType>Designer</SubType>
      <Generator>MSBuild:Compile</Generator>
    </Page>
    <Page Include="DS4Forms\ColorPickerWindow.xaml">
      <SubType>Designer</SubType>
      <Generator>MSBuild:Compile</Generator>
    </Page>
    <Page Include="DS4Forms\ControllerReadingsControl.xaml">
      <SubType>Designer</SubType>
      <Generator>MSBuild:Compile</Generator>
    </Page>
    <Page Include="DS4Forms\ControllerRegisterOptionsWindow.xaml">
      <SubType>Designer</SubType>
      <Generator>MSBuild:Compile</Generator>
    </Page>
    <Page Include="DS4Forms\DupBox.xaml">
      <SubType>Designer</SubType>
      <Generator>MSBuild:Compile</Generator>
    </Page>
    <Page Include="DS4Forms\LanguagePackControl.xaml">
      <SubType>Designer</SubType>
      <Generator>MSBuild:Compile</Generator>
    </Page>
    <Page Include="DS4Forms\LogMessageDisplay.xaml">
      <SubType>Designer</SubType>
      <Generator>MSBuild:Compile</Generator>
    </Page>
    <Page Include="DS4Forms\MainWindow.xaml">
      <Generator>MSBuild:Compile</Generator>
      <SubType>Designer</SubType>
    </Page>
    <Compile Include="App.xaml.cs">
      <DependentUpon>App.xaml</DependentUpon>
      <SubType>Code</SubType>
    </Compile>
    <Compile Include="LogItem.cs" />
    <Compile Include="DS4Forms\ViewModels\LogViewModel.cs" />
    <Compile Include="DS4Forms\MainWindow.xaml.cs">
      <DependentUpon>MainWindow.xaml</DependentUpon>
      <SubType>Code</SubType>
    </Compile>
    <Page Include="DS4Forms\OutputSlotManagerControl.xaml">
      <SubType>Designer</SubType>
      <Generator>MSBuild:Compile</Generator>
    </Page>
    <Page Include="DS4Forms\PluginOutDevWindow.xaml">
      <SubType>Designer</SubType>
      <Generator>MSBuild:Compile</Generator>
    </Page>
    <Page Include="DS4Forms\PresetOptionWindow.xaml">
      <SubType>Designer</SubType>
      <Generator>MSBuild:Compile</Generator>
    </Page>
    <Page Include="DS4Forms\ProfileEditor.xaml">
      <SubType>Designer</SubType>
      <Generator>MSBuild:Compile</Generator>
    </Page>
    <Page Include="DS4Forms\RecordBox.xaml">
      <SubType>Designer</SubType>
      <Generator>MSBuild:Compile</Generator>
    </Page>
    <Page Include="DS4Forms\RecordBoxWindow.xaml">
      <SubType>Designer</SubType>
      <Generator>MSBuild:Compile</Generator>
    </Page>
    <Page Include="DS4Forms\SaveWhere.xaml">
      <SubType>Designer</SubType>
      <Generator>MSBuild:Compile</Generator>
    </Page>
    <Page Include="DS4Forms\SpecialActionEditor.xaml">
      <SubType>Designer</SubType>
      <Generator>MSBuild:Compile</Generator>
    </Page>
    <Page Include="DS4Forms\Themes\DarkTheme.xaml">
      <SubType>Designer</SubType>
      <Generator>MSBuild:Compile</Generator>
    </Page>
    <Page Include="DS4Forms\Themes\DefaultTheme.xaml">
      <SubType>Designer</SubType>
      <Generator>MSBuild:Compile</Generator>
    </Page>
    <Page Include="DS4Forms\UpdaterWindow.xaml">
      <SubType>Designer</SubType>
      <Generator>MSBuild:Compile</Generator>
    </Page>
    <Page Include="DS4Forms\WelcomeDialog.xaml">
      <SubType>Designer</SubType>
      <Generator>MSBuild:Compile</Generator>
    </Page>
  </ItemGroup>
  <ItemGroup>
    <Compile Include="Properties\AssemblyInfo.cs">
      <SubType>Code</SubType>
    </Compile>
    <Compile Include="Properties\Resources.Designer.cs">
      <AutoGen>True</AutoGen>
      <DesignTime>True</DesignTime>
      <DependentUpon>Resources.resx</DependentUpon>
    </Compile>
    <Compile Include="Properties\Settings.Designer.cs">
      <AutoGen>True</AutoGen>
      <DependentUpon>Settings.settings</DependentUpon>
      <DesignTimeSharedInput>True</DesignTimeSharedInput>
    </Compile>
    <EmbeddedResource Include="Properties\Resources.resx">
      <Generator>PublicResXFileCodeGenerator</Generator>
      <LastGenOutput>Resources.Designer.cs</LastGenOutput>
      <SubType>Designer</SubType>
    </EmbeddedResource>
    <EmbeddedResource Include="Properties\Resources.ru.resx">
      <SubType>Designer</SubType>
      <DependentUpon>Resources.resx</DependentUpon>
    </EmbeddedResource>
    <EmbeddedResource Include="Translations\Strings.resx">
      <Generator>PublicResXFileCodeGenerator</Generator>
      <LastGenOutput>Strings.Designer.cs</LastGenOutput>
    </EmbeddedResource>
    <EmbeddedResource Include="Translations\Strings.ar.resx">
      <SubType>Designer</SubType>
      <DependentUpon>Strings.resx</DependentUpon>
    </EmbeddedResource>
    <EmbeddedResource Include="Translations\Strings.cs.resx">
      <SubType>Designer</SubType>
      <DependentUpon>Strings.resx</DependentUpon>
    </EmbeddedResource>
    <EmbeddedResource Include="Translations\Strings.nl.resx">
      <SubType>Designer</SubType>
      <DependentUpon>Strings.resx</DependentUpon>
    </EmbeddedResource>
    <EmbeddedResource Include="Translations\Strings.fr.resx">
      <SubType>Designer</SubType>
      <DependentUpon>Strings.resx</DependentUpon>
    </EmbeddedResource>
    <EmbeddedResource Include="Translations\Strings.de.resx">
      <SubType>Designer</SubType>
      <DependentUpon>Strings.resx</DependentUpon>
    </EmbeddedResource>
    <EmbeddedResource Include="Translations\Strings.es.resx">
      <SubType>Designer</SubType>
      <DependentUpon>Strings.resx</DependentUpon>
    </EmbeddedResource>
    <EmbeddedResource Include="Translations\Strings.he.resx">
      <SubType>Designer</SubType>
      <DependentUpon>Strings.resx</DependentUpon>
    </EmbeddedResource>
    <EmbeddedResource Include="Translations\Strings.hu-HU.resx">
      <SubType>Designer</SubType>
      <DependentUpon>Strings.resx</DependentUpon>
    </EmbeddedResource>
    <EmbeddedResource Include="Translations\Strings.it.resx">
      <SubType>Designer</SubType>
      <DependentUpon>Strings.resx</DependentUpon>
    </EmbeddedResource>
    <EmbeddedResource Include="Translations\Strings.ja.resx">
      <SubType>Designer</SubType>
      <DependentUpon>Strings.resx</DependentUpon>
    </EmbeddedResource>
    <EmbeddedResource Include="Translations\Strings.pl.resx">
      <SubType>Designer</SubType>
      <DependentUpon>Strings.resx</DependentUpon>
    </EmbeddedResource>
    <EmbeddedResource Include="Translations\Strings.pt-BR.resx">
      <SubType>Designer</SubType>
      <DependentUpon>Strings.resx</DependentUpon>
    </EmbeddedResource>
    <EmbeddedResource Include="Translations\Strings.ru.resx">
      <SubType>Designer</SubType>
      <DependentUpon>Strings.resx</DependentUpon>
    </EmbeddedResource>
    <EmbeddedResource Include="Translations\Strings.uk-UA.resx">
      <SubType>Designer</SubType>
      <DependentUpon>Strings.resx</DependentUpon>
    </EmbeddedResource>
    <EmbeddedResource Include="Translations\Strings.zh-CN.resx">
      <SubType>Designer</SubType>
      <DependentUpon>Strings.resx</DependentUpon>
    </EmbeddedResource>
    <EmbeddedResource Include="Translations\Strings.zh-TW.resx">
      <SubType>Designer</SubType>
      <DependentUpon>Strings.resx</DependentUpon>
    </EmbeddedResource>
    <None Include="app.manifest" />
    <None Include="NLog.config">
      <CopyToOutputDirectory>PreserveNewest</CopyToOutputDirectory>
    </None>
    <None Include="packages.config" />
    <None Include="Properties\Settings.settings">
      <Generator>SettingsSingleFileGenerator</Generator>
      <LastGenOutput>Settings.Designer.cs</LastGenOutput>
    </None>
  </ItemGroup>
  <ItemGroup>
    <None Include="App.config" />
  </ItemGroup>
  <ItemGroup>
    <Resource Include="Resources\newprofile.png" />
  </ItemGroup>
  <ItemGroup>
    <Resource Include="Resources\BT.png" />
    <Resource Include="Resources\cancel.png" />
    <Resource Include="Resources\checked.png" />
    <Resource Include="Resources\copy.png" />
    <Resource Include="Resources\DS4W - White.ico" />
    <Resource Include="Resources\DS4W.ico" />
  </ItemGroup>
  <ItemGroup>
    <Resource Include="Resources\edit.png" />
  </ItemGroup>
  <ItemGroup>
    <Resource Include="Resources\delete.png" />
  </ItemGroup>
  <ItemGroup>
    <Resource Include="Resources\export.png" />
    <Resource Include="Resources\import.png" />
  </ItemGroup>
=======

>>>>>>> dc187510
  <ItemGroup>
    <None Remove="libs\x64\**" Condition="'$(Platform)' != 'x64'" />
    <None Remove="libs\x86\**" Condition="'$(Platform)' != 'x86'" />
  </ItemGroup>

  <ItemGroup>
    <Content Include="BezierCurveEditor\build.js">
      <CopyToOutputDirectory>PreserveNewest</CopyToOutputDirectory>
    </Content>
    <Content Include="BezierCurveEditor\index.html">
      <CopyToOutputDirectory>PreserveNewest</CopyToOutputDirectory>
    </Content>
  </ItemGroup>

  <ItemGroup>
    <PackageReference Include="bloomtom.HttpProgress" Version="2.3.2" />
    <PackageReference Include="DotNetProjects.Extended.Wpf.Toolkit" Version="4.6.97" />
    <PackageReference Include="Hardcodet.NotifyIcon.Wpf.NetCore" Version="1.0.18" />
    <PackageReference Include="MdXaml" Version="1.10.0" />
    <PackageReference Include="NLog" Version="4.7.9" />
    <PackageReference Include="Ookii.Dialogs.Wpf" Version="3.1.0" />
    <PackageReference Include="System.Management" Version="5.0.0" />
    <PackageReference Include="TaskScheduler" Version="2.9.1" />
    <PackageReference Include="WPFLocalizeExtension" Version="3.8.0" />

    <Reference Include="Nefarius.ViGEm.Client">
      <HintPath>..\libs\$(Platform)\Nefarius.ViGEm.Client\Nefarius.ViGEm.Client.dll</HintPath>
    </Reference>
  </ItemGroup>

  <ItemGroup>
    <Resource Include="Resources\social\bitchute.png" />
    <Resource Include="Resources\social\bittube.png" />
	<Resource Include="Resources\social\GitHub-Mark-Light-64px.png" />
    <Resource Include="Resources\social\GitHub-Mark-64px.png" />
    <Resource Include="Resources\social\mastodon.png" />
    <Resource Include="Resources\social\minds.png" />
    <Resource Include="Resources\social\parler.png" />
    <Resource Include="Resources\social\twitter_logo_initial.png" />
    <Resource Include="Resources\social\youtube_social_icon_red.png" />

    <Resource Include="Resources\DS4 Config_white.png" />
    <Resource Include="Resources\newprofile_white.png" />
    <Resource Include="Resources\copy_white.png" />
    <Resource Include="Resources\delete_white.png" />
    <Resource Include="Resources\edit_white.png" />
    <Resource Include="Resources\export_white.png" />
    <Resource Include="Resources\import_white.png" />
    <Resource Include="Resources\clock_white.png" />
    <Resource Include="Resources\BT_white.png" />
    <Resource Include="Resources\cancel_white.png" />
    <Resource Include="Resources\checked_white.png" />
    <Resource Include="Resources\key-solid_white.png" />
    <Resource Include="Resources\keydown_white.png" />
    <Resource Include="Resources\keyup_white.png" />
    <Resource Include="Resources\USB_white.png" />
    <Resource Include="Resources\DS4W - Black.ico" />
    <Resource Include="Resources\key-solid.png" />
    <Resource Include="Resources\rainbowCCrop.png" />
    <Resource Include="Resources\rainbowC.png" />
    <Resource Include="Resources\DS4 lightbar.png" />
    <Resource Include="Resources\keydown.png" />
    <Resource Include="Resources\keyup.png" />
    <Resource Include="Resources\clock.png" />
    <Resource Include="Resources\right touch.png" />
    <Resource Include="Resources\left touch.png" />
    <Resource Include="Resources\mouse.png" />
    <Resource Include="Resources\360 highlight.png" />
    <Resource Include="Resources\360 map.png" />
    <Resource Include="Resources\size.png" />
    <Resource Include="Resources\DS4-Config_PS.png" />
    <Resource Include="Resources\DS4-Config_Right.png" />
    <Resource Include="Resources\DS4-Config_Left.png" />
    <Resource Include="Resources\DS4-Config_Down.png" />
    <Resource Include="Resources\DS4-Config_Up.png" />
    <Resource Include="Resources\DS4-Config_LS.png" />
    <Resource Include="Resources\DS4-Config_TouchUpper.png" />
    <Resource Include="Resources\DS4-Config_TouchMulti.png" />
    <Resource Include="Resources\DS4-Config_TouchRight.png" />
    <Resource Include="Resources\DS4-Config_TouchLeft.png" />
    <Resource Include="Resources\DS4-Config_options.png" />
    <Resource Include="Resources\DS4-Config_Share.png" />
    <Resource Include="Resources\DS4-Config_R2.png" />
    <Resource Include="Resources\DS4-Config_L2.png" />
    <Resource Include="Resources\DS4-Config_R1.png" />
    <Resource Include="Resources\DS4-Config_L1.png" />
    <Resource Include="Resources\DS4-Config_Triangle.png" />
    <Resource Include="Resources\DS4-Config_Square.png" />
    <Resource Include="Resources\DS4-Config_Circle.png" />
    <Resource Include="Resources\DS4-Config_Cross.png" />
    <Resource Include="Resources\rainbow.png" />
    <Resource Include="Resources\DS4-Config_RS.png" />
    <Resource Include="Resources\DS4 Config.png" />
    <Resource Include="Resources\Pairmode.png" />
    <Resource Include="Resources\USB.png" />

    <Resource Include="Resources\newprofile.png" />
    <Resource Include="Resources\BT.png" />
    <Resource Include="Resources\cancel.png" />
    <Resource Include="Resources\checked.png" />
    <Resource Include="Resources\copy.png" />
    <Resource Include="Resources\DS4W - White.ico" />
    <Resource Include="Resources\DS4W.ico" />
    <Resource Include="Resources\edit.png" />
    <Resource Include="Resources\delete.png" />
    <Resource Include="Resources\export.png" />
    <Resource Include="Resources\import.png" />
    
  </ItemGroup>

  <ItemGroup>
    <Compile Update="Properties\Resources.Designer.cs">
      <DesignTime>True</DesignTime>
      <AutoGen>True</AutoGen>
      <DependentUpon>Resources.resx</DependentUpon>
    </Compile>
    <Compile Update="Properties\Settings.Designer.cs">
      <DesignTimeSharedInput>True</DesignTimeSharedInput>
      <AutoGen>True</AutoGen>
      <DependentUpon>Settings.settings</DependentUpon>
    </Compile>
  </ItemGroup>

  <ItemGroup>
    <EmbeddedResource Update="Properties\Resources.resx">
      <Generator>PublicResXFileCodeGenerator</Generator>
      <LastGenOutput>Resources.Designer.cs</LastGenOutput>
    </EmbeddedResource>
  </ItemGroup>

  <ItemGroup>
    <EmbeddedResource Update="Translations\Strings.resx">
      <Generator>PublicResXFileCodeGenerator</Generator>
      <LastGenOutput>Strings.Designer.cs</LastGenOutput>
    </EmbeddedResource>

    <Compile Update="Translations\Strings.Designer.cs">
      <DesignTime>True</DesignTime>
      <AutoGen>True</AutoGen>
      <DependentUpon>Strings.resx</DependentUpon>
    </Compile>

    <EmbeddedResource Update="Translations\Strings.ar.resx">
      <DependentUpon>Strings.resx</DependentUpon>
    </EmbeddedResource>
    <EmbeddedResource Update="Translations\Strings.cs.resx">
      <DependentUpon>Strings.resx</DependentUpon>
    </EmbeddedResource>
    <EmbeddedResource Update="Translations\Strings.de.resx">
      <DependentUpon>Strings.resx</DependentUpon>
    </EmbeddedResource>
    <EmbeddedResource Update="Translations\Strings.es.resx">
      <DependentUpon>Strings.resx</DependentUpon>
    </EmbeddedResource>
    <EmbeddedResource Update="Translations\Strings.fr.resx">
      <DependentUpon>Strings.resx</DependentUpon>
    </EmbeddedResource>
    <EmbeddedResource Update="Translations\Strings.he.resx">
      <DependentUpon>Strings.resx</DependentUpon>
    </EmbeddedResource>
    <EmbeddedResource Update="Translations\Strings.hu-HU.resx">
      <DependentUpon>Strings.resx</DependentUpon>
    </EmbeddedResource>
    <EmbeddedResource Update="Translations\Strings.it.resx">
      <DependentUpon>Strings.resx</DependentUpon>
    </EmbeddedResource>
    <EmbeddedResource Update="Translations\Strings.ja.resx">
      <DependentUpon>Strings.resx</DependentUpon>
    </EmbeddedResource>
    <EmbeddedResource Update="Translations\Strings.nl.resx">
      <DependentUpon>Strings.resx</DependentUpon>
    </EmbeddedResource>
    <EmbeddedResource Update="Translations\Strings.pl.resx">
      <DependentUpon>Strings.resx</DependentUpon>
    </EmbeddedResource>
    <EmbeddedResource Update="Translations\Strings.pt.resx">
      <DependentUpon>Strings.resx</DependentUpon>
    </EmbeddedResource>
    <EmbeddedResource Update="Translations\Strings.pt-BR.resx">
      <DependentUpon>Strings.resx</DependentUpon>
    </EmbeddedResource>
    <EmbeddedResource Update="Translations\Strings.ru.resx">
      <DependentUpon>Strings.resx</DependentUpon>
    </EmbeddedResource>
    <EmbeddedResource Update="Translations\Strings.uk-UA.resx">
      <DependentUpon>Strings.resx</DependentUpon>
    </EmbeddedResource>
    <EmbeddedResource Update="Translations\Strings.zh-CN.resx">
      <DependentUpon>Strings.resx</DependentUpon>
    </EmbeddedResource>
    <EmbeddedResource Update="Translations\Strings.zh-TW.resx">
      <DependentUpon>Strings.resx</DependentUpon>
    </EmbeddedResource>
  </ItemGroup>

  <ItemGroup>
    <None Update="NLog.config">
      <CopyToOutputDirectory>PreserveNewest</CopyToOutputDirectory>
    </None>
    <None Update="Properties\Settings.settings">
      <Generator>SettingsSingleFileGenerator</Generator>
      <LastGenOutput>Settings.Designer.cs</LastGenOutput>
    </None>
  </ItemGroup>

  <Target Name="PostBuild" AfterTargets="PostBuildEvent">
    <Exec Command="rem Copy compiled l18n assemblies to alt folder&#xD;&#xA;GOTO END&#xD;&#xA;if not exist $(TargetDir)Lang mkdir $(TargetDir)Lang&#xD;&#xA;set langs=cs de es fr he it ja nl pt pt-BR ru zh-CN zh-TW uk-UA hu-HU pl ar&#xD;&#xA;&#xD;&#xA;for %25%25l in (%25langs%25) do (&#xD;&#xA;  xcopy $(TargetDir)%25%25l $(TargetDir)Lang\%25%25l\ /s /y&#xD;&#xA;)&#xD;&#xA;&#xD;&#xA;echo $(Version)&gt; $(ProjectDir)\newest.txt&#xD;&#xA;&#xD;&#xA;:END&#xD;&#xA;" />
  </Target>
</Project><|MERGE_RESOLUTION|>--- conflicted
+++ resolved
@@ -51,493 +51,7 @@
     <GenerateSerializationAssemblies>Auto</GenerateSerializationAssemblies>
     <PlatformTarget>x86</PlatformTarget>
   </PropertyGroup>
-<<<<<<< HEAD
-  -->
-  <ItemGroup>
-    <Reference Include="Hardcodet.Wpf.TaskbarNotification, Version=1.0.5.0, Culture=neutral, processorArchitecture=MSIL">
-      <HintPath>..\packages\Hardcodet.NotifyIcon.Wpf.1.0.8\lib\net451\Hardcodet.Wpf.TaskbarNotification.dll</HintPath>
-      <SpecificVersion>False</SpecificVersion>
-    </Reference>
-    <Reference Include="HttpProgress, Version=2.3.1.0, Culture=neutral, processorArchitecture=MSIL">
-      <HintPath>..\packages\bloomtom.HttpProgress.2.3.1\lib\netstandard2.0\HttpProgress.dll</HintPath>
-      <SpecificVersion>False</SpecificVersion>
-    </Reference>
-    <Reference Include="Markdown.Xaml, Version=1.0.0.0, Culture=neutral, processorArchitecture=MSIL">
-      <HintPath>..\packages\Markdown.Xaml.1.0.0\lib\net45\Markdown.Xaml.dll</HintPath>
-      <SpecificVersion>False</SpecificVersion>
-    </Reference>
-    <Reference Include="Microsoft.Win32.TaskScheduler, Version=2.8.17.0, Culture=neutral, PublicKeyToken=c416bc1b32d97233, processorArchitecture=MSIL">
-      <HintPath>..\packages\TaskScheduler.2.8.17\lib\net452\Microsoft.Win32.TaskScheduler.dll</HintPath>
-      <SpecificVersion>False</SpecificVersion>
-    </Reference>
-    <Reference Include="Nefarius.ViGEm.Client" Condition="'$(Platform)' == 'x64'&#xD;&#xA;">
-      <HintPath>.\libs\x64\Nefarius.ViGEm.Client\Nefarius.ViGEm.Client.dll</HintPath>
-    </Reference>
-    <Reference Include="Nefarius.ViGEm.Client" Condition="'$(Platform)' == 'x86'&#xD;&#xA;">
-      <HintPath>.\libs\x86\Nefarius.ViGEm.Client\Nefarius.ViGEm.Client.dll</HintPath>
-    </Reference>
-    <Reference Include="Newtonsoft.Json, Version=12.0.0.0, Culture=neutral, PublicKeyToken=30ad4fe6b2a6aeed, processorArchitecture=MSIL">
-      <HintPath>..\packages\Newtonsoft.Json.12.0.3\lib\net45\Newtonsoft.Json.dll</HintPath>
-      <SpecificVersion>False</SpecificVersion>
-    </Reference>
-    <Reference Include="NLog, Version=4.0.0.0, Culture=neutral, PublicKeyToken=5120e14c03d0593c, processorArchitecture=MSIL">
-      <HintPath>..\packages\NLog.4.6.8\lib\net45\NLog.dll</HintPath>
-      <SpecificVersion>False</SpecificVersion>
-    </Reference>
-    <Reference Include="Ookii.Dialogs.Wpf, Version=1.0.0.0, Culture=neutral, PublicKeyToken=66aa232afad40158, processorArchitecture=MSIL">
-      <HintPath>..\packages\Ookii.Dialogs.Wpf.1.1.0\lib\net45\Ookii.Dialogs.Wpf.dll</HintPath>
-      <SpecificVersion>False</SpecificVersion>
-    </Reference>
-    <Reference Include="System" />
-    <Reference Include="System.Configuration" />
-    <Reference Include="System.Data" />
-    <Reference Include="System.Design" />
-    <Reference Include="System.Drawing" />
-    <Reference Include="System.IO.Compression, Version=4.2.0.0, Culture=neutral, PublicKeyToken=b77a5c561934e089, processorArchitecture=MSIL">
-      <SpecificVersion>False</SpecificVersion>
-    </Reference>
-    <Reference Include="System.Management" />
-    <Reference Include="System.Runtime.Caching" />
-    <Reference Include="System.Runtime.Serialization" />
-    <Reference Include="System.Security" />
-    <Reference Include="System.ServiceModel" />
-    <Reference Include="System.Transactions" />
-    <Reference Include="System.Xml" />
-    <Reference Include="Microsoft.CSharp" />
-    <Reference Include="System.Core" />
-    <Reference Include="System.Xml.Linq" />
-    <Reference Include="System.Data.DataSetExtensions" />
-    <Reference Include="System.Net.Http" />
-    <Reference Include="System.Xaml">
-      <RequiredTargetFramework>4.0</RequiredTargetFramework>
-    </Reference>
-    <Reference Include="VMultiDllWrapper">
-      <HintPath>libs\x64\VMultiDll\VMultiDllWrapper.dll</HintPath>
-    </Reference>
-    <Reference Include="WindowsBase" />
-    <Reference Include="PresentationCore" />
-    <Reference Include="PresentationFramework" />
-    <Reference Include="WPFLocalizeExtension, Version=3.3.1.0, Culture=neutral, processorArchitecture=MSIL">
-      <HintPath>..\packages\WPFLocalizeExtension.3.3.1\lib\net452\WPFLocalizeExtension.dll</HintPath>
-      <SpecificVersion>False</SpecificVersion>
-    </Reference>
-    <Reference Include="XAMLMarkupExtensions, Version=1.5.1.0, Culture=neutral, processorArchitecture=MSIL">
-      <HintPath>..\packages\XAMLMarkupExtensions.1.5.1\lib\net452\XAMLMarkupExtensions.dll</HintPath>
-      <SpecificVersion>False</SpecificVersion>
-    </Reference>
-    <Reference Include="Xceed.Wpf.Toolkit, Version=3.7.0.0, Culture=neutral, PublicKeyToken=3e4669d2f30244f4, processorArchitecture=MSIL">
-      <HintPath>..\packages\Extended.Wpf.Toolkit.3.7.0\lib\net40\Xceed.Wpf.Toolkit.dll</HintPath>
-      <SpecificVersion>False</SpecificVersion>
-    </Reference>
-  </ItemGroup>
-  <ItemGroup>
-    <ApplicationDefinition Include="App.xaml">
-      <Generator>MSBuild:Compile</Generator>
-      <SubType>Designer</SubType>
-    </ApplicationDefinition>
-    <Compile Include="ArgumentParser.cs" />
-    <Compile Include="AutoProfileChecker.cs" />
-    <Compile Include="AutoProfileHolder.cs" />
-    <Compile Include="BezierCurveEditor\BezierCurve.cs" />
-    <Compile Include="DS4Control\ControllerSlotManager.cs" />
-    <Compile Include="DS4Control\ControlService.cs" />
-    <Compile Include="DS4Control\ControlServiceDeviceOptions.cs" />
-    <Compile Include="DS4Control\DS4LightBar.cs" />
-    <Compile Include="DS4Control\DS4OutDevice.cs" />
-    <Compile Include="DS4Control\DS4OutDevices\DS4OutDeviceBasic.cs" />
-    <Compile Include="DS4Control\DS4OutDevices\DS4OutDeviceExt.cs" />
-    <Compile Include="DS4Control\DS4OutDevices\DS4OutDeviceExtras.cs" />
-    <Compile Include="DS4Control\DS4OutDevices\DS4OutDeviceFactory.cs" />
-    <Compile Include="DS4Control\DS4StateFieldMapping.cs" />
-    <Compile Include="DS4Control\InputMethods.cs" />
-    <Compile Include="DS4Control\ITouchpadBehaviour.cs" />
-    <Compile Include="DS4Control\Log.cs" />
-    <Compile Include="DS4Control\Mapping.cs" />
-    <Compile Include="DS4Control\Mouse.cs" />
-    <Compile Include="DS4Control\MouseCursor.cs" />
-    <Compile Include="DS4Control\MouseWheel.cs" />
-    <Compile Include="DS4Control\OutputDevice.cs" />
-    <Compile Include="DS4Control\OutputKBM\SendInputMapping.cs" />
-    <Compile Include="DS4Control\OutputKBM\SendInputHandler.cs" />
-    <Compile Include="DS4Control\OutputKBM\VirtualKBMMapping.cs" />
-    <Compile Include="DS4Control\OutputKBM\VirtualKBMFactory.cs" />
-    <Compile Include="DS4Control\OutputKBM\VMultiHandler.cs" />
-    <Compile Include="DS4Control\OutputKBM\VMultiMapping.cs" />
-    <Compile Include="DS4Control\OutputSlotManager.cs" />
-    <Compile Include="DS4Control\OutputSlotPersist.cs" />
-    <Compile Include="DS4Control\OutSlotDevice.cs" />
-    <Compile Include="DS4Control\PresetOption.cs" />
-    <Compile Include="DS4Control\ProfileMigration.cs" />
-    <Compile Include="DS4Control\ProfilePropGroups.cs" />
-    <Compile Include="DS4Control\Program.cs" />
-    <Compile Include="DS4Control\ScpUtil.cs" />
-    <Compile Include="DS4Control\UdpServer.cs" />
-    <Compile Include="DS4Control\Util.cs" />
-    <Compile Include="DS4Control\OutputKBM\VirtualKBMBase.cs" />
-    <Compile Include="DS4Control\Xbox360OutDevice.cs" />
-    <Compile Include="DS4Forms\About.xaml.cs">
-      <DependentUpon>About.xaml</DependentUpon>
-    </Compile>
-    <Compile Include="DS4Forms\AutoProfiles.xaml.cs">
-      <DependentUpon>AutoProfiles.xaml</DependentUpon>
-    </Compile>
-    <Compile Include="DS4Forms\AxialStickUserControl.xaml.cs">
-      <DependentUpon>AxialStickUserControl.xaml</DependentUpon>
-    </Compile>
-    <Compile Include="DS4Forms\BindingWindow.xaml.cs">
-      <DependentUpon>BindingWindow.xaml</DependentUpon>
-    </Compile>
-    <Compile Include="DS4Forms\ChangelogWindow.xaml.cs">
-      <DependentUpon>ChangelogWindow.xaml</DependentUpon>
-    </Compile>
-    <Compile Include="DS4Forms\ColorPickerWindow.xaml.cs">
-      <DependentUpon>ColorPickerWindow.xaml</DependentUpon>
-    </Compile>
-    <Compile Include="DS4Forms\ControllerReadingsControl.xaml.cs">
-      <DependentUpon>ControllerReadingsControl.xaml</DependentUpon>
-    </Compile>
-    <Compile Include="DS4Forms\ControllerRegisterOptionsWindow.xaml.cs">
-      <DependentUpon>ControllerRegisterOptionsWindow.xaml</DependentUpon>
-    </Compile>
-    <Compile Include="DS4Forms\Converters\InvertBoolToVisibilityConverter.cs" />
-    <Compile Include="DS4Forms\DupBox.xaml.cs">
-      <DependentUpon>DupBox.xaml</DependentUpon>
-    </Compile>
-    <Compile Include="DS4Forms\LanguagePackControl.xaml.cs">
-      <DependentUpon>LanguagePackControl.xaml</DependentUpon>
-    </Compile>
-    <Compile Include="DS4Forms\LogMessageDisplay.xaml.cs">
-      <DependentUpon>LogMessageDisplay.xaml</DependentUpon>
-    </Compile>
-    <Compile Include="DS4Forms\OutputSlotManagerControl.xaml.cs">
-      <DependentUpon>OutputSlotManagerControl.xaml</DependentUpon>
-    </Compile>
-    <Compile Include="DS4Forms\PluginOutDevWindow.xaml.cs">
-      <DependentUpon>PluginOutDevWindow.xaml</DependentUpon>
-    </Compile>
-    <Compile Include="DS4Forms\PresetOptionWindow.xaml.cs">
-      <DependentUpon>PresetOptionWindow.xaml</DependentUpon>
-    </Compile>
-    <Compile Include="DS4Forms\ProfileEditor.xaml.cs">
-      <DependentUpon>ProfileEditor.xaml</DependentUpon>
-    </Compile>
-    <Compile Include="DS4Forms\RecordBox.xaml.cs">
-      <DependentUpon>RecordBox.xaml</DependentUpon>
-    </Compile>
-    <Compile Include="DS4Forms\RecordBoxWindow.xaml.cs">
-      <DependentUpon>RecordBoxWindow.xaml</DependentUpon>
-    </Compile>
-    <Compile Include="DS4Forms\SaveWhere.xaml.cs">
-      <DependentUpon>SaveWhere.xaml</DependentUpon>
-    </Compile>
-    <Compile Include="DS4Forms\SpecialActionEditor.xaml.cs">
-      <DependentUpon>SpecialActionEditor.xaml</DependentUpon>
-    </Compile>
-    <Compile Include="DS4Forms\UpdaterWindow.xaml.cs">
-      <DependentUpon>UpdaterWindow.xaml</DependentUpon>
-    </Compile>
-    <Compile Include="DS4Forms\Converters\EscapeAccessKeysConverter.cs" />
-    <Compile Include="DS4Forms\ViewModels\AutoProfilesViewModel.cs" />
-    <Compile Include="DS4Forms\ViewModels\AxialStickControlViewModel.cs" />
-    <Compile Include="DS4Forms\ViewModels\BindingWindowViewModel.cs" />
-    <Compile Include="DS4Forms\ViewModels\ChangelogViewModel.cs" />
-    <Compile Include="DS4Forms\ViewModels\ControllerListViewModel.cs" />
-    <Compile Include="DS4Forms\ViewModels\ControllerRegDeviceOptsViewModel.cs" />
-    <Compile Include="DS4Forms\ViewModels\CurrentOutDeviceViewModel.cs" />
-    <Compile Include="DS4Forms\ViewModels\LanguagePackViewModel.cs" />
-    <Compile Include="DS4Forms\ViewModels\MainWindowsViewModel.cs" />
-    <Compile Include="DS4Forms\ViewModels\MappingListViewModel.cs" />
-    <Compile Include="DS4Forms\ViewModels\PermanentOutDevViewModel.cs" />
-    <Compile Include="DS4Forms\ViewModels\PresetOptionViewModel.cs" />
-    <Compile Include="DS4Forms\ViewModels\ProfileSettingsViewModel.cs" />
-    <Compile Include="DS4Forms\ViewModels\RecordBoxViewModel.cs" />
-    <Compile Include="DS4Forms\ViewModels\SpecialActEditorViewModel.cs" />
-    <Compile Include="DS4Forms\ViewModels\SpecialActionsListViewModel.cs" />
-    <Compile Include="DS4Forms\ViewModels\SpecialActions\CheckBatteryViewModel.cs" />
-    <Compile Include="DS4Forms\ViewModels\SpecialActions\DisconnectBTViewModel.cs" />
-    <Compile Include="DS4Forms\ViewModels\SpecialActions\LaunchProgramViewModel.cs" />
-    <Compile Include="DS4Forms\ViewModels\SpecialActions\LoadProfileViewModel.cs" />
-    <Compile Include="DS4Forms\ViewModels\SpecialActions\MacroViewModel.cs" />
-    <Compile Include="DS4Forms\ViewModels\SpecialActions\MultiActButtonViewModel.cs" />
-    <Compile Include="DS4Forms\ViewModels\SpecialActions\PressKeyViewModel.cs" />
-    <Compile Include="DS4Forms\ViewModels\SpecialActions\SASteeringWheelViewModel.cs" />
-    <Compile Include="DS4Forms\ViewModels\TrayIconViewModel.cs" />
-    <Compile Include="DS4Forms\ViewModels\UpdaterWindowViewModel.cs" />
-    <Compile Include="DS4Forms\ViewModels\Util\NotifyDataErrorBase.cs" />
-    <Compile Include="DS4Forms\UtilMethods.cs" />
-    <Compile Include="DS4Forms\WelcomeDialog.xaml.cs">
-      <DependentUpon>WelcomeDialog.xaml</DependentUpon>
-    </Compile>
-    <Compile Include="DS4Library\Crc32.cs" />
-    <Compile Include="DS4Library\DS4Audio.cs" />
-    <Compile Include="DS4Library\DS4Device.cs" />
-    <Compile Include="DS4Library\DS4Devices.cs" />
-    <Compile Include="DS4Library\DS4Sixaxis.cs" />
-    <Compile Include="DS4Library\DS4State.cs" />
-    <Compile Include="DS4Library\DS4StateExposed.cs" />
-    <Compile Include="DS4Library\DS4Touchpad.cs" />
-    <Compile Include="DS4Library\InputDevices\DualSenseDevice.cs" />
-    <Compile Include="DS4Library\InputDevices\InputDeviceFactory.cs" />
-    <Compile Include="DS4Library\InputDevices\JoyConDevice.cs" />
-    <Compile Include="DS4Library\InputDevices\SwitchProDevice.cs" />
-    <Compile Include="DS4Library\InputDevices\TriggerEffects.cs" />
-    <Compile Include="HidLibrary\Extensions.cs" />
-    <Compile Include="HidLibrary\HidDevice.cs" />
-    <Compile Include="HidLibrary\HidDeviceAttributes.cs" />
-    <Compile Include="HidLibrary\HidDeviceCapabilities.cs" />
-    <Compile Include="HidLibrary\HidDevices.cs" />
-    <Compile Include="HidLibrary\NativeMethods.cs" />
-    <Compile Include="LoggerHolder.cs" />
-    <Compile Include="LogWriter.cs" />
-    <Compile Include="DS4Control\MacroParser.cs" />
-    <Compile Include="OneEuroFilter.cs" />
-    <Compile Include="ProfileEntity.cs" />
-    <Compile Include="ProfileList.cs" />
-    <Compile Include="DS4Forms\ViewModels\SettingsViewModel.cs" />
-    <Compile Include="ReaderWriteLockSlimWrappers.cs" />
-    <Compile Include="Translations\Strings.Designer.cs">
-      <AutoGen>True</AutoGen>
-      <DesignTime>True</DesignTime>
-      <DependentUpon>Strings.resx</DependentUpon>
-    </Compile>
-    <Compile Include="StartupMethods.cs" />
-    <Compile Include="StatusLogMsg.cs" />
-    <Compile Include="VJoyFeeder\vJoyFeeder.cs" />
-    <Page Include="DS4Forms\About.xaml">
-      <SubType>Designer</SubType>
-      <Generator>MSBuild:Compile</Generator>
-    </Page>
-    <Page Include="DS4Forms\AutoProfiles.xaml">
-      <SubType>Designer</SubType>
-      <Generator>MSBuild:Compile</Generator>
-    </Page>
-    <Page Include="DS4Forms\AxialStickUserControl.xaml">
-      <SubType>Designer</SubType>
-      <Generator>MSBuild:Compile</Generator>
-    </Page>
-    <Page Include="DS4Forms\BindingWindow.xaml">
-      <SubType>Designer</SubType>
-      <Generator>MSBuild:Compile</Generator>
-    </Page>
-    <Page Include="DS4Forms\ChangelogWindow.xaml">
-      <SubType>Designer</SubType>
-      <Generator>MSBuild:Compile</Generator>
-    </Page>
-    <Page Include="DS4Forms\ColorPickerWindow.xaml">
-      <SubType>Designer</SubType>
-      <Generator>MSBuild:Compile</Generator>
-    </Page>
-    <Page Include="DS4Forms\ControllerReadingsControl.xaml">
-      <SubType>Designer</SubType>
-      <Generator>MSBuild:Compile</Generator>
-    </Page>
-    <Page Include="DS4Forms\ControllerRegisterOptionsWindow.xaml">
-      <SubType>Designer</SubType>
-      <Generator>MSBuild:Compile</Generator>
-    </Page>
-    <Page Include="DS4Forms\DupBox.xaml">
-      <SubType>Designer</SubType>
-      <Generator>MSBuild:Compile</Generator>
-    </Page>
-    <Page Include="DS4Forms\LanguagePackControl.xaml">
-      <SubType>Designer</SubType>
-      <Generator>MSBuild:Compile</Generator>
-    </Page>
-    <Page Include="DS4Forms\LogMessageDisplay.xaml">
-      <SubType>Designer</SubType>
-      <Generator>MSBuild:Compile</Generator>
-    </Page>
-    <Page Include="DS4Forms\MainWindow.xaml">
-      <Generator>MSBuild:Compile</Generator>
-      <SubType>Designer</SubType>
-    </Page>
-    <Compile Include="App.xaml.cs">
-      <DependentUpon>App.xaml</DependentUpon>
-      <SubType>Code</SubType>
-    </Compile>
-    <Compile Include="LogItem.cs" />
-    <Compile Include="DS4Forms\ViewModels\LogViewModel.cs" />
-    <Compile Include="DS4Forms\MainWindow.xaml.cs">
-      <DependentUpon>MainWindow.xaml</DependentUpon>
-      <SubType>Code</SubType>
-    </Compile>
-    <Page Include="DS4Forms\OutputSlotManagerControl.xaml">
-      <SubType>Designer</SubType>
-      <Generator>MSBuild:Compile</Generator>
-    </Page>
-    <Page Include="DS4Forms\PluginOutDevWindow.xaml">
-      <SubType>Designer</SubType>
-      <Generator>MSBuild:Compile</Generator>
-    </Page>
-    <Page Include="DS4Forms\PresetOptionWindow.xaml">
-      <SubType>Designer</SubType>
-      <Generator>MSBuild:Compile</Generator>
-    </Page>
-    <Page Include="DS4Forms\ProfileEditor.xaml">
-      <SubType>Designer</SubType>
-      <Generator>MSBuild:Compile</Generator>
-    </Page>
-    <Page Include="DS4Forms\RecordBox.xaml">
-      <SubType>Designer</SubType>
-      <Generator>MSBuild:Compile</Generator>
-    </Page>
-    <Page Include="DS4Forms\RecordBoxWindow.xaml">
-      <SubType>Designer</SubType>
-      <Generator>MSBuild:Compile</Generator>
-    </Page>
-    <Page Include="DS4Forms\SaveWhere.xaml">
-      <SubType>Designer</SubType>
-      <Generator>MSBuild:Compile</Generator>
-    </Page>
-    <Page Include="DS4Forms\SpecialActionEditor.xaml">
-      <SubType>Designer</SubType>
-      <Generator>MSBuild:Compile</Generator>
-    </Page>
-    <Page Include="DS4Forms\Themes\DarkTheme.xaml">
-      <SubType>Designer</SubType>
-      <Generator>MSBuild:Compile</Generator>
-    </Page>
-    <Page Include="DS4Forms\Themes\DefaultTheme.xaml">
-      <SubType>Designer</SubType>
-      <Generator>MSBuild:Compile</Generator>
-    </Page>
-    <Page Include="DS4Forms\UpdaterWindow.xaml">
-      <SubType>Designer</SubType>
-      <Generator>MSBuild:Compile</Generator>
-    </Page>
-    <Page Include="DS4Forms\WelcomeDialog.xaml">
-      <SubType>Designer</SubType>
-      <Generator>MSBuild:Compile</Generator>
-    </Page>
-  </ItemGroup>
-  <ItemGroup>
-    <Compile Include="Properties\AssemblyInfo.cs">
-      <SubType>Code</SubType>
-    </Compile>
-    <Compile Include="Properties\Resources.Designer.cs">
-      <AutoGen>True</AutoGen>
-      <DesignTime>True</DesignTime>
-      <DependentUpon>Resources.resx</DependentUpon>
-    </Compile>
-    <Compile Include="Properties\Settings.Designer.cs">
-      <AutoGen>True</AutoGen>
-      <DependentUpon>Settings.settings</DependentUpon>
-      <DesignTimeSharedInput>True</DesignTimeSharedInput>
-    </Compile>
-    <EmbeddedResource Include="Properties\Resources.resx">
-      <Generator>PublicResXFileCodeGenerator</Generator>
-      <LastGenOutput>Resources.Designer.cs</LastGenOutput>
-      <SubType>Designer</SubType>
-    </EmbeddedResource>
-    <EmbeddedResource Include="Properties\Resources.ru.resx">
-      <SubType>Designer</SubType>
-      <DependentUpon>Resources.resx</DependentUpon>
-    </EmbeddedResource>
-    <EmbeddedResource Include="Translations\Strings.resx">
-      <Generator>PublicResXFileCodeGenerator</Generator>
-      <LastGenOutput>Strings.Designer.cs</LastGenOutput>
-    </EmbeddedResource>
-    <EmbeddedResource Include="Translations\Strings.ar.resx">
-      <SubType>Designer</SubType>
-      <DependentUpon>Strings.resx</DependentUpon>
-    </EmbeddedResource>
-    <EmbeddedResource Include="Translations\Strings.cs.resx">
-      <SubType>Designer</SubType>
-      <DependentUpon>Strings.resx</DependentUpon>
-    </EmbeddedResource>
-    <EmbeddedResource Include="Translations\Strings.nl.resx">
-      <SubType>Designer</SubType>
-      <DependentUpon>Strings.resx</DependentUpon>
-    </EmbeddedResource>
-    <EmbeddedResource Include="Translations\Strings.fr.resx">
-      <SubType>Designer</SubType>
-      <DependentUpon>Strings.resx</DependentUpon>
-    </EmbeddedResource>
-    <EmbeddedResource Include="Translations\Strings.de.resx">
-      <SubType>Designer</SubType>
-      <DependentUpon>Strings.resx</DependentUpon>
-    </EmbeddedResource>
-    <EmbeddedResource Include="Translations\Strings.es.resx">
-      <SubType>Designer</SubType>
-      <DependentUpon>Strings.resx</DependentUpon>
-    </EmbeddedResource>
-    <EmbeddedResource Include="Translations\Strings.he.resx">
-      <SubType>Designer</SubType>
-      <DependentUpon>Strings.resx</DependentUpon>
-    </EmbeddedResource>
-    <EmbeddedResource Include="Translations\Strings.hu-HU.resx">
-      <SubType>Designer</SubType>
-      <DependentUpon>Strings.resx</DependentUpon>
-    </EmbeddedResource>
-    <EmbeddedResource Include="Translations\Strings.it.resx">
-      <SubType>Designer</SubType>
-      <DependentUpon>Strings.resx</DependentUpon>
-    </EmbeddedResource>
-    <EmbeddedResource Include="Translations\Strings.ja.resx">
-      <SubType>Designer</SubType>
-      <DependentUpon>Strings.resx</DependentUpon>
-    </EmbeddedResource>
-    <EmbeddedResource Include="Translations\Strings.pl.resx">
-      <SubType>Designer</SubType>
-      <DependentUpon>Strings.resx</DependentUpon>
-    </EmbeddedResource>
-    <EmbeddedResource Include="Translations\Strings.pt-BR.resx">
-      <SubType>Designer</SubType>
-      <DependentUpon>Strings.resx</DependentUpon>
-    </EmbeddedResource>
-    <EmbeddedResource Include="Translations\Strings.ru.resx">
-      <SubType>Designer</SubType>
-      <DependentUpon>Strings.resx</DependentUpon>
-    </EmbeddedResource>
-    <EmbeddedResource Include="Translations\Strings.uk-UA.resx">
-      <SubType>Designer</SubType>
-      <DependentUpon>Strings.resx</DependentUpon>
-    </EmbeddedResource>
-    <EmbeddedResource Include="Translations\Strings.zh-CN.resx">
-      <SubType>Designer</SubType>
-      <DependentUpon>Strings.resx</DependentUpon>
-    </EmbeddedResource>
-    <EmbeddedResource Include="Translations\Strings.zh-TW.resx">
-      <SubType>Designer</SubType>
-      <DependentUpon>Strings.resx</DependentUpon>
-    </EmbeddedResource>
-    <None Include="app.manifest" />
-    <None Include="NLog.config">
-      <CopyToOutputDirectory>PreserveNewest</CopyToOutputDirectory>
-    </None>
-    <None Include="packages.config" />
-    <None Include="Properties\Settings.settings">
-      <Generator>SettingsSingleFileGenerator</Generator>
-      <LastGenOutput>Settings.Designer.cs</LastGenOutput>
-    </None>
-  </ItemGroup>
-  <ItemGroup>
-    <None Include="App.config" />
-  </ItemGroup>
-  <ItemGroup>
-    <Resource Include="Resources\newprofile.png" />
-  </ItemGroup>
-  <ItemGroup>
-    <Resource Include="Resources\BT.png" />
-    <Resource Include="Resources\cancel.png" />
-    <Resource Include="Resources\checked.png" />
-    <Resource Include="Resources\copy.png" />
-    <Resource Include="Resources\DS4W - White.ico" />
-    <Resource Include="Resources\DS4W.ico" />
-  </ItemGroup>
-  <ItemGroup>
-    <Resource Include="Resources\edit.png" />
-  </ItemGroup>
-  <ItemGroup>
-    <Resource Include="Resources\delete.png" />
-  </ItemGroup>
-  <ItemGroup>
-    <Resource Include="Resources\export.png" />
-    <Resource Include="Resources\import.png" />
-  </ItemGroup>
-=======
-
->>>>>>> dc187510
+
   <ItemGroup>
     <None Remove="libs\x64\**" Condition="'$(Platform)' != 'x64'" />
     <None Remove="libs\x86\**" Condition="'$(Platform)' != 'x86'" />
