﻿using System;
using System.Collections.Generic;
using System.Configuration;
using System.Data;
using System.Diagnostics;
using System.Globalization;
using System.IO;
using System.IO.MemoryMappedFiles;
using System.Linq;
using System.Net.Http;
using System.Runtime.InteropServices;
using System.Text;
using System.Threading;
using System.Threading.Tasks;
using System.Windows;
using System.Windows.Interop;
using WPFLocalizeExtension.Engine;
using NLog;
using System.Windows.Media;
using System.Net;
using Microsoft.Win32.SafeHandles;

namespace DS4WinWPF
{
    /// <summary>
    /// Interaction logic for App.xaml
    /// </summary>
    [System.Security.SuppressUnmanagedCodeSecurity]
    public partial class App : Application
    {
        [DllImport("user32.dll", SetLastError = true, CharSet = CharSet.Auto)]
        private static extern int GetClassName(IntPtr hWnd, StringBuilder lpClassName, int nMaxCount);

        [DllImport("user32.dll", EntryPoint = "FindWindow")]
        private static extern IntPtr FindWindow(string sClass, string sWindow);

        [DllImport("user32.dll", CharSet = CharSet.Auto, SetLastError = false)]
        private static extern IntPtr SendMessage(IntPtr hWnd, uint Msg, IntPtr wParam, ref COPYDATASTRUCT lParam);

        [DllImport("kernel32", EntryPoint = "OpenEventW", SetLastError = true, CharSet = CharSet.Unicode)]
        private static extern SafeWaitHandle OpenEvent(uint desiredAccess, bool inheritHandle, string name);

        [StructLayout(LayoutKind.Sequential)]
        public struct COPYDATASTRUCT
        {
            public IntPtr dwData;
            public int cbData;
            public IntPtr lpData;
        }

        private Thread controlThread;
        public static DS4Windows.ControlService rootHub;
        public static HttpClient requestClient;
        private bool skipSave;
        private bool runShutdown;
        private bool exitApp;
        private Thread testThread;
        private bool exitComThread = false;
        private const string SingleAppComEventName = "{a52b5b20-d9ee-4f32-8518-307fa14aa0c6}";
        private EventWaitHandle threadComEvent = null;
        private Timer collectTimer;
        private static LoggerHolder logHolder;

        private MemoryMappedFile ipcClassNameMMF = null; // MemoryMappedFile for inter-process communication used to hold className of DS4Form window
        private MemoryMappedViewAccessor ipcClassNameMMA = null;

        private MemoryMappedFile ipcResultDataMMF = null; // MemoryMappedFile for inter-process communication used to exchange string result data between cmdline client process and the background running DS4Windows app
        private MemoryMappedViewAccessor ipcResultDataMMA = null;

        private static Dictionary<DS4Windows.AppThemeChoice, string> themeLocs = new
            Dictionary<DS4Windows.AppThemeChoice, string>()
        {
            [DS4Windows.AppThemeChoice.Default] = "DS4Forms/Themes/DefaultTheme.xaml",
            [DS4Windows.AppThemeChoice.Dark] = "DS4Forms/Themes/DarkTheme.xaml",
        };

        public event EventHandler ThemeChanged;

        private static EventWaitHandle CreateAndReplaceHandle(SafeWaitHandle replacementHandle)
        {
            EventWaitHandle eventWaitHandle = new EventWaitHandle(default, default);

            SafeWaitHandle old = eventWaitHandle.SafeWaitHandle;
            eventWaitHandle.SafeWaitHandle = replacementHandle;
            old.Dispose();

            return eventWaitHandle;
        }

        private void Application_Startup(object sender, StartupEventArgs e)
        {
            runShutdown = true;
            skipSave = true;

            ArgumentParser parser = new ArgumentParser();
            parser.Parse(e.Args);
            CheckOptions(parser);

            if (exitApp)
            {
                return;
            }

            try
            {
                Process.GetCurrentProcess().PriorityClass =
                    ProcessPriorityClass.High;
            }
            catch { } // Ignore problems raising the priority.

            // Force Normal IO Priority
            IntPtr ioPrio = new IntPtr(2);
            DS4Windows.Util.NtSetInformationProcess(Process.GetCurrentProcess().Handle,
                DS4Windows.Util.PROCESS_INFORMATION_CLASS.ProcessIoPriority, ref ioPrio, 4);

            // Force Normal Page Priority
            IntPtr pagePrio = new IntPtr(5);
            DS4Windows.Util.NtSetInformationProcess(Process.GetCurrentProcess().Handle,
                DS4Windows.Util.PROCESS_INFORMATION_CLASS.ProcessPagePriority, ref pagePrio, 4);

            try
            {
                // https://github.com/dotnet/runtime/issues/2117
                // another instance is already running if OpenExisting succeeds.
                //threadComEvent = EventWaitHandle.OpenExisting(SingleAppComEventName,
                //    System.Security.AccessControl.EventWaitHandleRights.Synchronize |
                //    System.Security.AccessControl.EventWaitHandleRights.Modify);
                // Use this for now
                threadComEvent = CreateAndReplaceHandle(OpenEvent((uint)(System.Security.AccessControl.EventWaitHandleRights.Synchronize | System.Security.AccessControl.EventWaitHandleRights.Modify), false, SingleAppComEventName));
                threadComEvent.Set();  // signal the other instance.
                threadComEvent.Close();
                Current.Shutdown();    // Quit temp instance
                runShutdown = false;
                return;
            }
            catch { /* don't care about errors */ }

            // Retrieve info about installed ViGEmBus device if found
            DS4Windows.Global.RefreshViGEmBusInfo();

            // Create the Event handle
            threadComEvent = new EventWaitHandle(false, EventResetMode.ManualReset, SingleAppComEventName);
            CreateTempWorkerThread();

            CreateControlService(parser);
            RenderOptions.ProcessRenderMode = RenderMode.SoftwareOnly;

            DS4Windows.Global.FindConfigLocation();
            bool firstRun = DS4Windows.Global.firstRun;
            if (firstRun)
            {
                DS4Forms.SaveWhere savewh =
                    new DS4Forms.SaveWhere(DS4Windows.Global.multisavespots);
                savewh.ShowDialog();
            }

            if (firstRun && !CreateConfDirSkeleton())
            {
                MessageBox.Show($"Cannot create config folder structure in {DS4Windows.Global.appdatapath}. Exiting",
                    "DS4Windows", MessageBoxButton.OK, MessageBoxImage.Error);
                Current.Shutdown(1);
            }

            logHolder = new LoggerHolder(rootHub);
            DispatcherUnhandledException += App_DispatcherUnhandledException;
            AppDomain.CurrentDomain.UnhandledException += CurrentDomain_UnhandledException;
            Logger logger = logHolder.Logger;
            string version = DS4Windows.Global.exeversion;
            logger.Info($"DS4Windows version {version}");
            logger.Info($"DS4Windows exe file: {DS4Windows.Global.exeFileName}");
            logger.Info($"DS4Windows Assembly Architecture: {(Environment.Is64BitProcess ? "x64" : "x86")}");
            logger.Info($"OS Version: {Environment.OSVersion}");
            logger.Info($"OS Product Name: {DS4Windows.Util.GetOSProductName()}");
            logger.Info($"OS Release ID: {DS4Windows.Util.GetOSReleaseId()}");
            logger.Info($"System Architecture: {(Environment.Is64BitOperatingSystem ? "x64" : "x86")}");
            logger.Info("Logger created");

            bool readAppConfig = DS4Windows.Global.Load();
            if (!firstRun && !readAppConfig)
            {
                logger.Info($@"Profiles.xml not read at location ${DS4Windows.Global.appdatapath}\Profiles.xml. Using default app settings");
            }

            if (firstRun)
            {
                logger.Info("No config found. Creating default config");
                AttemptSave();

                DS4Windows.Global.SaveAsNewProfile(0, "Default");
                for (int i = 0; i < DS4Windows.ControlService.MAX_DS4_CONTROLLER_COUNT; i++)
                {
                    DS4Windows.Global.ProfilePath[i] = DS4Windows.Global.OlderProfilePath[i] = "Default";
                }

                logger.Info("Default config created");
            }

            skipSave = false;

            if (!DS4Windows.Global.LoadActions())
            {
                DS4Windows.Global.CreateStdActions();
            }

            SetUICulture(DS4Windows.Global.UseLang);
            DS4Windows.AppThemeChoice themeChoice = DS4Windows.Global.UseCurrentTheme;
            if (themeChoice != DS4Windows.AppThemeChoice.Default)
            {
                ChangeTheme(DS4Windows.Global.UseCurrentTheme, false);
            }

            DS4Windows.Global.LoadLinkedProfiles();
            DS4Forms.MainWindow window = new DS4Forms.MainWindow(parser);
            MainWindow = window;
            window.Show();
            HwndSource source = PresentationSource.FromVisual(window) as HwndSource;
            CreateIPCClassNameMMF(source.Handle);

            window.CheckMinStatus();
            rootHub.LogDebug($"Running as {(DS4Windows.Global.IsAdministrator() ? "Admin" : "User")}");
<<<<<<< HEAD
            rootHub.LogDebug($"Using output KB+M handler: {DS4Windows.Global.outputKBMHandler.GetDisplayName()}");
            rootHub.LaunchHidGuardHelper();
=======
            if (DS4Windows.Global.hidguardInstalled)
            {
                rootHub.LaunchHidGuardHelper();
            }
            else if (DS4Windows.Global.hidHideInstalled)
            {
                rootHub.CheckHidHidePresence();
            }

>>>>>>> dc187510
            rootHub.LoadPermanentSlotsConfig();
            window.LateChecks(parser);
        }

        private void CurrentDomain_UnhandledException(object sender, UnhandledExceptionEventArgs e)
        {
            if (!Current.Dispatcher.CheckAccess())
            {
                Logger logger = logHolder.Logger;
                Exception exp = e.ExceptionObject as Exception;
                logger.Error($"Thread App Crashed with message {exp.Message}");
                logger.Error(exp.ToString());
                //LogManager.Flush();
                //LogManager.Shutdown();
                if (e.IsTerminating)
                {
                    Dispatcher.Invoke(() =>
                    {
                        rootHub?.PrepareAbort();
                        CleanShutdown();
                    });
                }
            }
            else
            {
                Logger logger = logHolder.Logger;
                Exception exp = e.ExceptionObject as Exception;
                if (e.IsTerminating)
                {
                    logger.Error($"Thread Crashed with message {exp.Message}");
                    logger.Error(exp.ToString());

                    rootHub?.PrepareAbort();
                    CleanShutdown();
                }
            }
        }

        private void App_DispatcherUnhandledException(object sender, System.Windows.Threading.DispatcherUnhandledExceptionEventArgs e)
        {
            //Debug.WriteLine("App Crashed");
            //Debug.WriteLine(e.Exception.StackTrace);
            Logger logger = logHolder.Logger;
            logger.Error($"Thread Crashed with message {e.Exception.Message}");
            logger.Error(e.Exception.ToString());
            //LogManager.Flush();
            //LogManager.Shutdown();
        }

        private bool CreateConfDirSkeleton()
        {
            bool result = true;
            try
            {
                Directory.CreateDirectory(DS4Windows.Global.appdatapath);
                Directory.CreateDirectory(DS4Windows.Global.appdatapath + @"\Profiles\");
                Directory.CreateDirectory(DS4Windows.Global.appdatapath + @"\Logs\");
                //Directory.CreateDirectory(DS4Windows.Global.appdatapath + @"\Macros\");
            }
            catch (UnauthorizedAccessException)
            {
                result = false;
            }


            return result;
        }

        private void AttemptSave()
        {
            if (!DS4Windows.Global.Save()) //if can't write to file
            {
                if (MessageBox.Show("Cannot write at current location\nCopy Settings to appdata?", "DS4Windows",
                    MessageBoxButton.YesNo, MessageBoxImage.Warning) == MessageBoxResult.Yes)
                {
                    try
                    {
                        Directory.CreateDirectory(DS4Windows.Global.appDataPpath);
                        File.Copy(DS4Windows.Global.exedirpath + "\\Profiles.xml",
                            DS4Windows.Global.appDataPpath + "\\Profiles.xml");
                        File.Copy(DS4Windows.Global.exedirpath + "\\Auto Profiles.xml",
                            DS4Windows.Global.appDataPpath + "\\Auto Profiles.xml");
                        Directory.CreateDirectory(DS4Windows.Global.appDataPpath + "\\Profiles");
                        foreach (string s in Directory.GetFiles(DS4Windows.Global.exedirpath + "\\Profiles"))
                        {
                            File.Copy(s, DS4Windows.Global.appDataPpath + "\\Profiles\\" + Path.GetFileName(s));
                        }
                    }
                    catch { }
                    MessageBox.Show("Copy complete, please relaunch DS4Windows and remove settings from Program Directory",
                        "DS4Windows");
                }
                else
                {
                    MessageBox.Show("DS4Windows cannot edit settings here, This will now close",
                        "DS4Windows");
                }

                DS4Windows.Global.appdatapath = null;
                skipSave = true;
                Current.Shutdown();
                return;
            }
        }

        private void CheckOptions(ArgumentParser parser)
        {
            if (parser.HasErrors)
            {
                runShutdown = false;
                exitApp = true;
                Current.Shutdown(1);
            }
            else if (parser.Driverinstall)
            {
                // Retrieve info about installed ViGEmBus device if found.
                // Might not be needed here
                DS4Windows.Global.RefreshViGEmBusInfo();

                CreateBaseThread();
                DS4Forms.WelcomeDialog dialog = new DS4Forms.WelcomeDialog(true);
                dialog.ShowDialog();
                runShutdown = false;
                exitApp = true;
                Current.Shutdown();
            }
            else if (parser.ReenableDevice)
            {
                DS4Windows.DS4Devices.reEnableDevice(parser.DeviceInstanceId);
                runShutdown = false;
                exitApp = true;
                Current.Shutdown();
            }
            else if (parser.Runtask)
            {
                StartupMethods.LaunchOldTask();
                runShutdown = false;
                exitApp = true;
                Current.Shutdown();
            }
            else if (parser.Command)
            {
                IntPtr hWndDS4WindowsForm = IntPtr.Zero;
                hWndDS4WindowsForm = FindWindow(ReadIPCClassNameMMF(), "DS4Windows");
                if (hWndDS4WindowsForm != IntPtr.Zero)
                {
                    bool bDoSendMsg = true;
                    bool bWaitResultData = false;
                    bool bOwnsMutex = false;
                    Mutex ipcSingleTaskMutex = null;
                    EventWaitHandle ipcNotifyEvent = null;

                    COPYDATASTRUCT cds;
                    cds.lpData = IntPtr.Zero;

                    try
                    {
                        if (parser.CommandArgs.ToLower().StartsWith("query."))
                        {
                            // Query.device# (1..4) command returns a string result via memory mapped file. The cmd is sent to the background DS4Windows 
                            // process (via WM_COPYDATA wnd msg), then this client process waits for the availability of the result and prints it to console output pipe.
                            // Use mutex obj to make sure that concurrent client calls won't try to write and read the same MMF result file at the same time.
                            ipcSingleTaskMutex = new Mutex(false, "DS4Windows_IPCResultData_SingleTaskMtx");
                            try
                            {
                                bOwnsMutex = ipcSingleTaskMutex.WaitOne(10000);
                            }
                            catch (AbandonedMutexException)
                            {
                                bOwnsMutex = true;
                            }

                            if (bOwnsMutex)
                            {
                                // This process owns the inter-process sync mutex obj. Let's proceed with creating the output MMF file and waiting for a result.
                                bWaitResultData = true;
                                CreateIPCResultDataMMF();
                                ipcNotifyEvent = new EventWaitHandle(false, EventResetMode.AutoReset, "DS4Windows_IPCResultData_ReadyEvent");
                            }
                            else
                                // If the mtx failed then something must be seriously wrong. Cannot do anything in that case because MMF file may be modified by concurrent processes.
                                bDoSendMsg = false;
                        }

                        if (bDoSendMsg)
                        {
                            cds.dwData = IntPtr.Zero;
                            cds.cbData = parser.CommandArgs.Length;
                            cds.lpData = Marshal.StringToHGlobalAnsi(parser.CommandArgs);
                            SendMessage(hWndDS4WindowsForm, DS4Forms.MainWindow.WM_COPYDATA, IntPtr.Zero, ref cds);

                            if (bWaitResultData)
                                Console.WriteLine(WaitAndReadIPCResultDataMMF(ipcNotifyEvent));
                        }
                    }
                    finally
                    {
                        // Release the result MMF file in the client process before releasing the mtx and letting other client process to proceed with the same MMF file
                        if (ipcResultDataMMA != null) ipcResultDataMMA.Dispose();
                        if (ipcResultDataMMF != null) ipcResultDataMMF.Dispose();
                        ipcResultDataMMA = null;
                        ipcResultDataMMF = null;

                        // If this was "Query.xxx" cmdline client call then release the inter-process mutex and let other concurrent clients to proceed (if there are anyone waiting for the MMF result file)
                        if (bOwnsMutex && ipcSingleTaskMutex != null)
                            ipcSingleTaskMutex.ReleaseMutex();

                        if (cds.lpData != IntPtr.Zero)
                            Marshal.FreeHGlobal(cds.lpData);
                    }
                }

                runShutdown = false;
                exitApp = true;
                Current.Shutdown();
            }
        }

        private void CreateControlService(ArgumentParser parser)
        {
            controlThread = new Thread(() => {

                if (!DS4Windows.Global.IsWin8OrGreater())
                {
                    ServicePointManager.SecurityProtocol |= SecurityProtocolType.Tls12;
                }

                rootHub = new DS4Windows.ControlService(parser);

                DS4Windows.Program.rootHub = rootHub;
                requestClient = new HttpClient();
                collectTimer = new Timer(GarbageTask, null, 30000, 30000);

            });
            controlThread.Priority = ThreadPriority.Normal;
            controlThread.IsBackground = true;
            controlThread.Start();
            while (controlThread.IsAlive)
                Thread.SpinWait(500);
        }

        private void CreateBaseThread()
        {
            controlThread = new Thread(() => {
                if (!DS4Windows.Global.IsWin8OrGreater())
                {
                    ServicePointManager.SecurityProtocol |= SecurityProtocolType.Tls12;
                }

                DS4Windows.Program.rootHub = rootHub;
                requestClient = new HttpClient();
                collectTimer = new Timer(GarbageTask, null, 30000, 30000);
            });
            controlThread.Priority = ThreadPriority.Normal;
            controlThread.IsBackground = true;
            controlThread.Start();
            while (controlThread.IsAlive)
                Thread.SpinWait(500);
        }

        private void GarbageTask(object state)
        {
            GC.Collect(0, GCCollectionMode.Forced, false);
        }

        private void CreateTempWorkerThread()
        {
            testThread = new Thread(SingleAppComThread_DoWork);
            testThread.Priority = ThreadPriority.Lowest;
            testThread.IsBackground = true;
            testThread.Start();
        }

        private void SingleAppComThread_DoWork()
        {
            while (!exitComThread)
            {
                // check for a signal.
                if (threadComEvent.WaitOne())
                {
                    threadComEvent.Reset();
                    // The user tried to start another instance. We can't allow that,
                    // so bring the other instance back into view and enable that one.
                    // That form is created in another thread, so we need some thread sync magic.
                    if (!exitComThread)
                    {
                        Dispatcher.BeginInvoke((Action)(() =>
                        {
                            MainWindow.Show();
                            MainWindow.WindowState = WindowState.Normal;
                        }));
                    }
                }
            }
        }

        public void CreateIPCClassNameMMF(IntPtr hWnd)
        {
            if (ipcClassNameMMA != null) return; // Already holding a handle to MMF file. No need to re-write the data

            try
            {
                StringBuilder wndClassNameStr = new StringBuilder(128);
                if (GetClassName(hWnd, wndClassNameStr, wndClassNameStr.Capacity) != 0 && wndClassNameStr.Length > 0)
                {
                    byte[] buffer = ASCIIEncoding.ASCII.GetBytes(wndClassNameStr.ToString());

                    ipcClassNameMMF = MemoryMappedFile.CreateNew("DS4Windows_IPCClassName.dat", 128);
                    ipcClassNameMMA = ipcClassNameMMF.CreateViewAccessor(0, buffer.Length);
                    ipcClassNameMMA.WriteArray(0, buffer, 0, buffer.Length);
                    // The MMF file is alive as long this process holds the file handle open
                }
            }
            catch (Exception)
            {
                /* Eat all exceptions because errors here are not fatal for DS4Win */
            }
        }

        private string ReadIPCClassNameMMF()
        {
            MemoryMappedFile mmf = null;
            MemoryMappedViewAccessor mma = null;

            try
            {
                byte[] buffer = new byte[128];
                mmf = MemoryMappedFile.OpenExisting("DS4Windows_IPCClassName.dat");
                mma = mmf.CreateViewAccessor(0, 128);
                mma.ReadArray(0, buffer, 0, buffer.Length);
                return ASCIIEncoding.ASCII.GetString(buffer);
            }
            catch (Exception)
            {
                // Eat all exceptions
            }
            finally
            {
                if (mma != null) mma.Dispose();
                if (mmf != null) mmf.Dispose();
            }

            return null;
        }

        private void CreateIPCResultDataMMF()
        {
            // Cmdline client process calls this to create the MMF file used in inter-process-communications. The background DS4Windows process 
            // uses WriteIPCResultDataMMF method to write a command result and the client process reads the result from the same MMF file.
            if (ipcResultDataMMA != null) return; // Already holding a handle to MMF file. No need to re-write the data

            try
            {
                ipcResultDataMMF = MemoryMappedFile.CreateNew("DS4Windows_IPCResultData.dat", 256);
                ipcResultDataMMA = ipcResultDataMMF.CreateViewAccessor(0, 256);
                // The MMF file is alive as long this process holds the file handle open
            }
            catch (Exception)
            {
                /* Eat all exceptions because errors here are not fatal for DS4Win */
            }
        }

        private string WaitAndReadIPCResultDataMMF(EventWaitHandle ipcNotifyEvent)
        {
            if (ipcResultDataMMA != null)
            {
                // Wait until the inter-process-communication (IPC) result data is available and read the result
                try
                {
                    // Wait max 10 secs and if the result is still not available then timeout and return "empty" result
                    if (ipcNotifyEvent == null || ipcNotifyEvent.WaitOne(10000))
                    {
                        int strNullCharIdx;
                        byte[] buffer = new byte[256];
                        ipcResultDataMMA.ReadArray(0, buffer, 0, buffer.Length);
                        strNullCharIdx = Array.FindIndex(buffer, byteVal => byteVal == 0);
                        return ASCIIEncoding.ASCII.GetString(buffer, 0, (strNullCharIdx <= 1 ? 1 : strNullCharIdx));
                    }
                }
                catch (Exception)
                {
                    /* Eat all exceptions because errors here are not fatal for DS4Win */
                }
            }

            return String.Empty;
        }

        public void WriteIPCResultDataMMF(string dataStr)
        {
            // The background DS4Windows process calls this method to write out the result of "-command QueryProfile.device#" command.
            // The cmdline client process reads the result from the DS4Windows_IPCResultData.dat MMF file and sends the result to console output pipe.
            MemoryMappedFile mmf = null;
            MemoryMappedViewAccessor mma = null;
            EventWaitHandle ipcNotifyEvent = null;
          
            try
            {
                ipcNotifyEvent = EventWaitHandle.OpenExisting("DS4Windows_IPCResultData_ReadyEvent");

                byte[] buffer = ASCIIEncoding.ASCII.GetBytes(dataStr);
                mmf = MemoryMappedFile.OpenExisting("DS4Windows_IPCResultData.dat");
                mma = mmf.CreateViewAccessor(0, 256);
                mma.WriteArray(0, buffer, 0, (buffer.Length >= 256 ? 256 : buffer.Length));
            }
            catch (Exception)
            {
                // Eat all exceptions
            }
            finally
            {
                if (mma != null) mma.Dispose();
                if (mmf != null) mmf.Dispose();

                if (ipcNotifyEvent != null) ipcNotifyEvent.Set();
            }
        }

        private void SetUICulture(string culture)
        {
            try
            {
                //CultureInfo ci = new CultureInfo("ja");
                CultureInfo ci = CultureInfo.GetCultureInfo(culture);
                LocalizeDictionary.Instance.SetCurrentThreadCulture = true;
                LocalizeDictionary.Instance.Culture = ci;
                // fixes the culture in threads
                CultureInfo.DefaultThreadCurrentCulture = ci;
                CultureInfo.DefaultThreadCurrentUICulture = ci;
                //DS4WinWPF.Properties.Resources.Culture = ci;
                Thread.CurrentThread.CurrentCulture = ci;
                Thread.CurrentThread.CurrentUICulture = ci;
            }
            catch (CultureNotFoundException) { /* Skip setting culture that we cannot set */ }
        }

        public void ChangeTheme(DS4Windows.AppThemeChoice themeChoice,
            bool fireChanged=true)
        {
            if (themeLocs.TryGetValue(themeChoice, out string loc))
            {
                Application.Current.Resources.MergedDictionaries.Clear();
                Application.Current.Resources.MergedDictionaries.Add(new ResourceDictionary() { Source = new Uri(loc, uriKind: UriKind.Relative) });

                if (fireChanged)
                {
                    ThemeChanged?.Invoke(this, EventArgs.Empty);
                }
            }
        }

        private void Application_Exit(object sender, ExitEventArgs e)
        {
            if (runShutdown)
            {
                Logger logger = logHolder.Logger;
                logger.Info("Request App Shutdown");
                CleanShutdown();
            }
        }

        private void Application_SessionEnding(object sender, SessionEndingCancelEventArgs e)
        {
            Logger logger = logHolder.Logger;
            logger.Info("User Session Ending");
            CleanShutdown();
        }

        private void CleanShutdown()
        {
            if (runShutdown)
            {
                if (rootHub != null)
                {
                    Task.Run(() =>
                    {
                        if (rootHub.running)
                        {
                            rootHub.Stop(immediateUnplug: true);
                            rootHub.ShutDown();
                        }
                    }).Wait();
                }

                if (!skipSave)
                {
                    DS4Windows.Global.Save();
                }

                exitComThread = true;
                if (threadComEvent != null)
                {
                    threadComEvent.Set();  // signal the other instance.
                    while (testThread.IsAlive)
                        Thread.SpinWait(500);
                    threadComEvent.Close();
                }

                if (ipcClassNameMMA != null) ipcClassNameMMA.Dispose();
                if (ipcClassNameMMF != null) ipcClassNameMMF.Dispose();

                LogManager.Flush();
                LogManager.Shutdown();
            }
        }
    }
}<|MERGE_RESOLUTION|>--- conflicted
+++ resolved
@@ -218,20 +218,19 @@
 
             window.CheckMinStatus();
             rootHub.LogDebug($"Running as {(DS4Windows.Global.IsAdministrator() ? "Admin" : "User")}");
-<<<<<<< HEAD
+
+            if (DS4Windows.Global.hidguardInstalled)
+            {
+                rootHub.LaunchHidGuardHelper();
+            }
+            else if (DS4Windows.Global.hidHideInstalled)
+            {
+                rootHub.CheckHidHidePresence();
+            }
+
             rootHub.LogDebug($"Using output KB+M handler: {DS4Windows.Global.outputKBMHandler.GetDisplayName()}");
             rootHub.LaunchHidGuardHelper();
-=======
-            if (DS4Windows.Global.hidguardInstalled)
-            {
-                rootHub.LaunchHidGuardHelper();
-            }
-            else if (DS4Windows.Global.hidHideInstalled)
-            {
-                rootHub.CheckHidHidePresence();
-            }
-
->>>>>>> dc187510
+
             rootHub.LoadPermanentSlotsConfig();
             window.LateChecks(parser);
         }
