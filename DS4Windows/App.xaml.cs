﻿using System;
using System.Collections.Generic;
using System.Configuration;
using System.Data;
using System.Diagnostics;
using System.Globalization;
using System.IO;
using System.IO.MemoryMappedFiles;
using System.Linq;
using System.Net.Http;
using System.Runtime.InteropServices;
using System.Text;
using System.Threading;
using System.Threading.Tasks;
using System.Windows;
using System.Windows.Interop;
using WPFLocalizeExtension.Engine;
using NLog;
using System.Windows.Media;
using System.Net;

namespace DS4WinWPF
{
    /// <summary>
    /// Interaction logic for App.xaml
    /// </summary>
    [System.Security.SuppressUnmanagedCodeSecurity]
    public partial class App : Application
    {
        [DllImport("user32.dll", SetLastError = true, CharSet = CharSet.Auto)]
        private static extern int GetClassName(IntPtr hWnd, StringBuilder lpClassName, int nMaxCount);

        [DllImport("user32.dll", EntryPoint = "FindWindow")]
        private static extern IntPtr FindWindow(string sClass, string sWindow);

        [DllImport("user32.dll", CharSet = CharSet.Auto, SetLastError = false)]
        private static extern IntPtr SendMessage(IntPtr hWnd, uint Msg, IntPtr wParam, ref COPYDATASTRUCT lParam);

        [StructLayout(LayoutKind.Sequential)]
        public struct COPYDATASTRUCT
        {
            public IntPtr dwData;
            public int cbData;
            public IntPtr lpData;
        }

        private Thread controlThread;
        public static DS4Windows.ControlService rootHub;
        public static HttpClient requestClient;
        private bool skipSave;
        private bool runShutdown;
        private bool exitApp;
        private Thread testThread;
        private bool exitComThread = false;
        private const string SingleAppComEventName = "{a52b5b20-d9ee-4f32-8518-307fa14aa0c6}";
        private EventWaitHandle threadComEvent = null;
        private Timer collectTimer;
        private static LoggerHolder logHolder;

        private MemoryMappedFile ipcClassNameMMF = null; // MemoryMappedFile for inter-process communication used to hold className of DS4Form window
        private MemoryMappedViewAccessor ipcClassNameMMA = null;

        private MemoryMappedFile ipcResultDataMMF = null; // MemoryMappedFile for inter-process communication used to exchange string result data between cmdline client process and the background running DS4Windows app
        private MemoryMappedViewAccessor ipcResultDataMMA = null;

        private static Dictionary<DS4Windows.AppThemeChoice, string> themeLocs = new
            Dictionary<DS4Windows.AppThemeChoice, string>()
        {
            [DS4Windows.AppThemeChoice.Default] = "DS4Forms/Themes/DefaultTheme.xaml",
            [DS4Windows.AppThemeChoice.Dark] = "DS4Forms/Themes/DarkTheme.xaml",
        };

        private void Application_Startup(object sender, StartupEventArgs e)
        {
            runShutdown = true;
            skipSave = true;

            ArgumentParser parser = new ArgumentParser();
            parser.Parse(e.Args);
            CheckOptions(parser);

            if (exitApp)
            {
                return;
            }

            try
            {
                Process.GetCurrentProcess().PriorityClass =
                    ProcessPriorityClass.High;
            }
            catch { } // Ignore problems raising the priority.

            // Force Normal IO Priority
            IntPtr ioPrio = new IntPtr(2);
            DS4Windows.Util.NtSetInformationProcess(Process.GetCurrentProcess().Handle,
                DS4Windows.Util.PROCESS_INFORMATION_CLASS.ProcessIoPriority, ref ioPrio, 4);

            // Force Normal Page Priority
            IntPtr pagePrio = new IntPtr(5);
            DS4Windows.Util.NtSetInformationProcess(Process.GetCurrentProcess().Handle,
                DS4Windows.Util.PROCESS_INFORMATION_CLASS.ProcessPagePriority, ref pagePrio, 4);

            try
            {
                // another instance is already running if OpenExisting succeeds.
                threadComEvent = EventWaitHandle.OpenExisting(SingleAppComEventName,
                    System.Security.AccessControl.EventWaitHandleRights.Synchronize |
                    System.Security.AccessControl.EventWaitHandleRights.Modify);
                threadComEvent.Set();  // signal the other instance.
                threadComEvent.Close();
                Current.Shutdown();    // Quit temp instance
                runShutdown = false;
                return;
            }
            catch { /* don't care about errors */ }

            // Create the Event handle
            threadComEvent = new EventWaitHandle(false, EventResetMode.ManualReset, SingleAppComEventName);
            CreateTempWorkerThread();

            CreateControlService(parser);
            RenderOptions.ProcessRenderMode = RenderMode.SoftwareOnly;

            DS4Windows.Global.FindConfigLocation();
            bool firstRun = DS4Windows.Global.firstRun;
            if (firstRun)
            {
                DS4Forms.SaveWhere savewh = new DS4Forms.SaveWhere(false);
                savewh.ShowDialog();
            }

            DS4Windows.Global.Load();
            if (!CreateConfDirSkeleton())
            {
                MessageBox.Show($"Cannot create config folder structure in {DS4Windows.Global.appdatapath}. Exiting",
                    "DS4Windows", MessageBoxButton.OK, MessageBoxImage.Error);
                Current.Shutdown(1);
            }

            logHolder = new LoggerHolder(rootHub);
            DispatcherUnhandledException += App_DispatcherUnhandledException;
            AppDomain.CurrentDomain.UnhandledException += CurrentDomain_UnhandledException;
            Logger logger = logHolder.Logger;
            string version = DS4Windows.Global.exeversion;
            logger.Info($"DS4Windows version {version}");
            logger.Info($"DS4Windows exe file: {DS4Windows.Global.exeFileName}");
            logger.Info($"DS4Windows Assembly Architecture: {(Environment.Is64BitProcess ? "x64" : "x86")}");
            logger.Info($"OS Version: {Environment.OSVersion}");
            logger.Info($"OS Product Name: {DS4Windows.Util.GetOSProductName()}");
            logger.Info($"OS Release ID: {DS4Windows.Util.GetOSReleaseId()}");
            logger.Info($"System Architecture: {(Environment.Is64BitOperatingSystem ? "x64" : "x86")}");
            //logger.Info("DS4Windows version 2.0");
            logger.Info("Logger created");

            //DS4Windows.Global.ProfilePath[0] = "mixed";
            //DS4Windows.Global.LoadProfile(0, false, rootHub, false, false);
            if (firstRun)
            {
                logger.Info("No config found. Creating default config");
                //Directory.CreateDirectory(DS4Windows.Global.appdatapath);
                AttemptSave();

                //Directory.CreateDirectory(DS4Windows.Global.appdatapath + @"\Profiles\");
                //Directory.CreateDirectory(DS4Windows.Global.appdatapath + @"\Macros\");
                DS4Windows.Global.SaveAsNewProfile(0, "Default");
                DS4Windows.Global.ProfilePath[0] = DS4Windows.Global.OlderProfilePath[0] = "Default";
                /*DS4Windows.Global.ProfilePath[1] = DS4Windows.Global.OlderProfilePath[1] = "Default";
                DS4Windows.Global.ProfilePath[2] = DS4Windows.Global.OlderProfilePath[2] = "Default";
                DS4Windows.Global.ProfilePath[3] = DS4Windows.Global.OlderProfilePath[3] = "Default";
                */
                logger.Info("Default config created");
            }

            skipSave = false;

            if (!DS4Windows.Global.LoadActions())
            {
                DS4Windows.Global.CreateStdActions();
            }

            SetUICulture(DS4Windows.Global.UseLang);
            DS4Windows.AppThemeChoice themeChoice = DS4Windows.Global.UseCurrentTheme;
            if (themeChoice != DS4Windows.AppThemeChoice.Default)
            {
                ChangeTheme(DS4Windows.Global.UseCurrentTheme);
            }

            DS4Windows.Global.LoadLinkedProfiles();
            DS4Forms.MainWindow window = new DS4Forms.MainWindow(parser);
            MainWindow = window;
            window.Show();
            HwndSource source = PresentationSource.FromVisual(window) as HwndSource;
            CreateIPCClassNameMMF(source.Handle);

            window.CheckMinStatus();
            rootHub.LogDebug($"Running as {(DS4Windows.Global.IsAdministrator() ? "Admin" : "User")}");
            rootHub.LogDebug($"Using output KB+M handler: {DS4Windows.Global.outputKBMHandler.GetDisplayName()}");
            rootHub.LaunchHidGuardHelper();
            rootHub.LoadPermanentSlotsConfig();
            window.LateChecks(parser);
        }

        private void CurrentDomain_UnhandledException(object sender, UnhandledExceptionEventArgs e)
        {
            if (!Current.Dispatcher.CheckAccess())
            {
                Logger logger = logHolder.Logger;
                Exception exp = e.ExceptionObject as Exception;
                logger.Error($"Thread App Crashed with message {exp.Message}");
                logger.Error(exp.ToString());
                //LogManager.Flush();
                //LogManager.Shutdown();
                if (e.IsTerminating)
                {
                    Dispatcher.Invoke(() =>
                    {
                        rootHub?.PrepareAbort();
                        CleanShutdown();
                    });
                }
            }
            else
            {
                Logger logger = logHolder.Logger;
                Exception exp = e.ExceptionObject as Exception;
                if (e.IsTerminating)
                {
                    logger.Error($"Thread Crashed with message {exp.Message}");
                    logger.Error(exp.ToString());

                    rootHub?.PrepareAbort();
                    CleanShutdown();
                }
            }
        }

        private void App_DispatcherUnhandledException(object sender, System.Windows.Threading.DispatcherUnhandledExceptionEventArgs e)
        {
            //Console.WriteLine("App Crashed");
            //Console.WriteLine(e.Exception.StackTrace);
            Logger logger = logHolder.Logger;
            logger.Error($"Thread Crashed with message {e.Exception.Message}");
            logger.Error(e.Exception.ToString());
            //LogManager.Flush();
            //LogManager.Shutdown();
        }

        private bool CreateConfDirSkeleton()
        {
            bool result = true;
            try
            {
                Directory.CreateDirectory(DS4Windows.Global.appdatapath);
                Directory.CreateDirectory(DS4Windows.Global.appdatapath + @"\Profiles\");
                Directory.CreateDirectory(DS4Windows.Global.appdatapath + @"\Logs\");
                //Directory.CreateDirectory(DS4Windows.Global.appdatapath + @"\Macros\");
            }
            catch (UnauthorizedAccessException)
            {
                result = false;
            }


            return result;
        }

        private void AttemptSave()
        {
            if (!DS4Windows.Global.Save()) //if can't write to file
            {
                if (MessageBox.Show("Cannot write at current location\nCopy Settings to appdata?", "DS4Windows",
                    MessageBoxButton.YesNo, MessageBoxImage.Warning) == MessageBoxResult.Yes)
                {
                    try
                    {
                        Directory.CreateDirectory(DS4Windows.Global.appDataPpath);
                        File.Copy(DS4Windows.Global.exedirpath + "\\Profiles.xml",
                            DS4Windows.Global.appDataPpath + "\\Profiles.xml");
                        File.Copy(DS4Windows.Global.exedirpath + "\\Auto Profiles.xml",
                            DS4Windows.Global.appDataPpath + "\\Auto Profiles.xml");
                        Directory.CreateDirectory(DS4Windows.Global.appDataPpath + "\\Profiles");
                        foreach (string s in Directory.GetFiles(DS4Windows.Global.exedirpath + "\\Profiles"))
                        {
                            File.Copy(s, DS4Windows.Global.appDataPpath + "\\Profiles\\" + Path.GetFileName(s));
                        }
                    }
                    catch { }
                    MessageBox.Show("Copy complete, please relaunch DS4Windows and remove settings from Program Directory",
                        "DS4Windows");
                }
                else
                {
                    MessageBox.Show("DS4Windows cannot edit settings here, This will now close",
                        "DS4Windows");
                }

                DS4Windows.Global.appdatapath = null;
                skipSave = true;
                Current.Shutdown();
                return;
            }
        }

        private void CheckOptions(ArgumentParser parser)
        {
            if (parser.HasErrors)
            {
                runShutdown = false;
                exitApp = true;
                Current.Shutdown(1);
            }
            else if (parser.Driverinstall)
            {
                CreateBaseThread();
                DS4Forms.WelcomeDialog dialog = new DS4Forms.WelcomeDialog(true);
                dialog.ShowDialog();
                runShutdown = false;
                exitApp = true;
                Current.Shutdown();
            }
            else if (parser.ReenableDevice)
            {
                DS4Windows.DS4Devices.reEnableDevice(parser.DeviceInstanceId);
                runShutdown = false;
                exitApp = true;
                Current.Shutdown();
            }
            else if (parser.Runtask)
            {
                StartupMethods.LaunchOldTask();
                runShutdown = false;
                exitApp = true;
                Current.Shutdown();
            }
            else if (parser.Command)
            {
                IntPtr hWndDS4WindowsForm = IntPtr.Zero;
                hWndDS4WindowsForm = FindWindow(ReadIPCClassNameMMF(), "DS4Windows");
                if (hWndDS4WindowsForm != IntPtr.Zero)
                {
                    bool bDoSendMsg = true;
                    bool bWaitResultData = false;
                    bool bOwnsMutex = false;
                    Mutex ipcSingleTaskMutex = null;
                    EventWaitHandle ipcNotifyEvent = null;

                    COPYDATASTRUCT cds;
                    cds.lpData = IntPtr.Zero;

                    try
                    {
                        if (parser.CommandArgs.ToLower().StartsWith("query."))
                        {
                            // Query.device# (1..4) command returns a string result via memory mapped file. The cmd is sent to the background DS4Windows 
                            // process (via WM_COPYDATA wnd msg), then this client process waits for the availability of the result and prints it to console output pipe.
                            // Use mutex obj to make sure that concurrent client calls won't try to write and read the same MMF result file at the same time.
                            ipcSingleTaskMutex = new Mutex(false, "DS4Windows_IPCResultData_SingleTaskMtx");
                            try
                            {
                                bOwnsMutex = ipcSingleTaskMutex.WaitOne(10000);
                            }
                            catch (AbandonedMutexException)
                            {
                                bOwnsMutex = true;
                            }

                            if (bOwnsMutex)
                            {
                                // This process owns the inter-process sync mutex obj. Let's proceed with creating the output MMF file and waiting for a result.
                                bWaitResultData = true;
                                CreateIPCResultDataMMF();
                                ipcNotifyEvent = new EventWaitHandle(false, EventResetMode.AutoReset, "DS4Windows_IPCResultData_ReadyEvent");
                            }
                            else
                                // If the mtx failed then something must be seriously wrong. Cannot do anything in that case because MMF file may be modified by concurrent processes.
                                bDoSendMsg = false;
                        }

                        if (bDoSendMsg)
                        {
                            cds.dwData = IntPtr.Zero;
                            cds.cbData = parser.CommandArgs.Length;
                            cds.lpData = Marshal.StringToHGlobalAnsi(parser.CommandArgs);
                            SendMessage(hWndDS4WindowsForm, DS4Forms.MainWindow.WM_COPYDATA, IntPtr.Zero, ref cds);

                            if (bWaitResultData)
                                Console.WriteLine(WaitAndReadIPCResultDataMMF(ipcNotifyEvent));
                        }
                    }
                    finally
                    {
                        // Release the result MMF file in the client process before releasing the mtx and letting other client process to proceed with the same MMF file
                        if (ipcResultDataMMA != null) ipcResultDataMMA.Dispose();
                        if (ipcResultDataMMF != null) ipcResultDataMMF.Dispose();
                        ipcResultDataMMA = null;
                        ipcResultDataMMF = null;

                        // If this was "Query.xxx" cmdline client call then release the inter-process mutex and let other concurrent clients to proceed (if there are anyone waiting for the MMF result file)
                        if (bOwnsMutex && ipcSingleTaskMutex != null)
                            ipcSingleTaskMutex.ReleaseMutex();

                        if (cds.lpData != IntPtr.Zero)
                            Marshal.FreeHGlobal(cds.lpData);
                    }
                }

                runShutdown = false;
                exitApp = true;
                Current.Shutdown();
            }
        }

        private void CreateControlService(ArgumentParser parser)
        {
            controlThread = new Thread(() => {
<<<<<<< HEAD
                rootHub = new DS4Windows.ControlService(parser);
=======
                if (!DS4Windows.Global.IsWin8OrGreater())
                {
                    ServicePointManager.SecurityProtocol |= SecurityProtocolType.Tls12;
                }

                rootHub = new DS4Windows.ControlService();
>>>>>>> bae18d3d
                DS4Windows.Program.rootHub = rootHub;
                requestClient = new HttpClient();
                collectTimer = new Timer(GarbageTask, null, 30000, 30000);

            });
            controlThread.Priority = ThreadPriority.Normal;
            controlThread.IsBackground = true;
            controlThread.Start();
            while (controlThread.IsAlive)
                Thread.SpinWait(500);
        }

        private void CreateBaseThread()
        {
            controlThread = new Thread(() => {
                if (!DS4Windows.Global.IsWin8OrGreater())
                {
                    ServicePointManager.SecurityProtocol |= SecurityProtocolType.Tls12;
                }

                DS4Windows.Program.rootHub = rootHub;
                requestClient = new HttpClient();
                collectTimer = new Timer(GarbageTask, null, 30000, 30000);
            });
            controlThread.Priority = ThreadPriority.Normal;
            controlThread.IsBackground = true;
            controlThread.Start();
            while (controlThread.IsAlive)
                Thread.SpinWait(500);
        }

        private void GarbageTask(object state)
        {
            GC.Collect(0, GCCollectionMode.Forced, false);
        }

        private void CreateTempWorkerThread()
        {
            testThread = new Thread(SingleAppComThread_DoWork);
            testThread.Priority = ThreadPriority.Lowest;
            testThread.IsBackground = true;
            testThread.Start();
        }

        private void SingleAppComThread_DoWork()
        {
            while (!exitComThread)
            {
                // check for a signal.
                if (threadComEvent.WaitOne())
                {
                    threadComEvent.Reset();
                    // The user tried to start another instance. We can't allow that,
                    // so bring the other instance back into view and enable that one.
                    // That form is created in another thread, so we need some thread sync magic.
                    if (!exitComThread)
                    {
                        Dispatcher.BeginInvoke((Action)(() =>
                        {
                            MainWindow.Show();
                            MainWindow.WindowState = WindowState.Normal;
                        }));
                    }
                }
            }
        }

        public void CreateIPCClassNameMMF(IntPtr hWnd)
        {
            if (ipcClassNameMMA != null) return; // Already holding a handle to MMF file. No need to re-write the data

            try
            {
                StringBuilder wndClassNameStr = new StringBuilder(128);
                if (GetClassName(hWnd, wndClassNameStr, wndClassNameStr.Capacity) != 0 && wndClassNameStr.Length > 0)
                {
                    byte[] buffer = ASCIIEncoding.ASCII.GetBytes(wndClassNameStr.ToString());

                    ipcClassNameMMF = MemoryMappedFile.CreateNew("DS4Windows_IPCClassName.dat", 128);
                    ipcClassNameMMA = ipcClassNameMMF.CreateViewAccessor(0, buffer.Length);
                    ipcClassNameMMA.WriteArray(0, buffer, 0, buffer.Length);
                    // The MMF file is alive as long this process holds the file handle open
                }
            }
            catch (Exception)
            {
                /* Eat all exceptions because errors here are not fatal for DS4Win */
            }
        }

        private string ReadIPCClassNameMMF()
        {
            MemoryMappedFile mmf = null;
            MemoryMappedViewAccessor mma = null;

            try
            {
                byte[] buffer = new byte[128];
                mmf = MemoryMappedFile.OpenExisting("DS4Windows_IPCClassName.dat");
                mma = mmf.CreateViewAccessor(0, 128);
                mma.ReadArray(0, buffer, 0, buffer.Length);
                return ASCIIEncoding.ASCII.GetString(buffer);
            }
            catch (Exception)
            {
                // Eat all exceptions
            }
            finally
            {
                if (mma != null) mma.Dispose();
                if (mmf != null) mmf.Dispose();
            }

            return null;
        }

        private void CreateIPCResultDataMMF()
        {
            // Cmdline client process calls this to create the MMF file used in inter-process-communications. The background DS4Windows process 
            // uses WriteIPCResultDataMMF method to write a command result and the client process reads the result from the same MMF file.
            if (ipcResultDataMMA != null) return; // Already holding a handle to MMF file. No need to re-write the data

            try
            {
                ipcResultDataMMF = MemoryMappedFile.CreateNew("DS4Windows_IPCResultData.dat", 256);
                ipcResultDataMMA = ipcResultDataMMF.CreateViewAccessor(0, 256);
                // The MMF file is alive as long this process holds the file handle open
            }
            catch (Exception)
            {
                /* Eat all exceptions because errors here are not fatal for DS4Win */
            }
        }

        private string WaitAndReadIPCResultDataMMF(EventWaitHandle ipcNotifyEvent)
        {
            if (ipcResultDataMMA != null)
            {
                // Wait until the inter-process-communication (IPC) result data is available and read the result
                try
                {
                    // Wait max 10 secs and if the result is still not available then timeout and return "empty" result
                    if (ipcNotifyEvent == null || ipcNotifyEvent.WaitOne(10000))
                    {
                        int strNullCharIdx;
                        byte[] buffer = new byte[256];
                        ipcResultDataMMA.ReadArray(0, buffer, 0, buffer.Length);
                        strNullCharIdx = Array.FindIndex(buffer, byteVal => byteVal == 0);
                        return ASCIIEncoding.ASCII.GetString(buffer, 0, (strNullCharIdx <= 1 ? 1 : strNullCharIdx));
                    }
                }
                catch (Exception)
                {
                    /* Eat all exceptions because errors here are not fatal for DS4Win */
                }
            }

            return String.Empty;
        }

        public void WriteIPCResultDataMMF(string dataStr)
        {
            // The background DS4Windows process calls this method to write out the result of "-command QueryProfile.device#" command.
            // The cmdline client process reads the result from the DS4Windows_IPCResultData.dat MMF file and sends the result to console output pipe.
            MemoryMappedFile mmf = null;
            MemoryMappedViewAccessor mma = null;
            EventWaitHandle ipcNotifyEvent = null;
          
            try
            {
                ipcNotifyEvent = EventWaitHandle.OpenExisting("DS4Windows_IPCResultData_ReadyEvent");

                byte[] buffer = ASCIIEncoding.ASCII.GetBytes(dataStr);
                mmf = MemoryMappedFile.OpenExisting("DS4Windows_IPCResultData.dat");
                mma = mmf.CreateViewAccessor(0, 256);
                mma.WriteArray(0, buffer, 0, (buffer.Length >= 256 ? 256 : buffer.Length));
            }
            catch (Exception)
            {
                // Eat all exceptions
            }
            finally
            {
                if (mma != null) mma.Dispose();
                if (mmf != null) mmf.Dispose();

                if (ipcNotifyEvent != null) ipcNotifyEvent.Set();
            }
        }

        private void SetUICulture(string culture)
        {
            try
            {
                //CultureInfo ci = new CultureInfo("ja");
                CultureInfo ci = CultureInfo.GetCultureInfo(culture);
                LocalizeDictionary.Instance.SetCurrentThreadCulture = true;
                LocalizeDictionary.Instance.Culture = ci;
                // fixes the culture in threads
                CultureInfo.DefaultThreadCurrentCulture = ci;
                CultureInfo.DefaultThreadCurrentUICulture = ci;
                //DS4WinWPF.Properties.Resources.Culture = ci;
                Thread.CurrentThread.CurrentCulture = ci;
                Thread.CurrentThread.CurrentUICulture = ci;
            }
            catch (CultureNotFoundException) { /* Skip setting culture that we cannot set */ }
        }

        public static void ChangeTheme(DS4Windows.AppThemeChoice themeChoice)
        {
            if (themeLocs.TryGetValue(themeChoice, out string loc))
            {
                Application.Current.Resources.MergedDictionaries.Clear();
                Application.Current.Resources.MergedDictionaries.Add(new ResourceDictionary() { Source = new Uri(loc, uriKind: UriKind.Relative) });
            }
        }

        private void Application_Exit(object sender, ExitEventArgs e)
        {
            if (runShutdown)
            {
                Logger logger = logHolder.Logger;
                logger.Info("Request App Shutdown");
                CleanShutdown();
            }
        }

        private void Application_SessionEnding(object sender, SessionEndingCancelEventArgs e)
        {
            Logger logger = logHolder.Logger;
            logger.Info("User Session Ending");
            CleanShutdown();
        }

        private void CleanShutdown()
        {
            if (runShutdown)
            {
                if (rootHub != null)
                {
                    Task.Run(() =>
                    {
                        if (rootHub.running)
                        {
                            rootHub.Stop();
                            rootHub.ShutDown();
                        }
                    }).Wait();
                }

                if (!skipSave)
                {
                    DS4Windows.Global.Save();
                }

                exitComThread = true;
                if (threadComEvent != null)
                {
                    threadComEvent.Set();  // signal the other instance.
                    while (testThread.IsAlive)
                        Thread.SpinWait(500);
                    threadComEvent.Close();
                }

                if (ipcClassNameMMA != null) ipcClassNameMMA.Dispose();
                if (ipcClassNameMMF != null) ipcClassNameMMF.Dispose();

                LogManager.Flush();
                LogManager.Shutdown();
            }
        }
    }
}<|MERGE_RESOLUTION|>--- conflicted
+++ resolved
@@ -414,16 +414,14 @@
         private void CreateControlService(ArgumentParser parser)
         {
             controlThread = new Thread(() => {
-<<<<<<< HEAD
+
+                if (!DS4Windows.Global.IsWin8OrGreater())
+                {
+                    ServicePointManager.SecurityProtocol |= SecurityProtocolType.Tls12;
+                }
+
                 rootHub = new DS4Windows.ControlService(parser);
-=======
-                if (!DS4Windows.Global.IsWin8OrGreater())
-                {
-                    ServicePointManager.SecurityProtocol |= SecurityProtocolType.Tls12;
-                }
-
-                rootHub = new DS4Windows.ControlService();
->>>>>>> bae18d3d
+
                 DS4Windows.Program.rootHub = rootHub;
                 requestClient = new HttpClient();
                 collectTimer = new Timer(GarbageTask, null, 30000, 30000);
