﻿using System;
using System.Drawing;
using System.Windows.Forms;
using System.Collections.Generic;
using System.IO;
using static DS4Windows.Global;

namespace DS4Windows
{
    public partial class Options : Form
    {
        public int device;
        public string filename;
        public Timer inputtimer = new Timer(), sixaxisTimer = new Timer();
        public List<Button> buttons = new List<Button>();
        private int alphacolor;
        private Color reg, full, main;
        private Image colored, greyscale;
        private Image rainbowImg = Properties.Resources.rainbow;
        ToolTip tp = new ToolTip();
        public DS4Form root;
        bool olddinputcheck = false;
        private float dpix;
        private float dpiy;
        public Dictionary<string, string> defaults = new Dictionary<string, string>();
        public bool saving, loading;
        public bool actionTabSeen = false;
        public static Size mSize { get; private set; }
        private Size settingsSize;
        private Dictionary<Control, int> hoverIndexDict = new Dictionary<Control, int>();
        private Dictionary<Control, Bitmap> hoverImageDict = new Dictionary<Control, Bitmap>();
        private Dictionary<Control, Label> hoverLabelDict = new Dictionary<Control, Label>();
        private int[] touchpadInvertToValue = new int[4] { 0, 2, 1, 3 };
        private Bitmap pnlControllerBgImg;
        private Bitmap btnLightBgImg;
        private Bitmap btnLightBg;

        int tempInt = 0;

        public Options(DS4Form rt)
        {
            InitializeComponent();
            pnlControllerBgImg = (Bitmap)Properties.Resources.DS4_Config.Clone();
            btnLightBg = (Bitmap)Properties.Resources.DS4_lightbar.Clone();
            pnlController.BackgroundImage = null;
            pnlController.BackgroundImageLayout = ImageLayout.None;
            mSize = MaximumSize;
            settingsSize = fLPSettings.Size;
            MaximumSize = new Size(0, 0);
            root = rt;
            btnRumbleHeavyTest.Text = Properties.Resources.TestHText;
            btnRumbleLightTest.Text = Properties.Resources.TestLText;
            rBTPControls.Text = rBSAControls.Text;
            rBTPMouse.Text = rBSAMouse.Text;
            rBTPControls.Location = rBSAControls.Location;
            rBTPMouse.Location = rBSAMouse.Location;
            Visible = false;
            colored = btnRainbow.Image;
            greyscale = GreyscaleImage((Bitmap)btnRainbow.Image);
            fLPSettings.FlowDirection = FlowDirection.TopDown;

            foreach (Control control in tPControls.Controls)
            {
                if (control is Button && !((Button)control).Name.Contains("btn"))
                    buttons.Add((Button)control);
            }

            foreach (Control control in fLPTouchSwipe.Controls)
            {
                if (control is Button && !((Button)control).Name.Contains("btn"))
                    buttons.Add((Button)control);
            }

            foreach (Control control in fLPTiltControls.Controls)
            {
                if (control is Button && !((Button)control).Name.Contains("btn"))
                    buttons.Add((Button)control);
            }

            foreach (Control control in pnlController.Controls)
            {
                if (control is Button && !((Button)control).Name.Contains("btn"))
                    buttons.Add((Button)control);
            }

            foreach (Button b in buttons)
            {
                defaults.Add(b.Name, b.Text);
                b.Text = "";
            }
            
            foreach (Control control in Controls)
            {
                if (control.HasChildren)
                {
                    foreach (Control ctrl in control.Controls)
                    {
                        if (ctrl.HasChildren)
                        {
                            foreach (Control ctrl2 in ctrl.Controls)
                            {
                                if (ctrl2.HasChildren)
                                {
                                    foreach (Control ctrl3 in ctrl2.Controls)
                                        ctrl3.MouseHover += Items_MouseHover;
                                }

                                ctrl2.MouseHover += Items_MouseHover;
                            }
                        }

                        ctrl.MouseHover += Items_MouseHover;
                    }
                }

                control.MouseHover += Items_MouseHover;
            }
            
            foreach (Button b in buttons)
            {
                b.MouseHover += button_MouseHover;
                b.MouseLeave += button_MouseLeave;
            }

            inputtimer.Tick += InputDS4;
            sixaxisTimer.Tick += ControllerReadout_Tick;
            sixaxisTimer.Interval = 1000 / 60;

            triggerCondAndCombo.SelectedIndexChanged += TriggerCondAndCombo_SelectedIndexChanged;

            bnGyroZN.Text = Properties.Resources.TiltUp;
            bnGyroZP.Text = Properties.Resources.TiltDown;
            bnGyroXP.Text = Properties.Resources.TiltLeft;
            bnGyroXN.Text = Properties.Resources.TiltRight;
            bnSwipeUp.Text = Properties.Resources.SwipeUp;
            bnSwipeDown.Text = Properties.Resources.SwipeDown;
            bnSwipeLeft.Text = Properties.Resources.SwipeLeft;
            bnSwipeRight.Text = Properties.Resources.SwipeRight;
            btnLightbar.BackgroundImage = null;
            btnLightbar.BackgroundImageLayout = ImageLayout.None;

            populateHoverIndexDict();
            populateHoverImageDict();
            populateHoverLabelDict();
        }

        private void TriggerCondAndCombo_SelectedIndexChanged(object sender, EventArgs e)
        {
            if (!loading)
            {
                string temp = triggerCondAndCombo.SelectedItem.ToString().ToLower();
                SetSaTriggerCond(device, triggerCondAndCombo.SelectedItem.ToString().ToLower());
            }
        }

        public void SetFlowAutoScroll()
        {
            fLPSettings.AutoScroll = false;
            fLPSettings.AutoScroll = true;
        }

        private void populateHoverIndexDict()
        {
            hoverIndexDict.Clear();
            hoverIndexDict[bnCross] = 0;
            hoverIndexDict[bnCircle] = 1;
            hoverIndexDict[bnSquare] = 2;
            hoverIndexDict[bnTriangle] = 3;
            hoverIndexDict[bnOptions] = 4;
            hoverIndexDict[bnShare] = 5;
            hoverIndexDict[bnUp] = 6;
            hoverIndexDict[bnDown] = 7;
            hoverIndexDict[bnLeft] = 8;
            hoverIndexDict[bnRight] = 9;
            hoverIndexDict[bnPS] = 10;
            hoverIndexDict[bnL1] = 11;
            hoverIndexDict[bnR1] = 12;
            hoverIndexDict[bnL2] = 13;
            hoverIndexDict[bnR2] = 14;
            hoverIndexDict[bnL3] = 15;
            hoverIndexDict[bnR3] = 16;
            hoverIndexDict[bnTouchLeft] = 17;
            hoverIndexDict[bnTouchRight] = 18;
            hoverIndexDict[bnTouchMulti] = 19;
            hoverIndexDict[bnTouchUpper] = 20;
            hoverIndexDict[bnLSUp] = 21;
            hoverIndexDict[bnLSDown] = 22;
            hoverIndexDict[bnLSLeft] = 23;
            hoverIndexDict[bnLSRight] = 24;
            hoverIndexDict[bnRSUp] = 25;
            hoverIndexDict[bnRSDown] = 26;
            hoverIndexDict[bnRSLeft] = 27;
            hoverIndexDict[bnRSRight] = 28;
            hoverIndexDict[bnGyroZN] = 29;
            hoverIndexDict[bnGyroZP] = 30;
            hoverIndexDict[bnGyroXP] = 31;
            hoverIndexDict[bnGyroXN] = 32;
            hoverIndexDict[bnSwipeUp] = 33;
            hoverIndexDict[bnSwipeDown] = 34;
            hoverIndexDict[bnSwipeLeft] = 35;
            hoverIndexDict[bnSwipeRight] = 36;
        }

        private void populateHoverImageDict()
        {
            hoverImageDict.Clear();
            hoverImageDict[bnCross] = Properties.Resources.DS4_Config_Cross;
            hoverImageDict[bnCircle] = Properties.Resources.DS4_Config_Circle;
            hoverImageDict[bnSquare] = Properties.Resources.DS4_Config_Square;
            hoverImageDict[bnTriangle] = Properties.Resources.DS4_Config_Triangle;
            hoverImageDict[bnOptions] = Properties.Resources.DS4_Config_Options;
            hoverImageDict[bnShare] = Properties.Resources.DS4_Config_Share;
            hoverImageDict[bnUp] = Properties.Resources.DS4_Config_Up;
            hoverImageDict[bnDown] = Properties.Resources.DS4_Config_Down;
            hoverImageDict[bnLeft] = Properties.Resources.DS4_Config_Left;
            hoverImageDict[bnRight] = Properties.Resources.DS4_Config_Right;
            hoverImageDict[bnPS] = Properties.Resources.DS4_Config_PS;
            hoverImageDict[bnL1] = Properties.Resources.DS4_Config_L1;
            hoverImageDict[bnR1] = Properties.Resources.DS4_Config_R1;
            hoverImageDict[bnL2] = Properties.Resources.DS4_Config_L2;
            hoverImageDict[bnR2] = Properties.Resources.DS4_Config_R2;
            hoverImageDict[bnTouchLeft] = Properties.Resources.DS4_Config_TouchLeft;
            hoverImageDict[bnTouchRight] = Properties.Resources.DS4_Config_TouchRight;
            hoverImageDict[bnTouchMulti] = Properties.Resources.DS4_Config_TouchMulti;
            hoverImageDict[bnTouchUpper] = Properties.Resources.DS4_Config_TouchUpper;
            hoverImageDict[bnL3] = Properties.Resources.DS4_Config_LS;
            hoverImageDict[bnLSUp] = Properties.Resources.DS4_Config_LS;
            hoverImageDict[bnLSDown] = Properties.Resources.DS4_Config_LS;
            hoverImageDict[bnLSLeft] = Properties.Resources.DS4_Config_LS;
            hoverImageDict[bnLSRight] = Properties.Resources.DS4_Config_LS;
            hoverImageDict[bnR3] = Properties.Resources.DS4_Config_RS;
            hoverImageDict[bnRSUp] = Properties.Resources.DS4_Config_RS;
            hoverImageDict[bnRSDown] = Properties.Resources.DS4_Config_RS;
            hoverImageDict[bnRSLeft] = Properties.Resources.DS4_Config_RS;
            hoverImageDict[bnRSRight] = Properties.Resources.DS4_Config_RS;
        }

        private void populateHoverLabelDict()
        {
            hoverLabelDict.Clear();

            hoverLabelDict[bnCross] = lbLCross;
            hoverLabelDict[bnCircle] = lbLCircle;
            hoverLabelDict[bnSquare] = lbLSquare;
            hoverLabelDict[bnTriangle] = lbLTriangle;
            hoverLabelDict[bnOptions] = lbLOptions;
            hoverLabelDict[bnShare] = lbLShare;
            hoverLabelDict[bnUp] = lbLUp;
            hoverLabelDict[bnDown] = lbLDown;
            hoverLabelDict[bnLeft] = lbLLeft;
            hoverLabelDict[bnRight] = lbLright;
            hoverLabelDict[bnPS] = lbLPS;
            hoverLabelDict[bnL1] = lbLL1;
            hoverLabelDict[bnR1] = lbLR1;
            hoverLabelDict[bnL2] = lbLL2;
            hoverLabelDict[bnR2] = lbLR2;
            hoverLabelDict[bnTouchLeft] = lbLTouchLM;
            hoverLabelDict[bnTouchRight] = lbLTouchRight;
            hoverLabelDict[bnTouchMulti] = lbLTouchLM;
            hoverLabelDict[bnTouchUpper] = lbLTouchUpper;
            hoverLabelDict[bnL3] = lbLLS;
            hoverLabelDict[bnLSUp] = lbLLS;
            hoverLabelDict[bnLSDown] = lbLLS;
            hoverLabelDict[bnLSLeft] = lbLLS;
            hoverLabelDict[bnLSRight] = lbLLS;
            hoverLabelDict[bnR3] = lbLRS;
            hoverLabelDict[bnRSUp] = lbLRS;
            hoverLabelDict[bnRSDown] = lbLRS;
            hoverLabelDict[bnRSLeft] = lbLRS;
            hoverLabelDict[bnRSRight] = lbLRS;
        }

        public void Reload(int deviceNum, string name)
        {
            loading = true;
            device = deviceNum;
            filename = name;
            lBControls.SelectedIndex = -1;
            lbControlName.Text = "";

            tCControls.SelectedIndex = 0;
            Graphics g = this.CreateGraphics();
            try
            {
                dpix = g.DpiX / 100f * 1.041666666667f;
                dpiy = g.DpiY / 100f * 1.041666666667f;
            }
            finally
            {
                g.Dispose();
            }

            //butts += "\n" + b.Name;
            //MessageBox.Show(butts);

            root.lbLastMessage.ForeColor = Color.Black;
            root.lbLastMessage.Text = "Hover over items to see description or more about";
            if (device < 4)
                nUDSixaxis.Value = deviceNum + 1;

            lVActions.ItemCheck -= this.lVActions_ItemCheck;

            if (filename != "")
            {
                if (device == 4) //if temp device is called
                    ProfilePath[4] = name;

                LoadProfile(device, false, Program.rootHub);

                if (Rainbow[device] == 0)
                {
                    btnRainbow.Image = greyscale;
                    ToggleRainbow(false);
                }
                else
                {
                    btnRainbow.Image = colored;
                    ToggleRainbow(true);
                }

                DS4Color color = MainColor[device];
                tBRedBar.Value = color.red;
                tBGreenBar.Value = color.green;
                tBBlueBar.Value = color.blue;

                alphacolor = Math.Max(tBRedBar.Value, Math.Max(tBGreenBar.Value, tBBlueBar.Value));
                reg = Color.FromArgb(color.red, color.green, color.blue);
                full = HuetoRGB(reg.GetHue(), reg.GetBrightness(), reg);
                main = Color.FromArgb((alphacolor > 205 ? 255 : (alphacolor + 50)), full);
                
                btnLightBgImg = RecolorImage(btnLightBg, main);
                btnLightbar.Refresh();

                cBLightbyBattery.Checked = LedAsBatteryIndicator[device];
                nUDflashLED.Value = FlashAt[device];
                pnlLowBattery.Visible = cBLightbyBattery.Checked;
                lbFull.Text = (cBLightbyBattery.Checked ? "Full:" : "Color:");
                //pnlFull.Location = new Point(pnlFull.Location.X, (cBLightbyBattery.Checked ? (int)(dpix * 42) : (pnlFull.Location.Y + pnlLowBattery.Location.Y) / 2));
                DS4Color lowColor = LowColor[device];
                tBLowRedBar.Value = lowColor.red;
                tBLowGreenBar.Value = lowColor.green;
                tBLowBlueBar.Value = lowColor.blue;

                DS4Color cColor = ChargingColor[device];
                btnChargingColor.BackColor = Color.FromArgb(cColor.red, cColor.green, cColor.blue);
                byte tempFlashType = FlashType[device];
                if (tempFlashType > cBFlashType.Items.Count - 1)
                    cBFlashType.SelectedIndex = 0;
                else
                    cBFlashType.SelectedIndex = tempFlashType;

                DS4Color fColor = FlashColor[device];
                if (fColor.Equals(new DS4Color { red = 0, green = 0, blue = 0 }))
                {
                    if (Rainbow[device] == 0)
                        btnFlashColor.BackColor = main;
                    else
                        btnFlashColor.BackgroundImage = rainbowImg;
                }
                else
                    btnFlashColor.BackColor = Color.FromArgb(fColor.red, fColor.green, fColor.blue);

                nUDRumbleBoost.Value = RumbleBoost[device];
                nUDTouch.Value = TouchSensitivity[device];
                cBSlide.Checked = TouchSensitivity[device] > 0;
                nUDScroll.Value = ScrollSensitivity[device];
                cBScroll.Checked = ScrollSensitivity[device] != 0;
                nUDTap.Value = TapSensitivity[device];
                cBTap.Checked = TapSensitivity[device] > 0;
                cBDoubleTap.Checked = DoubleTap[device];
                cBTouchpadJitterCompensation.Checked = TouchpadJitterCompensation[device];

                tempInt = TouchpadInvert[device];
                touchpadInvertComboBox.SelectedIndex = touchpadInvertToValue[tempInt];

                cBlowerRCOn.Checked = LowerRCOn[device];
                cBFlushHIDQueue.Checked = FlushHIDQueue[device];
                enableTouchToggleCheckbox.Checked = getEnableTouchToggle(device);
                nUDIdleDisconnect.Value = Math.Round((decimal)(IdleDisconnectTimeout[device] / 60d), 1);
                cBIdleDisconnect.Checked = IdleDisconnectTimeout[device] > 0;
                numUDMouseSens.Value = ButtonMouseSensitivity[device];
                cBMouseAccel.Checked = MouseAccel[device];
                pBHoveredButton.Image = null;

                alphacolor = Math.Max(tBLowRedBar.Value, Math.Max(tBGreenBar.Value, tBBlueBar.Value));
                reg = Color.FromArgb(lowColor.red, lowColor.green, lowColor.blue);
                full = HuetoRGB(reg.GetHue(), reg.GetBrightness(), reg);
                lowColorChooserButton.BackColor = Color.FromArgb((alphacolor > 205 ? 255 : (alphacolor + 50)), full);
                nUDRainbow.Value = (decimal)Rainbow[device];
                int tempWhileCharging = ChargingType[device];
                if (tempWhileCharging > cBWhileCharging.Items.Count - 1)
                    cBWhileCharging.SelectedIndex = 0;
                else
                    cBWhileCharging.SelectedIndex = tempWhileCharging;

                btPollRateComboBox.SelectedIndex = getBTPollRate(device);
                lsOutCurveComboBox.SelectedIndex = getLsOutCurveMode(device);
                rsOutCurveComboBox.SelectedIndex = getRsOutCurveMode(device);
                cBL2OutputCurve.SelectedIndex = getL2OutCurveMode(device);
                cBR2OutputCurve.SelectedIndex = getR2OutCurveMode(device);
                cBSixaxisXOutputCurve.SelectedIndex = getSXOutCurveMode(device);
                cBSixaxisZOutputCurve.SelectedIndex = getSZOutCurveMode(device);

                try
                {
                    nUDL2.Value = Math.Round((decimal)L2Deadzone[device] / 255, 2);
                }
                catch
                {
                    nUDL2.Value = 0;
                }
                try
                {
                    nUDR2.Value = Math.Round((decimal)R2Deadzone[device] / 255, 2);
                }
                catch
                {
                    nUDR2.Value = 0;
                }

                try
                {
                    nUDL2AntiDead.Value = (decimal)(L2AntiDeadzone[device] / 100d);
                }
                catch
                {
                    nUDL2AntiDead.Value = 0;
                }
                try
                {
                    nUDR2AntiDead.Value = (decimal)(R2AntiDeadzone[device] / 100d);
                }
                catch
                {
                    nUDR2AntiDead.Value = 0;
                }

                try
                {
                    nUDL2Maxzone.Value = (decimal)(L2Maxzone[device] / 100d);
                }
                catch
                {
                    nUDL2Maxzone.Value = 1;
                }
                try
                {
                    nUDR2Maxzone.Value = (decimal)(R2Maxzone[device] / 100d);
                }
                catch
                {
                    nUDR2Maxzone.Value = 1;
                }

                try
                {
                    nUDLS.Value = Math.Round((decimal)(LSDeadzone[device] / 127d), 3);
                }
                catch
                {
                    nUDLS.Value = 0;
                }
                try
                {
                    nUDRS.Value = Math.Round((decimal)(RSDeadzone[device] / 127d), 3);
                }
                catch
                {
                    nUDRS.Value = 0;
                }

                try
                {
                    nUDLSAntiDead.Value = (decimal)(LSAntiDeadzone[device] / 100d);
                }
                catch
                {
                    nUDLSAntiDead.Value = 0;
                }
                try
                {
                    nUDRSAntiDead.Value = (decimal)(RSAntiDeadzone[device] / 100d);
                }
                catch
                {
                    nUDRSAntiDead.Value = 0;
                }

                try
                {
                    nUDLSMaxZone.Value = (decimal)(LSMaxzone[device] / 100d);
                }
                catch
                {
                    nUDLSMaxZone.Value = 1;
                }
                try
                {
                    nUDRSMaxZone.Value = (decimal)(RSMaxzone[device] / 100d);
                }
                catch
                {
                    nUDRSMaxZone.Value = 1;
                }

                try
                {
                    nUDLSRotation.Value = (decimal)(LSRotation[device] * 180.0 / Math.PI);
                }
                catch
                {
                    nUDLSRotation.Value = 0.0m;
                }

                try
                {
                    nUDRSRotation.Value = (decimal)(RSRotation[device] * 180.0 / Math.PI);
                }
                catch
                {
                    nUDRSRotation.Value = 0.0m;
                }

                try
                {
                    nUDSX.Value = (decimal)SXDeadzone[device];
                }
                catch
                {
                    nUDSX.Value = 0.02m;
                }

                try
                {
                    nUDSZ.Value = (decimal)SZDeadzone[device];
                }
                catch
                {
                    nUDSZ.Value = 0.02m;
                }

                try
                {
                    nUDSixAxisXMaxZone.Value = (decimal)SXMaxzone[device];
                }
                catch
                {
                    nUDSixAxisXMaxZone.Value = 1.0m;
                }

                try
                {
                    nUDSixAxisZMaxZone.Value = (decimal)SZMaxzone[device];
                }
                catch
                {
                    nUDSixAxisZMaxZone.Value = 1.0m;
                }

                try
                {
                    nUDSixaxisXAntiDead.Value = (decimal)SXAntiDeadzone[device];
                }
                catch
                {
                    nUDSixaxisXAntiDead.Value = 0.0m;
                }

                try
                {
                    nUDSixaxisZAntiDead.Value = (decimal)SZAntiDeadzone[device];
                }
                catch
                {
                    nUDSixaxisZAntiDead.Value = 0.0m;
                }

                try
                {
                    nUDL2S.Value = Math.Round((decimal)L2Sens[device], 2);
                }
                catch
                {
                    nUDL2S.Value = 1;
                }
                try
                {
                    nUDR2S.Value = Math.Round((decimal)R2Sens[device], 2);
                }
                catch
                {
                    nUDR2S.Value = 1;
                }
                try
                {
                    nUDLSS.Value = Math.Round((decimal)LSSens[device], 2);
                }
                catch
                {
                    nUDLSS.Value = 1;
                }
                try
                {
                    nUDRSS.Value = Math.Round((decimal)RSSens[device], 2);
                }
                catch
                {
                    nUDRSS.Value = 1;
                }
                try
                {
                    nUDSXS.Value = Math.Round((decimal)SXSens[device], 2);
                }
                catch
                {
                    nUDSXS.Value = 1;
                }
                try
                {
                    nUDSZS.Value = Math.Round((decimal)SZSens[device], 2);
                }
                catch
                {
                    nUDSZS.Value = 1;
                }

                if (LaunchProgram[device] != string.Empty)
                {
                    cBLaunchProgram.Checked = true;
                    pBProgram.Image = Icon.ExtractAssociatedIcon(LaunchProgram[device]).ToBitmap();
                    btnBrowse.Text = Path.GetFileNameWithoutExtension(LaunchProgram[device]);
                }

                cBDinput.Checked = DinputOnly[device];
                olddinputcheck = cBDinput.Checked;
                cbStartTouchpadOff.Checked = StartTouchpadOff[device];
                rBTPControls.Checked = UseTPforControls[device];
                rBTPMouse.Checked = !UseTPforControls[device];
                rBSAMouse.Checked = UseSAforMouse[device];
                rBSAControls.Checked = !UseSAforMouse[device];
                nUDLSCurve.Value = LSCurve[device];
                nUDRSCurve.Value = RSCurve[device];
                cBControllerInput.Checked = DS4Mapping;
                trackballCk.Checked = TrackballMode[device];
                trackFrictionNUD.Value = (decimal)TrackballFriction[device];
                if (device < 4)
                {
                    Program.rootHub.touchPad[device]?.ResetTrackAccel(TrackballFriction[device]);
                }

                for (int i = 0, arlen = cMGyroTriggers.Items.Count; i < arlen; i++)
                {
                    ((ToolStripMenuItem)cMGyroTriggers.Items[i]).Checked = false;
                }

                for (int i = 0, arlen = cMTouchDisableInvert.Items.Count; i < arlen; i++)
                {
                    ((ToolStripMenuItem)cMTouchDisableInvert.Items[i]).Checked = false;
                }

                string[] satriggers = SATriggers[device].Split(',');
                List<string> s = new List<string>();
                int gyroTriggerCount = cMGyroTriggers.Items.Count;
                for (int i = 0, satrigLen = satriggers.Length; i < satrigLen; i++)
                {
                    int tr = 0;
                    if (int.TryParse(satriggers[i], out tr))
                    {
                        if (tr < gyroTriggerCount && tr > -1)
                        {
                            ((ToolStripMenuItem)cMGyroTriggers.Items[tr]).Checked = true;
                            s.Add(cMGyroTriggers.Items[tr].Text);
                        }
                        else
                        {
                            ((ToolStripMenuItem)cMGyroTriggers.Items[gyroTriggerCount - 1]).Checked = true;
                            s.Add(cMGyroTriggers.Items[gyroTriggerCount - 1].Text);
                            break;
                        }
                    }
                    else
                    {
                        ((ToolStripMenuItem)cMGyroTriggers.Items[gyroTriggerCount - 1]).Checked = true;
                        s.Add(cMGyroTriggers.Items[gyroTriggerCount - 1].Text);
                        break;
                    }
                }

                btnGyroTriggers.Text = string.Join(", ", s);
                s.Clear();

                int[] touchDisInvTriggers = TouchDisInvertTriggers[device];
                int touchDisableInvCount = cMTouchDisableInvert.Items.Count;
                for (int i = 0, trigLen = touchDisInvTriggers.Length; i < trigLen; i++)
                {
                    int tr = touchDisInvTriggers[i];
                    if (tr < touchDisableInvCount && tr > -1)
                    {
                        ToolStripMenuItem current = (ToolStripMenuItem)cMTouchDisableInvert.Items[tr];
                        current.Checked = true;
                        s.Add(current.Text);
                    }
                }

                if (s.Count > 0)
                    touchpadDisInvertButton.Text = string.Join(", ", s);

                nUDGyroSensitivity.Value = GyroSensitivity[device];
                gyroTriggerBehavior.Checked = GyroTriggerTurns[device];
                nUDGyroMouseVertScale.Value = GyroSensVerticalScale[device];
                int invert = GyroInvert[device];
                cBGyroInvertX.Checked = (invert & 0x02) == 2;
                cBGyroInvertY.Checked = (invert & 0x01) == 1;
                if (s.Count > 0)
                    btnGyroTriggers.Text = string.Join(", ", s);

                cBGyroSmooth.Checked = nUDGyroSmoothWeight.Enabled = GyroSmoothing[device];
                nUDGyroSmoothWeight.Value = (decimal)(GyroSmoothingWeight[device]);
                cBGyroMouseXAxis.SelectedIndex = GyroMouseHorizontalAxis[device];
                triggerCondAndCombo.SelectedIndex = SATriggerCond[device] ? 0 : 1;
<<<<<<< HEAD

                cBSteeringWheelEmulationAxis.SelectedIndex = (int) GetSASteeringWheelEmulationAxis(device);

                int idxSASteeringWheelEmulationRange = cBSteeringWheelEmulationRange.Items.IndexOf(GetSASteeringWheelEmulationRange(device).ToString());
                if (idxSASteeringWheelEmulationRange >= 0) cBSteeringWheelEmulationRange.SelectedIndex = idxSASteeringWheelEmulationRange;
=======
                gyroMouseDzNUD.Value = GyroMouseDeadZone[device];
                toggleGyroMCb.Checked = GyroMouseToggle[device];
>>>>>>> d609453f
            }
            else
            {
                cBFlashType.SelectedIndex = 0;
                cBWhileCharging.SelectedIndex = 0;
                btPollRateComboBox.SelectedIndex = 4;
                lsOutCurveComboBox.SelectedIndex = 0;
                rsOutCurveComboBox.SelectedIndex = 0;
                cBL2OutputCurve.SelectedIndex = 0;
                cBR2OutputCurve.SelectedIndex = 0;
                cBSixaxisXOutputCurve.SelectedIndex = 0;
                cBSixaxisZOutputCurve.SelectedIndex = 0;
                rBTPMouse.Checked = true;
                rBSAControls.Checked = true;
                ToggleRainbow(false);
                cBDinput.Checked = false;
                cbStartTouchpadOff.Checked = false;
                rBSAControls.Checked = true;
                rBTPMouse.Checked = true;

                switch (device)
                {
                    case 0: tBRedBar.Value = 0; tBGreenBar.Value = 0; tBBlueBar.Value = 255; break;
                    case 1: tBRedBar.Value = 255; tBGreenBar.Value = 0; tBBlueBar.Value = 0; break;
                    case 2: tBRedBar.Value = 0; tBGreenBar.Value = 255; tBBlueBar.Value = 0; break;
                    case 3: tBRedBar.Value = 255; tBGreenBar.Value = 0; tBBlueBar.Value = 255; break;
                    case 4: tBRedBar.Value = 255; tBGreenBar.Value = 255; tBBlueBar.Value = 255; break;
                }

                tBLowBlueBar.Value = 0; tBLowGreenBar.Value = 0; tBLowBlueBar.Value = 0;

                cBLightbyBattery.Checked = false;
                nUDflashLED.Value = 0;
                lbFull.Text = (cBLightbyBattery.Checked ? "Full:" : "Color:");

                cBFlashType.SelectedIndex = 0;
                nUDRumbleBoost.Value = 100;
                nUDTouch.Value = 100;
                cBSlide.Checked = true;
                nUDScroll.Value = 0;
                cBScroll.Checked = false;
                nUDTap.Value = 0;
                cBTap.Checked = false;
                cBDoubleTap.Checked = false;
                cBTouchpadJitterCompensation.Checked = true;
                touchpadInvertComboBox.SelectedIndex = 0;
                cBlowerRCOn.Checked = false;
                cBFlushHIDQueue.Checked = false;
                enableTouchToggleCheckbox.Checked = true;
                nUDIdleDisconnect.Value = 5;
                cBIdleDisconnect.Checked = true;
                numUDMouseSens.Value = 25;
                cBMouseAccel.Checked = true;
                pBHoveredButton.Image = null;

                nUDRainbow.Value = 0;
                nUDL2.Value = 0;
                nUDR2.Value = 0;
                nUDL2Maxzone.Value = 1;
                nUDR2Maxzone.Value = 1;
                nUDLS.Value = 0;
                nUDRS.Value = 0;
                nUDLSAntiDead.Value = 0;
                nUDRSAntiDead.Value = 0;
                nUDLSMaxZone.Value = 1;
                nUDRSMaxZone.Value = 1;
                nUDLSRotation.Value = 0;
                nUDRSRotation.Value = 0;
                nUDSX.Value = 0.02m;
                nUDSZ.Value = 0.02m;
                nUDSixAxisXMaxZone.Value = 1.0m;
                nUDSixAxisZMaxZone.Value = 1.0m;
                nUDSixaxisXAntiDead.Value = 0.0m;
                nUDSixaxisZAntiDead.Value = 0.0m;

                nUDL2S.Value = 1;
                nUDR2S.Value = 1;
                nUDLSS.Value = 1;
                nUDRSS.Value = 1;
                nUDSXS.Value = 1;
                nUDSZS.Value = 1;

                cBLaunchProgram.Checked = false;
                pBProgram.Image = null;
                btnBrowse.Text = Properties.Resources.Browse;
                cBDinput.Checked = false;
                olddinputcheck = false;
                cbStartTouchpadOff.Checked = false;
                nUDLSCurve.Value = 0;
                nUDRSCurve.Value = 0;
                cBControllerInput.Checked = DS4Mapping;
                trackballCk.Checked = false;
                trackFrictionNUD.Value = 10.0m;
                if (device < 4)
                {
                    Program.rootHub.touchPad[device]?.ResetTrackAccel(10.0);
                }

                for (int i = 0, arlen = cMGyroTriggers.Items.Count - 1; i < arlen; i++)
                {
                    ((ToolStripMenuItem)cMGyroTriggers.Items[i]).Checked = false;
                }
                ((ToolStripMenuItem)cMGyroTriggers.Items[cMGyroTriggers.Items.Count - 1]).Checked = true;

                for (int i = 0, arlen = cMTouchDisableInvert.Items.Count; i < arlen; i++)
                {
                    ((ToolStripMenuItem)cMTouchDisableInvert.Items[i]).Checked = false;
                }

                nUDGyroSensitivity.Value = 100;
                nUDGyroMouseVertScale.Value = 100;
                gyroTriggerBehavior.Checked = true;
                cBGyroInvertX.Checked = false;
                cBGyroInvertY.Checked = false;
                cBGyroSmooth.Checked = false;
                nUDGyroSmoothWeight.Value = 0.5m;
                gyroMouseDzNUD.Value = MouseCursor.GYRO_MOUSE_DEADZONE;
                toggleGyroMCb.Checked = false;
                cBGyroMouseXAxis.SelectedIndex = 0;
                triggerCondAndCombo.SelectedIndex = 0;
                cBSteeringWheelEmulationAxis.SelectedIndex = 0;
                cBSteeringWheelEmulationRange.SelectedIndex = cBSteeringWheelEmulationRange.Items.IndexOf("360");
                Set();
            }
            
            UpdateLists();
            LoadActions(string.IsNullOrEmpty(filename));
            lVActions.ItemCheck += new ItemCheckEventHandler(this.lVActions_ItemCheck);
            loading = false;
            saving = false;
        }

        public void LoadActions(bool newp)
        {
            lVActions.Items.Clear();
            List<string> pactions = ProfileActions[device];
            foreach (SpecialAction action in GetActions())
            {
                ListViewItem lvi = new ListViewItem(action.name);
                lvi.SubItems.Add(action.controls.Replace("/", ", "));
                //string type = action.type;
                switch (action.type)
                {
                    case "Macro": lvi.SubItems.Add(Properties.Resources.Macro + (action.keyType.HasFlag(DS4KeyType.ScanCode) ? " (" + Properties.Resources.ScanCode + ")" : "")); break;
                    case "Program": lvi.SubItems.Add(Properties.Resources.LaunchProgram.Replace("*program*", Path.GetFileNameWithoutExtension(action.details))); break;
                    case "Profile": lvi.SubItems.Add(Properties.Resources.LoadProfile.Replace("*profile*", action.details)); break;
                    case "Key": lvi.SubItems.Add(((Keys)Convert.ToInt32(action.details)).ToString() + (action.uTrigger.Count > 0 ? " (Toggle)" : "")); break;
                    case "DisconnectBT":
                        lvi.SubItems.Add(Properties.Resources.DisconnectBT);
                        break;
                    case "BatteryCheck":
                        lvi.SubItems.Add(Properties.Resources.CheckBattery);
                        break;
                    case "XboxGameDVR":
                        lvi.SubItems.Add("Xbox Game DVR");
                        break;
                    case "MultiAction":
                        lvi.SubItems.Add(Properties.Resources.MultiAction);
                        break;
                    case "SASteeringWheelEmulationCalibrate":
                        lvi.SubItems.Add(Properties.Resources.SASteeringWheelEmulationCalibrate);
                        break;
                }

                if (newp)
                {
                    if (action.type == "DisconnectBT")
                        lvi.Checked = true;
                    else
                        lvi.Checked = false;
                }
                else
                {
                    foreach (string s in pactions)
                    {
                        if (s == action.name)
                        {
                            lvi.Checked = true;
                            break;
                        }
                    }
                }

                lVActions.Items.Add(lvi);
            }
        }

        private void EnableReadings(bool on)
        {
            lbL2Track.Enabled = on;
            lbR2Track.Enabled = on;
            pnlLSTrack.Enabled = on;
            pnlRSTrack.Enabled = on;
            pnlSATrack.Enabled = on;
            btnLSTrack.Visible = on;
            btnLSTrackS.Visible = on;
            btnRSTrack.Visible = on;
            btnRSTrackS.Visible = on;
            btnSATrack.Visible = on;
            btnSATrackS.Visible = on;
        }

        private void ControllerReadout_Tick(object sender, EventArgs e)
        {
            // MEMS gyro data is all calibrated to roughly -1G..1G for values -0x2000..0x1fff
            // Enough additional acceleration and we are no longer mostly measuring Earth's gravity...
            // We should try to indicate setpoints of the calibration when exposing this measurement....
            int tempDeviceNum = (int)nUDSixaxis.Value - 1;
            DS4Device ds = Program.rootHub.DS4Controllers[tempDeviceNum];

            if (ds == null)
            {
                EnableReadings(false);
                lbInputDelay.Text = Properties.Resources.InputDelay.Replace("*number*", Properties.Resources.NA);
                lbInputDelay.BackColor = Color.Transparent;
                lbInputDelay.ForeColor = SystemColors.ControlText;
            }
            else
            {
                EnableReadings(true);

                DS4StateExposed exposeState = Program.rootHub.ExposedState[tempDeviceNum];
                DS4State baseState = Program.rootHub.getDS4State(tempDeviceNum);

                SetDynamicTrackBarValue(tBsixaxisGyroX, (exposeState.getGyroYaw() + tBsixaxisGyroX.Value * 2) / 3);
                SetDynamicTrackBarValue(tBsixaxisGyroY, (exposeState.getGyroPitch() + tBsixaxisGyroY.Value * 2) / 3);
                SetDynamicTrackBarValue(tBsixaxisGyroZ, (exposeState.getGyroRoll() + tBsixaxisGyroZ.Value * 2) / 3);
                SetDynamicTrackBarValue(tBsixaxisAccelX, (exposeState.getAccelX() + tBsixaxisAccelX.Value * 2) / 3);
                SetDynamicTrackBarValue(tBsixaxisAccelY, (exposeState.getAccelY() + tBsixaxisAccelY.Value * 2) / 3);
                SetDynamicTrackBarValue(tBsixaxisAccelZ, (exposeState.getAccelZ() + tBsixaxisAccelZ.Value * 2) / 3);

                int x = baseState.LX;
                int y = baseState.LY;

                double tempLSS = (double)nUDLSS.Value;
                btnLSTrackS.Visible = tempLSS != 1;
                double tempLSCurve = (double)nUDLSCurve.Value;
                if (tempLSCurve > 0.0)
                {
                    float max = x + y;
                    double curvex;
                    double curvey;
                    double multimax = TValue(382.5, max, tempLSCurve);
                    double multimin = TValue(127.5, max, tempLSCurve);
                    if ((x > 127.5f && y > 127.5f) || (x < 127.5f && y < 127.5f))
                    {
                        curvex = (x > 127.5f ? Math.Min(x, (x / max) * multimax) : Math.Max(x, (x / max) * multimin));
                        curvey = (y > 127.5f ? Math.Min(y, (y / max) * multimax) : Math.Max(y, (y / max) * multimin));
                    }
                    else
                    {
                        if (x < 127.5f)
                        {
                            curvex = Math.Min(x, (x / max) * multimax);
                            curvey = Math.Min(y, (-(y / max) * multimax + 510));
                        }
                        else
                        {
                            curvex = Math.Min(x, (-(x / max) * multimax + 510));
                            curvey = Math.Min(y, (y / max) * multimax);
                        }
                    }
                    btnLSTrack.Location = new Point((int)(dpix * curvex / 2.09), (int)(dpiy * curvey / 2.09));
                }
                else
                {
                    btnLSTrack.Location = new Point((int)(dpix * x / 2.09), (int)(dpiy * y / 2.09));
                    btnLSTrackS.Visible = tempLSS != 1;
                }

                if (tempLSS != 1)
                {
                    btnLSTrackS.Location = new Point((int)(tempLSS * (btnLSTrack.Location.X - pnlLSTrack.Size.Width / 2f) + pnlLSTrack.Size.Width / 2f),
                        (int)(tempLSS * (btnLSTrack.Location.Y - pnlLSTrack.Size.Height / 2f) + pnlLSTrack.Size.Height / 2f));
                }

                x = baseState.RX;
                y = baseState.RY;

                double tempRSS = (double)nUDRSS.Value;
                btnRSTrackS.Visible = tempRSS != 1;
                double tempRSCurve = (double)nUDRSCurve.Value;
                if (tempRSCurve > 0.0)
                {
                    float max = x + y;
                    double curvex;
                    double curvey;
                    double multimax = TValue(382.5, max, tempRSCurve);
                    double multimin = TValue(127.5, max, tempRSCurve);
                    if ((x > 127.5f && y > 127.5f) || (x < 127.5f && y < 127.5f))
                    {
                        curvex = (x > 127.5f ? Math.Min(x, (x / max) * multimax) : Math.Max(x, (x / max) * multimin));
                        curvey = (y > 127.5f ? Math.Min(y, (y / max) * multimax) : Math.Max(y, (y / max) * multimin));
                    }
                    else
                    {
                        if (x < 127.5f)
                        {
                            curvex = Math.Min(x, (x / max) * multimax);
                            curvey = Math.Min(y, (-(y / max) * multimax + 510));
                        }
                        else
                        {
                            curvex = Math.Min(x, (-(x / max) * multimax + 510));
                            curvey = Math.Min(y, (y / max) * multimax);
                        }
                    }
                    btnRSTrack.Location = new Point((int)(dpix * curvex / 2.09), (int)(dpiy * curvey / 2.09));
                }
                else
                {
                    btnRSTrack.Location = new Point((int)(dpix * x / 2.09), (int)(dpiy * y / 2.09));
                    btnRSTrackS.Visible = tempRSS != 1;
                }

                if (tempRSS != 1)
                {
                    btnRSTrackS.Location = new Point((int)(tempRSS * (btnRSTrack.Location.X - pnlRSTrack.Size.Width / 2f) + pnlRSTrack.Size.Width / 2f),
                        (int)(tempRSS * (btnRSTrack.Location.Y - pnlRSTrack.Size.Height / 2f) + pnlRSTrack.Size.Height / 2f));
                }

                x = exposeState.getAccelX() + 127;
                y = exposeState.getAccelZ() + 127;
                btnSATrack.Location = new Point((int)(dpix * Global.Clamp(0, x / 2.09, pnlSATrack.Size.Width)), (int)(dpiy * Global.Clamp(0, y / 2.09, pnlSATrack.Size.Height)));

                double tempSXS = (double)nUDSXS.Value;
                double tempSZS = (double)nUDSZS.Value;
                btnSATrackS.Visible = tempSXS != 1 || tempSZS != 1;
                if (tempSXS != 1 || tempSZS != 1)
                {
                    btnSATrackS.Location = new Point((int)(tempSXS * (btnSATrack.Location.X - pnlSATrack.Size.Width / 2f) + pnlSATrack.Size.Width / 2f),
                        (int)(tempSZS * (btnSATrack.Location.Y - pnlSATrack.Size.Height / 2f) + pnlSATrack.Size.Height / 2f));
                }

                double tempL2 = (double)nUDL2.Value;
                double tempL2S = (double)nUDL2S.Value;
                tBL2.Value = baseState.L2;
                lbL2Track.Location = new Point(tBL2.Location.X - (int)(dpix * 25), 
                    Math.Max((int)(((tBL2.Location.Y + tBL2.Size.Height) - (tBL2.Value * tempL2S) / (tBL2.Size.Height * .0209f / Math.Pow(dpix, 2))) - dpix * 20),
                    (int)(1 * ((tBL2.Location.Y + tBL2.Size.Height) - 255 / (tBL2.Size.Height * .0209f / Math.Pow(dpix, 2))) - dpix * 20)));

                if (tBL2.Value * tempL2S >= 255)
                    lbL2Track.ForeColor = Color.Green;
                else if (tBL2.Value * tempL2S < tempL2 * 255)
                    lbL2Track.ForeColor = Color.Red;
                else
                    lbL2Track.ForeColor = Color.Black;

                double tempR2 = (double)nUDR2.Value;
                double tempR2S = (double)nUDR2S.Value;
                tBR2.Value = baseState.R2;
                lbR2Track.Location = new Point(tBR2.Location.X + (int)(dpix * 25),
                     Math.Max((int)(1 * ((tBR2.Location.Y + tBR2.Size.Height) - (tBR2.Value * tempR2S) / (tBR2.Size.Height * .0209f / Math.Pow(dpix, 2))) - dpix * 20),
                     (int)(1 * ((tBR2.Location.Y + tBR2.Size.Height) - 255 / (tBR2.Size.Height * .0209f / Math.Pow(dpix, 2))) - dpix * 20)));

                if (tBR2.Value * tempR2S >= 255)
                    lbR2Track.ForeColor = Color.Green;
                else if (tBR2.Value * tempR2S < tempR2 * 255)
                    lbR2Track.ForeColor = Color.Red;
                else
                    lbR2Track.ForeColor = Color.Black;

                double latency = ds.Latency;
                int warnInterval = ds.getWarnInterval();
                lbInputDelay.Text = Properties.Resources.InputDelay.Replace("*number*", latency.ToString());
                if (latency > warnInterval)
                {
                    lbInputDelay.BackColor = Color.Red;
                    lbInputDelay.ForeColor = Color.White;
                }
                else if (latency > (warnInterval * 0.5))
                {
                    lbInputDelay.BackColor = Color.Yellow;
                    lbInputDelay.ForeColor = Color.Black;
                }
                else
                {
                    lbInputDelay.BackColor = Color.Transparent;
                    lbInputDelay.ForeColor = SystemColors.ControlText;
                }
            }
        }

        double TValue(double value1, double value2, double percent)
        {
            percent /= 100f;
            return value1 * percent + value2 * (1 - percent);
        }

        private void InputDS4(object sender, EventArgs e)
        {
            if (Form.ActiveForm == root && cBControllerInput.Checked && tCControls.SelectedIndex < 1)
            {
                int tempDeviceNum = (int)nUDSixaxis.Value - 1;
                switch (Program.rootHub.GetActiveInputControl(tempDeviceNum))
                {
                    case DS4Controls.None: break;
                    case DS4Controls.Cross: Show_ControlsBn(bnCross, e); break;
                    case DS4Controls.Circle: Show_ControlsBn(bnCircle, e); break;
                    case DS4Controls.Square: Show_ControlsBn(bnSquare, e); break;
                    case DS4Controls.Triangle: Show_ControlsBn(bnTriangle, e); break;
                    case DS4Controls.Options: Show_ControlsBn(bnOptions, e); break;
                    case DS4Controls.Share: Show_ControlsBn(bnShare, e); break;
                    case DS4Controls.DpadUp: Show_ControlsBn(bnUp, e); break;
                    case DS4Controls.DpadDown: Show_ControlsBn(bnDown, e); break;
                    case DS4Controls.DpadLeft: Show_ControlsBn(bnLeft, e); break;
                    case DS4Controls.DpadRight: Show_ControlsBn(bnRight, e); break;
                    case DS4Controls.PS: Show_ControlsBn(bnPS, e); break;
                    case DS4Controls.L1: Show_ControlsBn(bnL1, e); break;
                    case DS4Controls.R1: Show_ControlsBn(bnR1, e); break;
                    case DS4Controls.L2: Show_ControlsBn(bnL2, e); break;
                    case DS4Controls.R2: Show_ControlsBn(bnR2, e); break;
                    case DS4Controls.L3: Show_ControlsBn(bnL3, e); break;
                    case DS4Controls.R3: Show_ControlsBn(bnR3, e); break;
                    case DS4Controls.TouchLeft: Show_ControlsBn(bnTouchLeft, e); break;
                    case DS4Controls.TouchRight: Show_ControlsBn(bnTouchRight, e); break;
                    case DS4Controls.TouchMulti: Show_ControlsBn(bnTouchMulti, e); break;
                    case DS4Controls.TouchUpper: Show_ControlsBn(bnTouchUpper, e); break;
                    case DS4Controls.LYNeg: Show_ControlsBn(bnLSUp, e); break;
                    case DS4Controls.LYPos: Show_ControlsBn(bnLSDown, e); break;
                    case DS4Controls.LXNeg: Show_ControlsBn(bnLSLeft, e); break;
                    case DS4Controls.LXPos: Show_ControlsBn(bnLSRight, e); break;
                    case DS4Controls.RYNeg: Show_ControlsBn(bnRSUp, e); break;
                    case DS4Controls.RYPos: Show_ControlsBn(bnRSDown, e); break;
                    case DS4Controls.RXNeg: Show_ControlsBn(bnRSLeft, e); break;
                    case DS4Controls.RXPos: Show_ControlsBn(bnRSRight, e); break;
                    default: break;
                }
            }
        }

        private void button_MouseHoverB(object sender, EventArgs e)
        {
            Control[] b = Controls.Find(((Button)sender).Name.Remove(1, 1), true);
            if (b != null && b.Length == 1)
                button_MouseHover(b[0], e);
        }

        private string ShiftTrigger(int trigger)
        {
            switch (trigger)
            {
                case 1: return "Cross";
                case 2: return "Circle";
                case 3: return "Square";
                case 4: return "Triangle";
                case 5: return "Options";
                case 6: return "Share";
                case 7: return "Dpad Up";
                case 8: return "Dpad Down";
                case 9: return "Dpad Left";
                case 10: return"Dpad Right";
                case 11: return "PS";
                case 12: return "L1";
                case 13: return "R1";
                case 14: return "L2";
                case 15: return "R2";
                case 16: return "L3";
                case 17: return "R3";
                case 18: return "Left Touch";
                case 19: return "Upper Touch";
                case 20: return "Multi Touch";
                case 21: return "Right Touch";
                case 22: return Properties.Resources.TiltUp; 
                case 23: return Properties.Resources.TiltDown;
                case 24: return Properties.Resources.TiltLeft;
                case 25: return Properties.Resources.TiltRight;
                case 26: return fingerOnTouchpadToolStripMenuItem.Text;
                default: return "";
            }
        }

        private void button_MouseHover(object sender, EventArgs e)
        {
            bool swipesOn = lBControls.Items.Count > 33;
            Button senderControl = (Button)sender;
            string name = senderControl.Name;
            if (e != null)
            {
                int tempIndex = 0;
                if (hoverIndexDict.TryGetValue(senderControl, out tempIndex))
                {
                    lBControls.SelectedIndex = tempIndex;
                }
            }

            DS4ControlSettings dcs = getDS4CSetting(device, name);
            if (lBControls.SelectedIndex >= 0)
            { 
                string tipText = lBControls.SelectedItem.ToString().Split(':')[0];
                tipText += ": ";
                tipText += UpdateButtonList(senderControl);
                if (GetDS4Action(device, name, true) != null && GetDS4STrigger(device, name) > 0)
                {
                    tipText += "\n Shift: ";
                    tipText += ShiftTrigger(GetDS4STrigger(device, name)) + " -> " + UpdateButtonList(senderControl, true);
                }

                lbControlName.Text = tipText;
            }

            Bitmap tempBit = null;
            if (hoverImageDict.TryGetValue(senderControl, out tempBit))
            {
                pBHoveredButton.Image = tempBit;
            }

            Label tempLabel = null;
            if (hoverLabelDict.TryGetValue(senderControl, out tempLabel))
            {
                pBHoveredButton.Location = tempLabel.Location;
            }

            if (pBHoveredButton.Image != null)
                pBHoveredButton.Size = new Size((int)(pBHoveredButton.Image.Size.Width * (dpix / 1.25f)), (int)(pBHoveredButton.Image.Size.Height * (dpix / 1.25f)));
        }

        private void button_MouseLeave(object sender, EventArgs e)
        {
            pBHoveredButton.Image = null;
            pBHoveredButton.Location = new Point(0, 0);
            pBHoveredButton.Size = new Size(0, 0);
        }

        private void SetDynamicTrackBarValue(TrackBar trackBar, int value)
        {
            if (trackBar.Maximum < value)
                trackBar.Maximum = value;
            else if (trackBar.Minimum > value)
                trackBar.Minimum = value;

            trackBar.Value = value;
        }

        public void Set()
        {
            pnlLowBattery.Visible = cBLightbyBattery.Checked;
            lbFull.Text = (cBLightbyBattery.Checked ? Properties.Resources.Full + ":": Properties.Resources.Color + ":");
            MainColor[device] = new DS4Color((byte)tBRedBar.Value, (byte)tBGreenBar.Value, (byte)tBBlueBar.Value);
            LowColor[device] = new DS4Color((byte)tBLowRedBar.Value, (byte)tBLowGreenBar.Value, (byte)tBLowBlueBar.Value);
            ChargingColor[device] = new DS4Color(btnChargingColor.BackColor);
            FlashType[device] = (byte)cBFlashType.SelectedIndex;
            if (btnFlashColor.BackColor != main)
                FlashColor[device] = new DS4Color(btnFlashColor.BackColor);
            else
                FlashColor[device] = new DS4Color(Color.Black);

            BTPollRate[device] = btPollRateComboBox.SelectedIndex;
            lsOutCurveMode[device] = lsOutCurveComboBox.SelectedIndex;
            rsOutCurveMode[device] = rsOutCurveComboBox.SelectedIndex;
            l2OutCurveMode[device] = cBL2OutputCurve.SelectedIndex;
            r2OutCurveMode[device] = cBR2OutputCurve.SelectedIndex;
            sxOutCurveMode[device] = cBSixaxisXOutputCurve.SelectedIndex;
            szOutCurveMode[device] = cBSixaxisZOutputCurve.SelectedIndex;
            L2Deadzone[device] = (byte)Math.Round((nUDL2.Value * 255), 0);
            R2Deadzone[device] = (byte)Math.Round((nUDR2.Value * 255), 0);
            L2AntiDeadzone[device] = (int)(nUDL2AntiDead.Value * 100);
            R2AntiDeadzone[device] = (int)(nUDR2AntiDead.Value * 100);
            RumbleBoost[device] = (byte)nUDRumbleBoost.Value;
            TouchSensitivity[device] = (byte)nUDTouch.Value;
            TouchpadJitterCompensation[device] = cBTouchpadJitterCompensation.Checked;
            LowerRCOn[device] = cBlowerRCOn.Checked;
            ScrollSensitivity[device] = (int)nUDScroll.Value;
            DoubleTap[device] = cBDoubleTap.Checked;
            TapSensitivity[device] = (byte)nUDTap.Value;

            tempInt = touchpadInvertComboBox.SelectedIndex;
            TouchpadInvert[device] = touchpadInvertToValue[tempInt];

            IdleDisconnectTimeout[device] = (int)(nUDIdleDisconnect.Value * 60);
            Rainbow[device] = (int)nUDRainbow.Value;
            RSDeadzone[device] = (int)Math.Round((nUDRS.Value * 127), 0);
            LSDeadzone[device] = (int)Math.Round((nUDLS.Value * 127), 0);
            LSAntiDeadzone[device] = (int)(nUDLSAntiDead.Value * 100);
            RSAntiDeadzone[device] = (int)(nUDRSAntiDead.Value * 100);
            LSMaxzone[device] = (int)(nUDLSMaxZone.Value * 100);
            RSMaxzone[device] = (int)(nUDRSMaxZone.Value * 100);
            LSRotation[device] = (double)nUDLSRotation.Value * Math.PI / 180.0;
            RSRotation[device] = (double)nUDRSRotation.Value * Math.PI / 180.0;
            ButtonMouseSensitivity[device] = (int)numUDMouseSens.Value;
            FlashAt[device] = (int)nUDflashLED.Value;
            SXDeadzone[device] = (double)nUDSX.Value;
            SZDeadzone[device] = (double)nUDSZ.Value;
            SXMaxzone[device] = (double)nUDSixAxisXMaxZone.Value;
            SZMaxzone[device] = (double)nUDSixAxisZMaxZone.Value;
            SXAntiDeadzone[device] = (double)nUDSixaxisXAntiDead.Value;
            SZAntiDeadzone[device] = (double)nUDSixaxisZAntiDead.Value;
            MouseAccel[device] = cBMouseAccel.Checked;
            DinputOnly[device] = cBDinput.Checked;
            StartTouchpadOff[device] = cbStartTouchpadOff.Checked;
            UseTPforControls[device] = rBTPControls.Checked;
            UseSAforMouse[device] = rBSAMouse.Checked;
            DS4Mapping = cBControllerInput.Checked;
            LSCurve[device] = (int)Math.Round(nUDLSCurve.Value, 0);
            RSCurve[device] = (int)Math.Round(nUDRSCurve.Value, 0);
            List<string> pactions = new List<string>();
            foreach (ListViewItem lvi in lVActions.Items)
            {
                if (lvi.Checked)
                    pactions.Add(lvi.Text);
            }

            ProfileActions[device] = pactions;
            calculateProfileActionCount(device);
            calculateProfileActionDicts(device);
            cacheProfileCustomsFlags(device);
            pnlTPMouse.Visible = rBTPMouse.Checked;
            pnlSAMouse.Visible = rBSAMouse.Checked;
            fLPTiltControls.Visible = rBSAControls.Checked;
            fLPTouchSwipe.Visible = rBTPControls.Checked;
            TrackballMode[device] = trackballCk.Checked;
            TrackballFriction[device] = (double)trackFrictionNUD.Value;
            if (device < 4)
            {
                Program.rootHub.touchPad[device]?.ResetTrackAccel(TrackballFriction[device]);
            }

            GyroSensitivity[device] = (int)Math.Round(nUDGyroSensitivity.Value, 0);
            GyroTriggerTurns[device] = gyroTriggerBehavior.Checked;
            GyroSensVerticalScale[device] = (int)nUDGyroMouseVertScale.Value;
            GyroSmoothing[device] = cBGyroSmooth.Checked;
            GyroSmoothingWeight[device] = (double)nUDGyroSmoothWeight.Value;
            GyroMouseHorizontalAxis[device] = cBGyroMouseXAxis.SelectedIndex;
            SetGyroMouseDeadZone(device, (int)gyroMouseDzNUD.Value, Program.rootHub);
            SetGyroMouseToggle(device, toggleGyroMCb.Checked, Program.rootHub);

            int invert = 0;
            if (cBGyroInvertX.Checked)
                invert += 2;

            if (cBGyroInvertY.Checked)
                invert += 1;

            GyroInvert[device] = invert;

            List<int> ints = new List<int>();
            for (int i = 0, trigLen = cMGyroTriggers.Items.Count - 1; i < trigLen; i++)
            {
                if (((ToolStripMenuItem)cMGyroTriggers.Items[i]).Checked)
                    ints.Add(i);
            }

            if (ints.Count == 0)
                ints.Add(-1);

            SATriggers[device] = string.Join(",", ints);
            SetSaTriggerCond(device, triggerCondAndCombo.SelectedItem.ToString().ToLower());

            ints.Clear();
            for (int i = 0, trigLen = cMTouchDisableInvert.Items.Count; i < trigLen; i++)
            {
                if (((ToolStripMenuItem)cMTouchDisableInvert.Items[i]).Checked)
                    ints.Add(i);
            }

            if (ints.Count == 0)
                ints.Add(-1);

            TouchDisInvertTriggers[device] = ints.ToArray();

            if (nUDRainbow.Value == 0) btnRainbow.Image = greyscale;
            else btnRainbow.Image = colored;
        }

        private void Show_ControlsBtn(object sender, EventArgs e)
        {
            Control[] b = Controls.Find(((Button)sender).Name.Remove(1, 1), true);
            if (b != null && b.Length == 1)
                Show_ControlsBn(b[0], e);
        }

        private void Show_ControlsBn(object sender, EventArgs e)
        {
            KBM360 kbm360 = new KBM360(device, this, (Button)sender);
            kbm360.Icon = Icon;
            kbm360.ShowDialog();
        }        

        public void ChangeButtonText(Control ctrl, bool shift, KeyValuePair<object, string> tag,
            bool SC, bool TG, bool MC, bool MR, int sTrigger = 0)
        {
            DS4KeyType kt = DS4KeyType.None;
            if (SC) kt |= DS4KeyType.ScanCode;
            if (TG) kt |= DS4KeyType.Toggle;
            if (MC) kt |= DS4KeyType.Macro;
            if (MR) kt |= DS4KeyType.HoldMacro;
            UpdateDS4CSetting(device, ctrl.Name, shift, tag.Key, tag.Value, kt, sTrigger);
        }

        public void ChangeButtonText(KeyValuePair<object, string> tag, Control ctrl, bool SC)
        {
            if (ctrl is Button)
            {
                DS4KeyType kt = DS4KeyType.None;
                if (SC) kt |= DS4KeyType.ScanCode;
                UpdateDS4CSetting(device, ctrl.Name, false, tag.Key, tag.Value, kt);
            }
        }

        private void btnLightbar_Click(object sender, EventArgs e)
        {
            AdvancedColorDialog.ColorUpdateHandler tempDel =
                new AdvancedColorDialog.ColorUpdateHandler(advColorDialog_OnUpdateColor);

            advColorDialog.OnUpdateColor += tempDel;
            advColorDialog.Color = Color.FromArgb(tBRedBar.Value, tBGreenBar.Value, tBBlueBar.Value);
            advColorDialog_OnUpdateColor(main, e);
            if (advColorDialog.ShowDialog() == DialogResult.OK)
            {
                main = advColorDialog.Color;
                btnLightBgImg = RecolorImage(btnLightBg, main);
                btnLightbar.Refresh();
                if (FlashColor[device].Equals(new DS4Color { red = 0, green = 0, blue = 0 }))
                    btnFlashColor.BackColor = main;

                btnFlashColor.BackgroundImage = nUDRainbow.Enabled ? rainbowImg : null;
                tBRedBar.Value = advColorDialog.Color.R;
                tBGreenBar.Value = advColorDialog.Color.G;
                tBBlueBar.Value = advColorDialog.Color.B;
            }

            advColorDialog.OnUpdateColor -= tempDel;
            if (device < 4)
                DS4LightBar.forcelight[device] = false;
        }
        
        private void lowColorChooserButton_Click(object sender, EventArgs e)
        {
            Color chooserBackColor = lowColorChooserButton.BackColor;
            advColorDialog.Color = chooserBackColor;
            advColorDialog_OnUpdateColor(chooserBackColor, e);
            if (advColorDialog.ShowDialog() == DialogResult.OK)
            {
                lowColorChooserButton.BackColor = chooserBackColor = advColorDialog.Color;
                tBLowRedBar.Value = advColorDialog.Color.R;
                tBLowGreenBar.Value = advColorDialog.Color.G;
                tBLowBlueBar.Value = advColorDialog.Color.B;
            }

            if (device < 4)
                DS4LightBar.forcelight[device] = false;
        }

        private void btnChargingColor_Click(object sender, EventArgs e)
        {
            Color chargingBackColor = btnChargingColor.BackColor;
            advColorDialog.Color = chargingBackColor;
            advColorDialog_OnUpdateColor(chargingBackColor, e);
            if (advColorDialog.ShowDialog() == DialogResult.OK)
            {
                btnChargingColor.BackColor = chargingBackColor = advColorDialog.Color;
            }

            if (device < 4)
                DS4LightBar.forcelight[device] = false;

            ChargingColor[device] = new DS4Color(chargingBackColor);
        }

        private void advColorDialog_OnUpdateColor(object sender, EventArgs e)
        {
            if (sender is Color && device < 4)
            {
                Color color = (Color)sender;
                DS4Color dcolor = new DS4Color { red = color.R, green = color.G, blue = color.B };
                DS4LightBar.forcedColor[device] = dcolor;
                DS4LightBar.forcedFlash[device] = 0;
                DS4LightBar.forcelight[device] = true;
            }
        }

        private void SetColorToolTip(TrackBar tb, int type)
        {
            if (tb != null)
            {
                int value = tb.Value;
                int sat = bgc - (value < bgc ? value : bgc);
                int som = bgc + 11 * (int)(value * 0.0039215);
                tb.BackColor = Color.FromArgb(tb.Name.ToLower().Contains("red") ? som : sat, tb.Name.ToLower().Contains("green") ? som : sat, tb.Name.ToLower().Contains("blue") ? som : sat);
            }

            if (type == 0) // main
            {
                alphacolor = Math.Max(tBRedBar.Value, Math.Max(tBGreenBar.Value, tBBlueBar.Value));
                reg = Color.FromArgb(tBRedBar.Value, tBGreenBar.Value, tBBlueBar.Value);
                full = HuetoRGB(reg.GetHue(), reg.GetBrightness(), reg);
                main = Color.FromArgb((alphacolor > 205 ? 255 : (alphacolor + 50)), full);
                btnLightBgImg = RecolorImage(btnLightBg, main);
                btnLightbar.Refresh();
                if (FlashColor[device].Equals(new DS4Color { red = 0, green = 0, blue = 0 }))
                    btnFlashColor.BackColor = main;
                btnFlashColor.BackgroundImage = nUDRainbow.Enabled ? rainbowImg : null;
                MainColor[device] = new DS4Color((byte)tBRedBar.Value, (byte)tBGreenBar.Value, (byte)tBBlueBar.Value);
            }
            else if (type == 1)
            {
                alphacolor = Math.Max(tBLowRedBar.Value, Math.Max(tBLowGreenBar.Value, tBLowBlueBar.Value));
                reg = Color.FromArgb(tBLowRedBar.Value, tBLowGreenBar.Value, tBLowBlueBar.Value);
                full = HuetoRGB(reg.GetHue(), reg.GetBrightness(), reg);
                lowColorChooserButton.BackColor = Color.FromArgb((alphacolor > 205 ? 255 : (alphacolor + 50)), full);
                LowColor[device] = new DS4Color((byte)tBLowRedBar.Value, (byte)tBLowGreenBar.Value, (byte)tBLowBlueBar.Value);
            }

            if (!saving && !loading && tb != null)
                tp.Show(tb.Value.ToString(), tb, (int)(dpix * 100), 0, 2000);
        }

        int bgc = 245; //Color of the form background, If greyscale color
        private void MainBar_ValueChanged(object sender, EventArgs e)
        {
            SetColorToolTip((TrackBar)sender, 0);
        }

        private void LowBar_ValueChanged(object sender, EventArgs e)
        {
            SetColorToolTip((TrackBar)sender, 1);
        }        
        
        public Color HuetoRGB(float hue, float light, Color rgb)
        {
            float L = (float)Math.Max(.5, light);
            float C = (1 - Math.Abs(2 * L - 1));
            float X = (C * (1 - Math.Abs((hue / 60) % 2 - 1)));
            float m = L - C / 2;
            float R =0, G=0, B=0;

            if (light == 1) return Color.White;
            else if (rgb.R == rgb.G && rgb.G == rgb.B) return Color.White;
            else if (0 <= hue && hue < 60)    { R = C; G = X; }
            else if (60 <= hue && hue < 120)  { R = X; G = C; }
            else if (120 <= hue && hue < 180) { G = C; B = X; }
            else if (180 <= hue && hue < 240) { G = X; B = C; }
            else if (240 <= hue && hue < 300) { R = X; B = C; }
            else if (300 <= hue && hue < 360) { R = C; B = X; }
            return Color.FromArgb((int)((R + m) * 255), (int)((G + m) * 255), (int)((B + m) * 255));
        }

        private void rumbleBoostBar_ValueChanged(object sender, EventArgs e)
        {
            if (!loading)
            {
                RumbleBoost[device] = (byte)nUDRumbleBoost.Value;
                byte h = (byte)Math.Min(255, (255 * nUDRumbleBoost.Value / 100));
                byte l = (byte)Math.Min(255, (255 * nUDRumbleBoost.Value / 100));
                bool hB = btnRumbleHeavyTest.Text == Properties.Resources.TestLText;
                bool lB = btnRumbleLightTest.Text == Properties.Resources.TestLText;
                Program.rootHub.setRumble((byte)(hB ? h : 0), (byte)(lB ? l : 0), device);
            }
        }

        private void btnRumbleHeavyTest_Click(object sender, EventArgs e)
        {
            int tempDeviceNum = (int)nUDSixaxis.Value - 1;
            DS4Device d = Program.rootHub.DS4Controllers[tempDeviceNum];
            if (d != null)
            {
                if (((Button)sender).Text == Properties.Resources.TestHText)
                {
                    Program.rootHub.setRumble((byte)Math.Min(255, (255 * nUDRumbleBoost.Value / 100)), d.RightLightFastRumble, tempDeviceNum);
                    ((Button)sender).Text = Properties.Resources.StopHText;
                }
                else
                {
                    Program.rootHub.setRumble(0, d.RightLightFastRumble, tempDeviceNum);
                    ((Button)sender).Text = Properties.Resources.TestHText;
                }
            }
        }

        private void btnRumbleLightTest_Click(object sender, EventArgs e)
        {
            int tempDeviceNum = (int)nUDSixaxis.Value - 1;
            DS4Device d = Program.rootHub.DS4Controllers[tempDeviceNum];
            if (d != null)
            {
                if (((Button)sender).Text == Properties.Resources.TestLText)
                {
                    Program.rootHub.setRumble(d.LeftHeavySlowRumble, (byte)Math.Min(255, (255 * nUDRumbleBoost.Value / 100)), tempDeviceNum);
                    ((Button)sender).Text = Properties.Resources.StopLText;
                }
                else
                {
                    Program.rootHub.setRumble(d.LeftHeavySlowRumble, 0, tempDeviceNum);
                    ((Button)sender).Text = Properties.Resources.TestLText;
                }
            }
        }

        private void numUDTouch_ValueChanged(object sender, EventArgs e)
        {
            TouchSensitivity[device] = (byte)nUDTouch.Value;
        }

        private void numUDTap_ValueChanged(object sender, EventArgs e)
        {
            TapSensitivity[device] = (byte)nUDTap.Value;
        }

        private void numUDScroll_ValueChanged(object sender, EventArgs e)
        {
            ScrollSensitivity[device] = (int)nUDScroll.Value;
        }

        private void ledAsBatteryIndicator_CheckedChanged(object sender, EventArgs e)
        {
            bool lightByBatteryChecked = cBLightbyBattery.Checked;
            LedAsBatteryIndicator[device] = lightByBatteryChecked;
            pnlLowBattery.Visible = lightByBatteryChecked;
            //pnlFull.Location = new Point(pnlFull.Location.X, (lightByBatteryChecked ? (int)(dpix * 42) : (pnlFull.Location.Y + pnlLowBattery.Location.Y) / 2));
            lbFull.Text = (lightByBatteryChecked ? Properties.Resources.Full + ":" : Properties.Resources.Color + ":");
        }

        private void lowerRCOffCheckBox_CheckedChanged(object sender, EventArgs e)
        {
            LowerRCOn[device] = cBlowerRCOn.Checked;
        }

        private void touchpadJitterCompensation_CheckedChanged(object sender, EventArgs e)
        {
            TouchpadJitterCompensation[device] = cBTouchpadJitterCompensation.Checked;
        }
        
        private void flushHIDQueue_CheckedChanged(object sender, EventArgs e)
        {
            FlushHIDQueue[device] = cBFlushHIDQueue.Checked;
        }

        private void nUDIdleDisconnect_ValueChanged(object sender, EventArgs e)
        {
            IdleDisconnectTimeout[device] = (int)(nUDIdleDisconnect.Value * 60);
        }

        private void cBIdleDisconnect_CheckedChanged(object sender, EventArgs e)
        {
            bool idleDisconnectChecked = cBIdleDisconnect.Checked;
            if (idleDisconnectChecked)
                nUDIdleDisconnect.Value = 5;
            else
                nUDIdleDisconnect.Value = 0;

            nUDIdleDisconnect.Enabled = idleDisconnectChecked;
        }

        private void Options_FormClosing(object sender, FormClosingEventArgs e)
        {
            for (int i = 0; i < 4; i++)
                LoadProfile(i, false, Program.rootHub); // Refreshes all profiles in case other controllers are using the same profile

            if (btnRumbleHeavyTest.Text == Properties.Resources.StopText)
                Program.rootHub.setRumble(0, 0, (int)nUDSixaxis.Value - 1);

            if (saving)
            {
                if (device < 4)
                {
                    DS4Device tempDev = Program.rootHub.DS4Controllers[device];
                    if (tempDev != null)
                    {
                        int discon = getIdleDisconnectTimeout(device);
                        int btCurrentIndex = btPollRateComboBox.SelectedIndex;

                        tempDev.queueEvent(() =>
                        {
                            tempDev.setIdleTimeout(discon);
                            if (btCurrentIndex >= 0)
                            {
                                tempDev.setBTPollRate(btCurrentIndex);
                            }
                        });
                    }
                }
            }

            inputtimer.Stop();
            sixaxisTimer.Stop();
            root.OptionsClosed();
            Visible = false;
            e.Cancel = false;
        }

        private void cBSlide_CheckedChanged(object sender, EventArgs e)
        {
            bool slideChecked = cBSlide.Checked;
            if (slideChecked)
                nUDTouch.Value = 100;
            else
                nUDTouch.Value = 0;

            nUDTouch.Enabled = slideChecked;
        }

        private void cBScroll_CheckedChanged(object sender, EventArgs e)
        {
            bool scrollChecked = cBScroll.Checked;
            if (scrollChecked)
                nUDScroll.Value = 5;
            else
                nUDScroll.Value = 0;

            nUDScroll.Enabled = scrollChecked;
        }

        private void cBTap_CheckedChanged(object sender, EventArgs e)
        {
            bool tapChecked = cBTap.Checked;
            if (tapChecked)
                nUDTap.Value = 100;
            else
                nUDTap.Value = 0;

            nUDTap.Enabled = tapChecked;
            cBDoubleTap.Enabled = tapChecked;
        }

        private void cBDoubleTap_CheckedChanged(object sender, EventArgs e)
        {
            DoubleTap[device] = cBDoubleTap.Checked;
        }

        public void UpdateLists()
        {
            lBControls.BeginUpdate();
            lBControls.Items[0] = "Cross : " + UpdateButtonList(bnCross);
            lBControls.Items[1] = "Circle : " + UpdateButtonList(bnCircle);
            lBControls.Items[2] = "Square : " + UpdateButtonList(bnSquare);
            lBControls.Items[3] = "Triangle : " + UpdateButtonList(bnTriangle);
            lBControls.Items[4] = "Options : " + UpdateButtonList(bnOptions);
            lBControls.Items[5] = "Share : " + UpdateButtonList(bnShare);
            lBControls.Items[6] = "Up : " + UpdateButtonList(bnUp);
            lBControls.Items[7] = "Down : " + UpdateButtonList(bnDown);
            lBControls.Items[8] = "Left : " + UpdateButtonList(bnLeft);
            lBControls.Items[9] = "Right : " + UpdateButtonList(bnRight);
            lBControls.Items[10] = "PS : " + UpdateButtonList(bnPS);
            lBControls.Items[11] = "L1 : " + UpdateButtonList(bnL1);
            lBControls.Items[12] = "R1 : " + UpdateButtonList(bnR1);
            lBControls.Items[13] = "L2 : " + UpdateButtonList(bnL2);
            lBControls.Items[14] = "R2 : " + UpdateButtonList(bnR2);
            lBControls.Items[15] = "L3 : " + UpdateButtonList(bnL3);
            lBControls.Items[16] = "R3 : " + UpdateButtonList(bnR3);
            lBControls.Items[17] = "Left Touch : " + UpdateButtonList(bnTouchLeft);
            lBControls.Items[18] = "Right Touch : " + UpdateButtonList(bnTouchRight);
            lBControls.Items[19] = "Multitouch : " + UpdateButtonList(bnTouchMulti);
            lBControls.Items[20] = "Upper Touch : " + UpdateButtonList(bnTouchUpper);
            lBControls.Items[21] = "LS Up : " + UpdateButtonList(bnLSUp);
            lBControls.Items[22] = "LS Down : " + UpdateButtonList(bnLSDown);
            lBControls.Items[23] = "LS Left : " + UpdateButtonList(bnLSLeft);
            lBControls.Items[24] = "LS Right : " + UpdateButtonList(bnLSRight);
            lBControls.Items[25] = "RS Up : " + UpdateButtonList(bnRSUp);
            lBControls.Items[26] = "RS Down : " + UpdateButtonList(bnRSDown);
            lBControls.Items[27] = "RS Left : " + UpdateButtonList(bnRSLeft);
            lBControls.Items[28] = "RS Right : " + UpdateButtonList(bnRSRight);
            lBControls.Items[29] = Properties.Resources.TiltUp + " : " + UpdateButtonList(bnGyroZN);
            lBControls.Items[30] = Properties.Resources.TiltDown + " : " + UpdateButtonList(bnGyroZP);
            lBControls.Items[31] = Properties.Resources.TiltLeft + " : " + UpdateButtonList(bnGyroXP);
            lBControls.Items[32] = Properties.Resources.TiltRight + " : " + UpdateButtonList(bnGyroXN);
            if (lBControls.Items.Count > 33)
            {
                lBControls.Items[33] = Properties.Resources.SwipeUp + " : " + UpdateButtonList(bnSwipeUp);
                lBControls.Items[34] = Properties.Resources.SwipeDown + " : " + UpdateButtonList(bnSwipeDown);
                lBControls.Items[35] = Properties.Resources.SwipeLeft + " : " + UpdateButtonList(bnSwipeLeft);
                lBControls.Items[36] = Properties.Resources.SwipeRight + " : " + UpdateButtonList(bnSwipeRight);

                lbSwipeUp.Text = UpdateButtonList(bnSwipeUp);
                lbSwipeDown.Text = UpdateButtonList(bnSwipeDown);
                lbSwipeLeft.Text = UpdateButtonList(bnSwipeLeft);
                lbSwipeRight.Text = UpdateButtonList(bnSwipeRight);
            }

            lBControls.EndUpdate();

            lbGyroXN.Text = UpdateButtonList(bnGyroXN);
            lbGyroZN.Text = UpdateButtonList(bnGyroZN);
            lbGyroZP.Text = UpdateButtonList(bnGyroZP);
            lbGyroXP.Text = UpdateButtonList(bnGyroXP);                        
        }

        private string UpdateButtonList(Button button, bool shift =false)
        {
            object tagO = GetDS4Action(device, button.Name, shift);
            bool SC = GetDS4KeyType(device, button.Name, false).HasFlag(DS4KeyType.ScanCode);
            bool extracontrol = button.Name.Contains("Gyro") || button.Name.Contains("Swipe");
            if (tagO != null)
            {
                if (tagO is int || tagO is ushort)
                {
                    //return (Keys)int.Parse(tagO.ToString()) + (SC ? " (" + Properties.Resources.ScanCode + ")" : "");
                    return (Keys)Convert.ToInt32(tagO) + (SC ? " (" + Properties.Resources.ScanCode + ")" : "");
                }
                else if (tagO is int[])
                {
                    return Properties.Resources.Macro + (SC ? " (" + Properties.Resources.ScanCode + ")" : "");
                }
                else if (tagO is X360Controls)
                {
                    string tag;
                    tag = KBM360.getX360ControlsByName((X360Controls)tagO);
                    return tag;
                }
                else if (tagO is string)
                {
                    string tag;
                    tag = tagO.ToString();
                    return tag;
                }
                else
                    return defaults[button.Name];
            }
            else if (!extracontrol && !shift && defaults.ContainsKey(button.Name))
                return defaults[button.Name];
            else if (shift)
                return "";
            else
                return Properties.Resources.Unassigned;
        }

        private void Show_ControlsList(object sender, EventArgs e)
        {
            int controlSelectedIndex = lBControls.SelectedIndex;

            if (controlSelectedIndex == 0) Show_ControlsBn(bnCross, e);
            else if (controlSelectedIndex == 1) Show_ControlsBn(bnCircle, e);
            else if (controlSelectedIndex == 2) Show_ControlsBn(bnSquare, e);
            else if (controlSelectedIndex == 3) Show_ControlsBn(bnTriangle, e);
            else if (controlSelectedIndex == 4) Show_ControlsBn(bnOptions, e);
            else if (controlSelectedIndex == 5) Show_ControlsBn(bnShare, e);
            else if (controlSelectedIndex == 6) Show_ControlsBn(bnUp, e);
            else if (controlSelectedIndex == 7) Show_ControlsBn(bnDown, e);
            else if (controlSelectedIndex == 8) Show_ControlsBn(bnLeft, e);
            else if (controlSelectedIndex == 9) Show_ControlsBn(bnRight, e);
            else if (controlSelectedIndex == 10) Show_ControlsBn(bnPS, e);
            else if (controlSelectedIndex == 11) Show_ControlsBn(bnL1, e);
            else if (controlSelectedIndex == 12) Show_ControlsBn(bnR1, e);
            else if (controlSelectedIndex == 13) Show_ControlsBn(bnL2, e);
            else if (controlSelectedIndex == 14) Show_ControlsBn(bnR2, e);
            else if (controlSelectedIndex == 15) Show_ControlsBn(bnL3, e);
            else if (controlSelectedIndex == 16) Show_ControlsBn(bnR3, e);

            else if (controlSelectedIndex == 17) Show_ControlsBn(bnTouchLeft, e);
            else if (controlSelectedIndex == 18) Show_ControlsBn(bnTouchRight, e);
            else if (controlSelectedIndex == 19) Show_ControlsBn(bnTouchMulti, e);
            else if (controlSelectedIndex == 20) Show_ControlsBn(bnTouchUpper, e);

            else if (controlSelectedIndex == 21) Show_ControlsBn(bnLSUp, e);
            else if (controlSelectedIndex == 22) Show_ControlsBn(bnLSDown, e);
            else if (controlSelectedIndex == 23) Show_ControlsBn(bnLSLeft, e);
            else if (controlSelectedIndex == 24) Show_ControlsBn(bnLSRight, e);
            else if (controlSelectedIndex == 25) Show_ControlsBn(bnRSUp, e);
            else if (controlSelectedIndex == 26) Show_ControlsBn(bnRSDown, e);
            else if (controlSelectedIndex == 27) Show_ControlsBn(bnRSLeft, e);
            else if (controlSelectedIndex == 28) Show_ControlsBn(bnRSRight, e);

            else if (controlSelectedIndex == 29) Show_ControlsBn(bnGyroZN, e);
            else if (controlSelectedIndex == 30) Show_ControlsBn(bnGyroZP, e);
            else if (controlSelectedIndex == 31) Show_ControlsBn(bnGyroXP, e);
            else if (controlSelectedIndex == 32) Show_ControlsBn(bnGyroXN, e);

            else if (controlSelectedIndex == 33) Show_ControlsBn(bnSwipeUp, e);
            else if (controlSelectedIndex == 34) Show_ControlsBn(bnSwipeDown, e);
            else if (controlSelectedIndex == 35) Show_ControlsBn(bnSwipeLeft, e);
            else if (controlSelectedIndex == 36) Show_ControlsBn(bnSwipeRight, e);
        }        

        private void List_MouseDoubleClick(object sender, MouseEventArgs e)
        {
            Show_ControlsList(sender, e);
        }

        private void List_KeyDown(object sender, KeyEventArgs e)
        {
            if (e.KeyValue == 13)
                Show_ControlsList(sender, e);
        }

        private void numUDRainbow_ValueChanged(object sender, EventArgs e)
        {
            double tempRainbow = (double)nUDRainbow.Value;
            Rainbow[device] = tempRainbow;
            if (tempRainbow <= 0.5)
            {
                btnRainbow.Image = greyscale;
                ToggleRainbow(false);
                nUDRainbow.Value = 0;
            }
        }

        private void btnRainbow_Click(object sender, EventArgs e)
        {
            if (btnRainbow.Image == greyscale)
            {
                btnRainbow.Image = colored;
                ToggleRainbow(true);
                nUDRainbow.Value = 5;
            }
            else
            {
                btnRainbow.Image = greyscale;
                ToggleRainbow(false);
                nUDRainbow.Value = 0;
            }
        }

        private void ToggleRainbow(bool on)
        {
            nUDRainbow.Enabled = on;
            if (on)
            {
                btnLightBgImg = RecolorImage(btnLightBg, main);
                btnLightbar.Refresh();
                cBLightbyBattery.Text = Properties.Resources.DimByBattery.Replace("*nl*", "\n");
            }
            else
            {
                pnlLowBattery.Enabled = cBLightbyBattery.Checked;
                btnLightBgImg = RecolorImage(btnLightBg, main);
                btnLightbar.Refresh();
                cBLightbyBattery.Text = Properties.Resources.ColorByBattery.Replace("*nl*", "\n");
            }

            if (FlashColor[device].Equals(new DS4Color { red = 0, green = 0, blue = 0 }))
                btnFlashColor.BackColor = main;

            btnFlashColor.BackgroundImage = nUDRainbow.Enabled ? rainbowImg : null;
            lbspc.Enabled = on;
            pnlLowBattery.Enabled = !on;
            pnlFull.Enabled = !on;
        }

        private Bitmap GreyscaleImage(Bitmap image)
        {
            Bitmap c = image;
            Bitmap d = new Bitmap(c.Width, c.Height);

            for (int i = 0, bitwidth = c.Width; i < bitwidth; i++)
            {
                for (int x = 0, bitheight = c.Height; x < bitheight; x++)
                {
                    Color oc = c.GetPixel(i, x);
                    int grayScale = (int)((oc.R * 0.3) + (oc.G * 0.59) + (oc.B * 0.11));
                    Color nc = Color.FromArgb(oc.A, grayScale, grayScale, grayScale);
                    d.SetPixel(i, x, nc);
                }
            }

            return d;
        }

        private Bitmap RecolorImage(Bitmap image, Color color)
        {
            Bitmap c = image;
            Bitmap d = new Bitmap(c.Width, c.Height);
            bool rainEnabled = nUDRainbow.Enabled;

            for (int i = 0, bitwidth = c.Width; i < bitwidth; i++)
            {
                for (int x = 0, bitheight = c.Height; x < bitheight; x++)
                {
                    if (!rainEnabled)
                    {
                        Color col = c.GetPixel(i, x);
                        col = Color.FromArgb((int)(col.A * (color.A / 255f)), color.R, color.G, color.B);
                        d.SetPixel(i, x, col);
                    }
                    else
                    {
                        Color col = HuetoRGB((i / (float)bitwidth) * 360, .5f, Color.Red);
                        d.SetPixel(i, x, Color.FromArgb(c.GetPixel(i, x).A, col));
                    }
                }
            }

            return d;
        }

        private void numUDL2_ValueChanged(object sender, EventArgs e)
        {
            L2Deadzone[device] = (byte)(nUDL2.Value * 255);
        }

        private void numUDR2_ValueChanged(object sender, EventArgs e)
        {
            R2Deadzone[device] = (byte)(nUDR2.Value * 255);
        }

        private void nUDSX_ValueChanged(object sender, EventArgs e)
        {
            SXDeadzone[device] = (double)nUDSX.Value;
            pnlSATrack.Refresh();            
        }

        private void nUDSZ_ValueChanged(object sender, EventArgs e)
        {
            SZDeadzone[device] = (double)nUDSZ.Value;
            pnlSATrack.Refresh();
        }

        private void pnlSATrack_Paint(object sender, PaintEventArgs e)
        {
            if (nUDSX.Value > 0 || nUDSZ.Value > 0)
            {
                e.Graphics.FillEllipse(Brushes.Red,
                    (int)(dpix * 63) - (int)(nUDSX.Value * 125) / 2,
                    (int)(dpix * 63) - (int)(nUDSZ.Value * 125) / 2,
                    (int)(nUDSX.Value * 125), (int)(nUDSZ.Value * 125));
            }
        }

        private void numUDRS_ValueChanged(object sender, EventArgs e)
        {
            nUDRS.Value = Math.Round(nUDRS.Value, 2);
            RSDeadzone[device] = (int)Math.Round((nUDRS.Value * 127),0);
            pnlRSTrack.BackColor = nUDRS.Value >= 0 ? Color.White : Color.Red;
            pnlRSTrack.Refresh();
        }

        private void pnlRSTrack_Paint(object sender, PaintEventArgs e)
        {
            if (nUDRS.Value > 0)
            {
                int value = (int)(nUDRS.Value * 125);
                e.Graphics.FillEllipse(Brushes.Red,
                    (int)(dpix * 63) - value / 2,
                    (int)(dpix * 63) - value / 2,
                    value, value);
            }
            else if (nUDRS.Value < 0)
            {
                int value = (int)((1 + nUDRS.Value) * 125);
                e.Graphics.FillEllipse(Brushes.White,
                    (int)(dpix * 63) - value / 2,
                    (int)(dpix * 63) - value / 2,
                    value, value);
            }
        }

        private void numUDLS_ValueChanged(object sender, EventArgs e)
        {
            nUDLS.Value = Math.Round(nUDLS.Value, 2);
            LSDeadzone[device] = (int)Math.Round((nUDLS.Value * 127), 0);
            pnlLSTrack.BackColor = nUDLS.Value >= 0 ? Color.White : Color.Red;
            pnlLSTrack.Refresh();
        }

        private void pnlLSTrack_Paint(object sender, PaintEventArgs e)
        {
            if (nUDLS.Value > 0)
            {
                int value = (int)(nUDLS.Value * 125);
                e.Graphics.FillEllipse(Brushes.Red,
                    (int)(dpix * 63) - value / 2,
                    (int)(dpix * 63) - value / 2,
                    value, value);
            }
            else if (nUDLS.Value < 0)
            {
                int value = (int)((1 + nUDLS.Value) * 125);
                e.Graphics.FillEllipse(Brushes.White,
                    (int)(dpix * 63) - value / 2,
                    (int)(dpix * 63) - value / 2,
                    value, value);
            }
        }

        private void numUDMouseSens_ValueChanged(object sender, EventArgs e)
        {
            ButtonMouseSensitivity[device] = (int)numUDMouseSens.Value;
        }

        private void LightBar_MouseDown(object sender, MouseEventArgs e)
        {
            if (!saving && !loading)
                tp.Show(((TrackBar)sender).Value.ToString(), ((TrackBar)sender), (int)(100 * dpix), 0, 2000);
        }

        private void Lightbar_MouseUp(object sender, MouseEventArgs e)
        {
            tp.Hide(((TrackBar)sender));
        }

        private void btnCancel_Click(object sender, EventArgs e)
        {
            this.Close();
        }

        private void nUDflashLED_ValueChanged(object sender, EventArgs e)
        {
            if (nUDflashLED.Value % 10 != 0)
                nUDflashLED.Value = Math.Round(nUDflashLED.Value / 10, 0) * 10;

            FlashAt[device] = (int)nUDflashLED.Value;
        }

        private void cBMouseAccel_CheckedChanged(object sender, EventArgs e)
        {
            MouseAccel[device] = cBMouseAccel.Checked;
        }
        
        private void tabControls_SelectedIndexChanged(object sender, EventArgs e)
        {
            int index = tCControls.SelectedIndex;
            if (index == 2)
                sixaxisTimer.Start();
            else
                sixaxisTimer.Stop();

            if (index == 1)
            {
                actionTabSeen = true;
            }
        }
        
        private void DrawCircle(object sender, PaintEventArgs e)
        {
            // Create pen.
            Pen blackPen = new Pen(Color.Red);

            // Create rectangle for ellipse.
            Rectangle rect = new Rectangle(0, 0, ((PictureBox)sender).Size.Width, ((PictureBox)sender).Size.Height);

            // Draw ellipse to screen.
            e.Graphics.DrawEllipse(blackPen, rect);
        }

        private void lbEmpty_Click(object sender, EventArgs e)
        {
            tBLowRedBar.Value = tBRedBar.Value;
            tBLowGreenBar.Value = tBGreenBar.Value;
            tBLowBlueBar.Value = tBBlueBar.Value;
        }        

        private void lbSATip_Click(object sender, EventArgs e)
        {
            //pnlSixaxis.Visible = !pnlSixaxis.Visible;
            //btnSATrack.Visible = !btnSATrack.Visible;
        }

        private void SixaxisPanel_Click(object sender, EventArgs e)
        {
            lbSATip_Click(sender, e);
        }

        private void lbSATrack_Click(object sender, EventArgs e)
        {
            lbSATip_Click(sender, e);
        }
       
        private void btnBrowse_Click(object sender, EventArgs e)
        {
            if (openFileDialog1.ShowDialog() == DialogResult.OK)
            {
                cBLaunchProgram.Checked = true;
                LaunchProgram[device] = openFileDialog1.FileName;
                pBProgram.Image = Icon.ExtractAssociatedIcon(openFileDialog1.FileName).ToBitmap();
                btnBrowse.Text = Path.GetFileNameWithoutExtension(openFileDialog1.FileName);
            }
        }

        private void cBLaunchProgram_CheckedChanged(object sender, EventArgs e)
        {
            if (!cBLaunchProgram.Checked)
            {
                LaunchProgram[device] = string.Empty;
                pBProgram.Image = null;
                btnBrowse.Text = Properties.Resources.Browse;
            }
        }

        private void CBDinput_CheckedChanged(object sender, EventArgs e)
        {
            DinputOnly[device] = cBDinput.Checked;
        }

        private void cbStartTouchpadOff_CheckedChanged(object sender, EventArgs e)
        {
            StartTouchpadOff[device] = cbStartTouchpadOff.Checked;
        }

        private void Items_MouseHover(object sender, EventArgs e)
        {
            string name = ((Control)sender).Name;
            if (name.Contains("btn") && !name.Contains("Flash") && !name.Contains("Stick") && !name.Contains("Rainbow"))
                name = name.Remove(1, 1);

            switch (name)
            {
                case "cBlowerRCOn": root.lbLastMessage.Text = Properties.Resources.BestUsedRightSide; break;
                case "cBDoubleTap": root.lbLastMessage.Text = Properties.Resources.TapAndHold; break;
                case "lbControlTip": root.lbLastMessage.Text = Properties.Resources.UseControllerForMapping; break;
                case "cBTouchpadJitterCompensation": root.lbLastMessage.Text = Properties.Resources.Jitter; break;
                case "btnRainbow": root.lbLastMessage.Text = Properties.Resources.AlwaysRainbow; break;
                case "cBFlushHIDQueue": root.lbLastMessage.Text = Properties.Resources.FlushHIDTip; break;
                case "cBLightbyBattery": root.lbLastMessage.Text = Properties.Resources.LightByBatteryTip; break;
                case "lbGryo": root.lbLastMessage.Text = Properties.Resources.GyroReadout; break;
                case "tBsixaxisGyroX": root.lbLastMessage.Text = Properties.Resources.GyroX; break;
                case "tBsixaxisGyroY": root.lbLastMessage.Text = Properties.Resources.GyroY; break;
                case "tBsixaxisGyroZ": root.lbLastMessage.Text = Properties.Resources.GyroZ; break;
                case "tBsixaxisAccelX": root.lbLastMessage.Text = "AccelX"; break;
                case "tBsixaxisAccelY": root.lbLastMessage.Text = "AccelY"; break;
                case "tBsixaxisAccelZ": root.lbLastMessage.Text = "AccelZ"; break;
                case "lbEmpty": root.lbLastMessage.Text = Properties.Resources.CopyFullColor; break;
                case "lbSATip": root.lbLastMessage.Text = Properties.Resources.SixAxisReading; break;
                case "cBDinput": root.lbLastMessage.Text = Properties.Resources.DinputOnly; break;
                case "btnFlashColor": root.lbLastMessage.Text = Properties.Resources.FlashAtTip; break;
                case "cbStartTouchpadOff": root.lbLastMessage.Text = Properties.Resources.TouchpadOffTip; break;
                case "cBTPforControls": root.lbLastMessage.Text = Properties.Resources.UsingTPSwipes; break;

                case "bnUp": root.lbLastMessage.Text = Properties.Resources.RightClickPresets; break;
                case "bnLeft": root.lbLastMessage.Text = Properties.Resources.RightClickPresets; break;
                case "bnRight": root.lbLastMessage.Text = Properties.Resources.RightClickPresets; break;
                case "bnDown": root.lbLastMessage.Text = Properties.Resources.RightClickPresets; break;
                case "btnLS": root.lbLastMessage.Text = Properties.Resources.RightClickPresets; break;
                case "btnRS": root.lbLastMessage.Text = Properties.Resources.RightClickPresets; break;
                case "bnCross": root.lbLastMessage.Text = Properties.Resources.RightClickPresets; break;
                case "bnCircle": root.lbLastMessage.Text = Properties.Resources.RightClickPresets; break;
                case "bnSquare": root.lbLastMessage.Text = Properties.Resources.RightClickPresets; break;
                case "bnTriangle": root.lbLastMessage.Text = Properties.Resources.RightClickPresets; break;
                case "lbGyro": root.lbLastMessage.Text = Properties.Resources.RightClickPresets; break;
                case "bnGyroZN": root.lbLastMessage.Text = Properties.Resources.RightClickPresets; break;
                case "bnGyroZP": root.lbLastMessage.Text = Properties.Resources.RightClickPresets; break;
                case "bnGyroXN": root.lbLastMessage.Text = Properties.Resources.RightClickPresets; break;
                case "bnGyroXP": root.lbLastMessage.Text = Properties.Resources.RightClickPresets; break;
                case "lbTPSwipes": root.lbLastMessage.Text = Properties.Resources.RightClickPresets; break;
                case "bnSwipeUp": root.lbLastMessage.Text = Properties.Resources.RightClickPresets; break;
                case "bnSwipeLeft": root.lbLastMessage.Text = Properties.Resources.RightClickPresets; break;
                case "bnSwipeRight": root.lbLastMessage.Text = Properties.Resources.RightClickPresets; break;
                case "bnSwipeDown": root.lbLastMessage.Text = Properties.Resources.RightClickPresets; break;
                case "bnL3": root.lbLastMessage.Text = Properties.Resources.RightClickPresets; break;
                case "bnR3": root.lbLastMessage.Text = Properties.Resources.RightClickPresets; break;
                case "btPollRateLabel": root.lbLastMessage.Text = Properties.Resources.BTPollRate; break;
                case "btPollRateComboBox": root.lbLastMessage.Text = Properties.Resources.BTPollRate; break;
                case "nUDSixaxis": root.lbLastMessage.Text = Properties.Resources.UseControllerForMapping; break;
                case "cBControllerInput": root.lbLastMessage.Text = Properties.Resources.UseControllerForMapping; break;
                case "lbUseController": root.lbLastMessage.Text = Properties.Resources.UseControllerForMapping; break;
                case "gyroTriggerBehavior": root.lbLastMessage.Text = Properties.Resources.GyroTriggerBehavior; break;
                default: root.lbLastMessage.Text = Properties.Resources.HoverOverItems; break;
            }

            if (name.Contains("bnLS") || name.Contains("bnRS"))
                root.lbLastMessage.Text = Properties.Resources.RightClickPresets;

            if (root.lbLastMessage.Text != Properties.Resources.HoverOverItems)
                root.lbLastMessage.ForeColor = Color.Black;
            else
                root.lbLastMessage.ForeColor = SystemColors.GrayText;
        }

        private void cBTPforControls_CheckedChanged(object sender, EventArgs e)
        {
            UseTPforControls[device] = rBTPControls.Checked;
            pnlTPMouse.Visible = rBTPMouse.Checked;
            fLPTouchSwipe.Visible = rBTPControls.Checked;
            if (rBTPControls.Checked && lBControls.Items.Count <= 33)
            {
                lBControls.Items.AddRange(new string[4] { "t", "t", "t", "t" });
                UpdateLists();
            }
            else if (rBTPMouse.Checked && lBControls.Items.Count > 33)
            {
                lBControls.BeginUpdate();
                lBControls.Items.RemoveAt(36);
                lBControls.Items.RemoveAt(35);
                lBControls.Items.RemoveAt(34);
                lBControls.Items.RemoveAt(33);
                lBControls.EndUpdate();
            }
        }

        private void cBControllerInput_CheckedChanged(object sender, EventArgs e)
        {
            DS4Mapping = cBControllerInput.Checked;
        }

        private void btnAddAction_Click(object sender, EventArgs e)
        {
            SpecActions sA = new SpecActions(this);
            sA.TopLevel = false;
            sA.Dock = DockStyle.Fill;
            sA.Visible = true;
            tPSpecial.Controls.Add(sA);
            sA.BringToFront();
        }

        private void btnEditAction_Click(object sender, EventArgs e)
        {
            if (lVActions.SelectedIndices.Count > 0 && lVActions.SelectedIndices[0] >= 0)
            {
                SpecActions sA = new SpecActions(this, lVActions.SelectedItems[0].Text, lVActions.SelectedIndices[0]);
                sA.TopLevel = false;
                sA.Dock = DockStyle.Fill;
                sA.Visible = true;
                tPSpecial.Controls.Add(sA);
                sA.BringToFront();
            }
        }

        private void btnRemAction_Click(object sender, EventArgs e)
        {
            if (lVActions.SelectedIndices.Count > 0 && lVActions.SelectedIndices[0] >= 0)
            {
                RemoveAction(lVActions.SelectedItems[0].Text);
                lVActions.Items.Remove(lVActions.SelectedItems[0]);
                calculateProfileActionCount(device);
                calculateProfileActionDicts(device);
                cacheProfileCustomsFlags(device);
            }
        }

        private void nUDLSCurve_ValueChanged(object sender, EventArgs e)
        {
            LSCurve[device] = (int)Math.Round(nUDLSCurve.Value, 0);
        }

        private void nUDRSCurve_ValueChanged(object sender, EventArgs e)
        {
            RSCurve[device] = (int)Math.Round(nUDRSCurve.Value, 0);
        }
        
        private void cMSPresets_Opened(object sender, EventArgs e)
        {
            string name = cMSPresets.SourceControl.Name;
            if (name.Contains("btn") && !name.Contains("Stick"))
                name = name.Remove(1, 1);

            if (name == "bnUp" || name == "bnLeft" || name == "bnRight" || name == "bnDown")
                controlToolStripMenuItem.Text = "Dpad";
            else if (name == "btnLeftStick" || name.Contains("bnLS") || name.Contains("bnL3"))
                controlToolStripMenuItem.Text = "Left Stick";
            else if (name == "btnRightStick" || name.Contains("bnRS") || name.Contains("bnR3"))
                controlToolStripMenuItem.Text = "Right Stick";
            else if (name == "bnCross" || name == "bnCircle" || name == "bnSquare" || name == "bnTriangle")
                controlToolStripMenuItem.Text = "Face Buttons";
            else if (name == "lbGyro" || name.StartsWith("bnGyro"))
                controlToolStripMenuItem.Text = "Sixaxis";
            else if (name == "lbTPSwipes" || name.StartsWith("bnSwipe"))
                controlToolStripMenuItem.Text = "Touchpad Swipes";
            else
                controlToolStripMenuItem.Text = "Select another control";

            MouseToolStripMenuItem.Visible = !(name == "lbTPSwipes" || name.StartsWith("bnSwipe"));
        }

        private void SetPreset(object sender, EventArgs e)
        {
            bool scancode = false;
            KeyValuePair<object, string> tagU;
            KeyValuePair<object, string> tagL;
            KeyValuePair<object, string> tagR;
            KeyValuePair<object, string> tagD;
            KeyValuePair<object, string> tagM = new KeyValuePair<object, string>(null, "0,0,0,0,0,0,0,0");

            string name = ((ToolStripMenuItem)sender).Name;
            if (name.Contains("Dpad") || name.Contains("DPad"))
            {
                if (name.Contains("InvertedX"))
                {
                    tagU = new KeyValuePair<object, string>("Up Button", "0,0,0,0,0,0,0,0");
                    tagL = new KeyValuePair<object, string>("Right Button", "0,0,0,0,0,0,0,0");
                    tagR = new KeyValuePair<object, string>("Left Button", "0,0,0,0,0,0,0,0");
                    tagD = new KeyValuePair<object, string>("Down Button", "0,0,0,0,0,0,0,0");
                }
                else if (name.Contains("InvertedY"))
                {
                    tagU = new KeyValuePair<object, string>("Down Button", "0,0,0,0,0,0,0,0");
                    tagL = new KeyValuePair<object, string>("Left Button", "0,0,0,0,0,0,0,0");
                    tagR = new KeyValuePair<object, string>("Right Button", "0,0,0,0,0,0,0,0");
                    tagD = new KeyValuePair<object, string>("Up Button", "0,0,0,0,0,0,0,0");
                }
                else if (name.Contains("Inverted"))
                {
                    tagU = new KeyValuePair<object, string>("Down Button", "0,0,0,0,0,0,0,0");
                    tagL = new KeyValuePair<object, string>("Right Button", "0,0,0,0,0,0,0,0");
                    tagR = new KeyValuePair<object, string>("Left Button", "0,0,0,0,0,0,0,0");
                    tagD = new KeyValuePair<object, string>("Up Button", "0,0,0,0,0,0,0,0");
                }
                else
                {
                    tagU = new KeyValuePair<object, string>("Up Button", "0,0,0,0,0,0,0,0");
                    tagL = new KeyValuePair<object, string>("Left Button", "0,0,0,0,0,0,0,0");
                    tagR = new KeyValuePair<object, string>("Right Button", "0,0,0,0,0,0,0,0");
                    tagD = new KeyValuePair<object, string>("Down Button", "0,0,0,0,0,0,0,0");
                }
            }
            else if (name.Contains("LS"))
            {

                if (name.Contains("InvertedX"))
                {
                    tagU = new KeyValuePair<object, string>("Left Y-Axis-", "0,0,0,0,0,0,0,0");
                    tagL = new KeyValuePair<object, string>("Left X-Axis+", "0,0,0,0,0,0,0,0");
                    tagR = new KeyValuePair<object, string>("Left X-Axis-", "0,0,0,0,0,0,0,0");
                    tagD = new KeyValuePair<object, string>("Left Y-Axis+", "0,0,0,0,0,0,0,0");
                }
                else if (name.Contains("InvertedY"))
                {
                    tagU = new KeyValuePair<object, string>("Left Y-Axis+", "0,0,0,0,0,0,0,0");
                    tagL = new KeyValuePair<object, string>("Left X-Axis-", "0,0,0,0,0,0,0,0");
                    tagR = new KeyValuePair<object, string>("Left X-Axis+", "0,0,0,0,0,0,0,0");
                    tagD = new KeyValuePair<object, string>("Left Y-Axis-", "0,0,0,0,0,0,0,0");
                }
                else if (name.Contains("Inverted"))
                {
                    tagU = new KeyValuePair<object, string>("Left Y-Axis+", "0,0,0,0,0,0,0,0");
                    tagL = new KeyValuePair<object, string>("Left X-Axis+", "0,0,0,0,0,0,0,0");
                    tagR = new KeyValuePair<object, string>("Left X-Axis-", "0,0,0,0,0,0,0,0");
                    tagD = new KeyValuePair<object, string>("Left Y-Axis-", "0,0,0,0,0,0,0,0");
                }
                else
                {
                    tagU = new KeyValuePair<object, string>("Left Y-Axis-", "0,0,0,0,0,0,0,0");
                    tagL = new KeyValuePair<object, string>("Left X-Axis-", "0,0,0,0,0,0,0,0");
                    tagR = new KeyValuePair<object, string>("Left X-Axis+", "0,0,0,0,0,0,0,0");
                    tagD = new KeyValuePair<object, string>("Left Y-Axis+", "0,0,0,0,0,0,0,0");
                }
                tagM = new KeyValuePair<object, string>("Left Stick", "0,0,0,0,0,0,0,0");
            }
            else if (name.Contains("RS"))
            {
                if (name.Contains("InvertedX"))
                {
                    tagU = new KeyValuePair<object, string>("Right Y-Axis-", "0,0,0,0,0,0,0,0");
                    tagL = new KeyValuePair<object, string>("Right X-Axis+", "0,0,0,0,0,0,0,0");
                    tagR = new KeyValuePair<object, string>("Right X-Axis-", "0,0,0,0,0,0,0,0");
                    tagD = new KeyValuePair<object, string>("Right Y-Axis+", "0,0,0,0,0,0,0,0");
                }
                else if (name.Contains("InvertedY"))
                {
                    tagU = new KeyValuePair<object, string>("Right Y-Axis+", "0,0,0,0,0,0,0,0");
                    tagL = new KeyValuePair<object, string>("Right X-Axis-", "0,0,0,0,0,0,0,0");
                    tagR = new KeyValuePair<object, string>("Right X-Axis+", "0,0,0,0,0,0,0,0");
                    tagD = new KeyValuePair<object, string>("Right Y-Axis-", "0,0,0,0,0,0,0,0");
                }
                else if (name.Contains("Inverted"))
                {
                    tagU = new KeyValuePair<object, string>("Right Y-Axis+", "0,0,0,0,0,0,0,0");
                    tagL = new KeyValuePair<object, string>("Right X-Axis+", "0,0,0,0,0,0,0,0");
                    tagR = new KeyValuePair<object, string>("Right X-Axis-", "0,0,0,0,0,0,0,0");
                    tagD = new KeyValuePair<object, string>("Right Y-Axis-", "0,0,0,0,0,0,0,0");
                }
                else
                {
                    tagU = new KeyValuePair<object, string>("Right Y-Axis-", "0,0,0,0,0,0,0,0");
                    tagL = new KeyValuePair<object, string>("Right X-Axis-", "0,0,0,0,0,0,0,0");
                    tagR = new KeyValuePair<object, string>("Right X-Axis+", "0,0,0,0,0,0,0,0");
                    tagD = new KeyValuePair<object, string>("Right Y-Axis+", "0,0,0,0,0,0,0,0");
                }
                tagM = new KeyValuePair<object, string>("Right Stick", "0,0,0,0,0,0,0,0");
            }
            else if (name.Contains("ABXY"))
            {
                tagU = new KeyValuePair<object, string>("Y Button", "0,0,0,0,0,0,0,0");
                tagL = new KeyValuePair<object, string>("X Button", "0,0,0,0,0,0,0,0");
                tagR = new KeyValuePair<object, string>("B Button", "0,0,0,0,0,0,0,0");
                tagD = new KeyValuePair<object, string>("A Button", "0,0,0,0,0,0,0,0");
            }
            else if (name.Contains("WASD"))
            {
                if (name.Contains("ScanCode"))
                    scancode = true;
                tagU = new KeyValuePair<object, string>((int)Keys.W, "0,0,0,0,0,0,0,0");
                tagL = new KeyValuePair<object, string>((int)Keys.A, "0,0,0,0,0,0,0,0");
                tagR = new KeyValuePair<object, string>((int)Keys.D, "0,0,0,0,0,0,0,0");
                tagD = new KeyValuePair<object, string>((int)Keys.S, "0,0,0,0,0,0,0,0");
            }
            else if (name.Contains("ArrowKeys"))
            {
                if (name.Contains("ScanCode"))
                    scancode = true;
                tagU = new KeyValuePair<object, string>((int)Keys.Up, "0,0,0,0,0,0,0,0");
                tagL = new KeyValuePair<object, string>((int)Keys.Left, "0,0,0,0,0,0,0,0");
                tagR = new KeyValuePair<object, string>((int)Keys.Right, "0,0,0,0,0,0,0,0");
                tagD = new KeyValuePair<object, string>((int)Keys.Down, "0,0,0,0,0,0,0,0");
            }
            else if (name.Contains("Mouse"))
            {

                if (name.Contains("InvertedX"))
                {
                    tagU = new KeyValuePair<object, string>("Mouse Up", "0,0,0,0,0,0,0,0");
                    tagL = new KeyValuePair<object, string>("Mouse Right", "0,0,0,0,0,0,0,0");
                    tagR = new KeyValuePair<object, string>("Mouse Left", "0,0,0,0,0,0,0,0");
                    tagD = new KeyValuePair<object, string>("Mouse Down", "0,0,0,0,0,0,0,0");
                }
                else if (name.Contains("InvertedY"))
                {
                    tagU = new KeyValuePair<object, string>("Mouse Down", "0,0,0,0,0,0,0,0");
                    tagL = new KeyValuePair<object, string>("Mouse Left", "0,0,0,0,0,0,0,0");
                    tagR = new KeyValuePair<object, string>("Mouse Right", "0,0,0,0,0,0,0,0");
                    tagD = new KeyValuePair<object, string>("Mouse Up", "0,0,0,0,0,0,0,0");
                }
                else if (name.Contains("Inverted"))
                {
                    tagU = new KeyValuePair<object, string>("Mouse Down", "0,0,0,0,0,0,0,0");
                    tagL = new KeyValuePair<object, string>("Mouse Right", "0,0,0,0,0,0,0,0");
                    tagR = new KeyValuePair<object, string>("Mouse Left", "0,0,0,0,0,0,0,0");
                    tagD = new KeyValuePair<object, string>("Mouse Up", "0,0,0,0,0,0,0,0");
                }
                else
                {
                    tagU = new KeyValuePair<object, string>("Mouse Up", "0,0,0,0,0,0,0,0");
                    tagL = new KeyValuePair<object, string>("Mouse Left", "0,0,0,0,0,0,0,0");
                    tagR = new KeyValuePair<object, string>("Mouse Right", "0,0,0,0,0,0,0,0");
                    tagD = new KeyValuePair<object, string>("Mouse Down", "0,0,0,0,0,0,0,0");
                }
            }
            else //default
            {
                tagU = new KeyValuePair<object, string>(null, "0,0,0,0,0,0,0,0");
                tagL = new KeyValuePair<object, string>(null, "0,0,0,0,0,0,0,0");
                tagR = new KeyValuePair<object, string>(null, "0,0,0,0,0,0,0,0");
                tagD = new KeyValuePair<object, string>(null, "0,0,0,0,0,0,0,0");
            }

            Button button1, button2, button3, button4, button5 = null;
            string toolStripMenuText = controlToolStripMenuItem.Text;
            if (toolStripMenuText == "Dpad")
            {
                button1 = bnUp;
                button2 = bnLeft;
                button3 = bnRight;
                button4 = bnDown;
            }
            else if (toolStripMenuText == "Left Stick")
            {
                button1 = bnLSUp;
                button2 = bnLSLeft;
                button3 = bnLSRight;
                button4 = bnLSDown;
                button5 = bnL3;
            }
            else if (toolStripMenuText == "Right Stick")
            {
                button1 = bnRSUp;
                button2 = bnRSLeft;
                button3 = bnRSRight;
                button4 = bnRSDown;
                button5 = bnR3;
            }
            else if (toolStripMenuText == "Face Buttons")
            {
                button1 = bnTriangle;
                button2 = bnSquare;
                button3 = bnCircle;
                button4 = bnCross;
            }
            else if (toolStripMenuText == "Sixaxis")
            {
                button1 = bnGyroZN;
                button2 = bnGyroXP;
                button3 = bnGyroXN;
                button4 = bnGyroZP;
            }
            else if (toolStripMenuText == "Touchpad Swipes")
            {
                button1 = bnSwipeUp;
                button2 = bnSwipeLeft;
                button3 = bnSwipeRight;
                button4 = bnSwipeDown;
            }
            else
                button1 = button2 = button3 = button4 = null;

            ChangeButtonText(tagU, button1, scancode);
            ChangeButtonText(tagL, button2, scancode);
            ChangeButtonText(tagR, button3, scancode);
            ChangeButtonText(tagD, button4, scancode);
            if (tagM.Key != null && button5 != null)
                ChangeButtonText(tagM, button5, scancode);
            //BatchToggle_Bn(scancode, button1, button2, button3, button4);

            UpdateLists();
            cMSPresets.Hide();
        }

        private void cBWhileCharging_SelectedIndexChanged(object sender, EventArgs e)
        {
            ChargingType[device] = cBWhileCharging.SelectedIndex;
            btnChargingColor.Visible = cBWhileCharging.SelectedIndex == 3;
        }

        private void btnFlashColor_Click(object sender, EventArgs e)
        {
            if (btnFlashColor.BackColor != main)
                advColorDialog.Color = btnFlashColor.BackColor;
            else
                advColorDialog.Color = Color.Black;

            advColorDialog_OnUpdateColor(lbPercentFlashBar.ForeColor, e);
            if (advColorDialog.ShowDialog() == DialogResult.OK)
            {
                if (advColorDialog.Color.GetBrightness() > 0)
                    btnFlashColor.BackColor = advColorDialog.Color;
                else
                    btnFlashColor.BackColor = main;

                FlashColor[device] = new DS4Color(advColorDialog.Color);
            }

            if (device < 4)
                DS4LightBar.forcelight[device] = false;
        }

        private void useSAforMouse_CheckedChanged(object sender, EventArgs e)
        {
            UseSAforMouse[device] = rBSAMouse.Checked;
            pnlSAMouse.Visible = rBSAMouse.Checked;
            fLPTiltControls.Visible = rBSAControls.Checked;
        }

        private void btnGyroTriggers_Click(object sender, EventArgs e)
        {
            Control button = (Control)sender;
            cMGyroTriggers.Show(button, new Point(0, button.Height));
        }

        private void SATrigger_CheckedChanged(object sender, EventArgs e)
        {
            if (loading == false)
            {
                int gyroTriggerCount = cMGyroTriggers.Items.Count;
                if (sender != cMGyroTriggers.Items[gyroTriggerCount - 1] && ((ToolStripMenuItem)sender).Checked)
                    ((ToolStripMenuItem)cMGyroTriggers.Items[gyroTriggerCount - 1]).Checked = false;

                if (((ToolStripMenuItem)cMGyroTriggers.Items[gyroTriggerCount - 1]).Checked) //always on
                {
                    for (int i = 0; i < gyroTriggerCount - 1; i++)
                        ((ToolStripMenuItem)cMGyroTriggers.Items[i]).Checked = false;
                }

                List<int> ints = new List<int>();
                List<string> s = new List<string>();
                for (int i = 0; i < gyroTriggerCount - 1; i++)
                {
                    if (((ToolStripMenuItem)cMGyroTriggers.Items[i]).Checked)
                    {
                        ints.Add(i);
                        s.Add(cMGyroTriggers.Items[i].Text);
                    }
                }

                if (ints.Count == 0)
                {
                    ints.Add(-1);
                    s.Add(cMGyroTriggers.Items[gyroTriggerCount - 1].Text);
                }

                SATriggers[device] = string.Join(",", ints);
                if (s.Count > 0)
                    btnGyroTriggers.Text = string.Join(", ", s);
            }
        }

        private void cBGyroInvert_CheckChanged(object sender, EventArgs e)
        {
            int invert = 0;
            if (cBGyroInvertX.Checked)
                invert += 2;

            if (cBGyroInvertY.Checked)
                invert += 1;

            GyroInvert[device] = invert;
        }

        private void btnLightbar_MouseHover(object sender, EventArgs e)
        {
            lbControlName.Text = lbControlTip.Text;
        }

        private void nUDLSAntiDead_ValueChanged(object sender, EventArgs e)
        {
            LSAntiDeadzone[device] = (int)(nUDLSAntiDead.Value * 100);
        }

        private void nUDRSAntiDead_ValueChanged(object sender, EventArgs e)
        {
            RSAntiDeadzone[device] = (int)(nUDRSAntiDead.Value * 100);
        }

        private void nUDL2AntiDead_ValueChanged(object sender, EventArgs e)
        {
            L2AntiDeadzone[device] = (int)(nUDL2AntiDead.Value * 100);
        }

        private void nUDR2AntiDead_ValueChanged(object sender, EventArgs e)
        {
            R2AntiDeadzone[device] = (int)(nUDR2AntiDead.Value * 100);
        }

        private void lVActions_ItemCheck(object sender, ItemCheckEventArgs e)
        {
            if (actionTabSeen)
            {
                List<string> pactions = new List<string>();
                foreach (ListViewItem lvi in lVActions.Items)
                {
                    if (lvi != null && lvi.Checked)
                        pactions.Add(lvi.Text);
                }

                ProfileActions[device] = pactions;
                calculateProfileActionCount(device);
                calculateProfileActionDicts(device);
                cacheProfileCustomsFlags(device);
            }
        }

        private void enableTouchToggleCheckbox_CheckedChanged(object sender, EventArgs e)
        {
            EnableTouchToggle[device] = enableTouchToggleCheckbox.Checked;
        }

        private void nUDRSMaxZone_ValueChanged(object sender, EventArgs e)
        {
            RSMaxzone[device] = (int)(nUDRSMaxZone.Value * 100);
        }

        private void nUDLSMaxZone_ValueChanged(object sender, EventArgs e)
        {
            LSMaxzone[device] = (int)(nUDLSMaxZone.Value * 100);
        }

        private void nUDL2Maxzone_ValueChanged(object sender, EventArgs e)
        {
            L2Maxzone[device] = (int)(nUDL2Maxzone.Value * 100);
        }

        private void nUDR2Maxzone_ValueChanged(object sender, EventArgs e)
        {
            R2Maxzone[device] = (int)(nUDR2Maxzone.Value * 100);
        }

        private void btPollRateComboBox_SelectedIndexChanged(object sender, EventArgs e)
        {
            int currentIndex = btPollRateComboBox.SelectedIndex;
            BTPollRate[device] = currentIndex;
        }

        private void nUDL2Sens_ValueChanged(object sender, EventArgs e)
        {
            if (!loading)
            {
                L2Sens[device] = (double)nUDL2S.Value;
            }
        }

        private void nUDLSSens_ValueChanged(object sender, EventArgs e)
        {
            if (!loading)
            {
                LSSens[device] = (double)nUDLSS.Value;
            }
        }

        private void nUDR2Sens_ValueChanged(object sender, EventArgs e)
        {
            if (!loading)
            {
                R2Sens[device] = (double)nUDR2S.Value;
            }
        }

        private void nUDRSSens_ValueChanged(object sender, EventArgs e)
        {
            if (!loading)
            {
                RSSens[device] = (double)nUDRSS.Value;
            }
        }

        private void nUDSXSens_ValueChanged(object sender, EventArgs e)
        {
            if (!loading)
            {
                SXSens[device] = (double)nUDSXS.Value;
            }
        }

        private void nUDSZSens_ValueChanged(object sender, EventArgs e)
        {
            if (!loading)
            {
                SZSens[device] = (double)nUDSZS.Value;
            }
        }

        private void lsOutCurveComboBox_SelectedIndexChanged(object sender, EventArgs e)
        {
            if (!loading)
            {
                lsOutCurveMode[device] = lsOutCurveComboBox.SelectedIndex;
            }
        }

        private void rsOutCurveComboBox_SelectedIndexChanged(object sender, EventArgs e)
        {
            if (!loading)
            {
                rsOutCurveMode[device] = rsOutCurveComboBox.SelectedIndex;
            }
        }

        private void gyroTriggerBehavior_CheckedChanged(object sender, EventArgs e)
        {
            if (!loading)
            {
                GyroTriggerTurns[device] = gyroTriggerBehavior.Checked;
                if (device < 4)
                    Program.rootHub.touchPad[device]?.ResetToggleGyroM();
            }
        }

        private void nUDGyroMouseVertScale_ValueChanged(object sender, EventArgs e)
        {
            if (!loading)
            {
                GyroSensVerticalScale[device] = (int)nUDGyroMouseVertScale.Value;
            }
        }

        private void nUDGyroSmoothWeight_ValueChanged(object sender, EventArgs e)
        {
            if (!loading)
            {
                GyroSmoothingWeight[device] = (double)nUDGyroSmoothWeight.Value;
            }
        }

        private void cBGyroSmooth_CheckedChanged(object sender, EventArgs e)
        {
            bool value = cBGyroSmooth.Checked;
            nUDGyroSmoothWeight.Enabled = value;
            if (!loading)
            {
                GyroSmoothing[device] = value;
            }
        }

        private void nUDLSRotation_ValueChanged(object sender, EventArgs e)
        {
            if (!loading)
            {
                LSRotation[device] = (double)nUDLSRotation.Value * Math.PI / 180.0;
            }
        }

        private void nUDRSRotation_ValueChanged(object sender, EventArgs e)
        {
            if (!loading)
            {
                RSRotation[device] = (double)nUDRSRotation.Value * Math.PI / 180.0;
            }
        }

        private void touchpadInvertComboBox_SelectedIndexChanged(object sender, EventArgs e)
        {
            if (!loading)
            {
                tempInt = touchpadInvertToValue[touchpadInvertComboBox.SelectedIndex];
                TouchpadInvert[device] = tempInt;
            }
        }

        private void cBGyroMouseXAxis_SelectedIndexChanged(object sender, EventArgs e)
        {
            if (!loading)
            {
                GyroMouseHorizontalAxis[device] = cBGyroMouseXAxis.SelectedIndex;
            }
        }

        private void nUDSixAxisXMaxZone_ValueChanged(object sender, EventArgs e)
        {
            if (!loading)
            {
                SXMaxzone[device] = (double)nUDSixAxisXMaxZone.Value;
            }
        }

        private void nUDSixAxisZMaxZone_ValueChanged(object sender, EventArgs e)
        {
            if (!loading)
            {
                SZMaxzone[device] = (double)nUDSixAxisZMaxZone.Value;
            }
        }

        private void nUDSixaxisXAntiDead_ValueChanged(object sender, EventArgs e)
        {
            if (loading == false)
            {
                SXAntiDeadzone[device] = (double)nUDSixaxisXAntiDead.Value;
            }
        }

        private void nUDSixaxisZAntiDead_ValueChanged(object sender, EventArgs e)
        {
            if (loading == false)
            {
                SZAntiDeadzone[device] = (double)nUDSixaxisZAntiDead.Value;
            }
        }

        private void cBL2OutputCurve_SelectedIndexChanged(object sender, EventArgs e)
        {
            if (loading == false)
            {
                l2OutCurveMode[device] = cBL2OutputCurve.SelectedIndex;
            }
        }

        private void cBR2OutputCurve_SelectedIndexChanged(object sender, EventArgs e)
        {
            if (loading == false)
            {
                r2OutCurveMode[device] = cBR2OutputCurve.SelectedIndex;
            }
        }

        private void cBSixaxisXOutputCurve_SelectedIndexChanged(object sender, EventArgs e)
        {
            if (loading == false)
            {
                sxOutCurveMode[device] = cBSixaxisXOutputCurve.SelectedIndex;
            }
        }

        private void cBSixaxisZOutputCurve_SelectedIndexChanged(object sender, EventArgs e)
        {
            if (loading == false)
            {
                szOutCurveMode[device] = cBSixaxisZOutputCurve.SelectedIndex;
            }
        }

        private void TouchDisableInvert_CheckedChanged(object sender, EventArgs e)
        {
            if (loading == false)
            {
                int touchDisableInvCount = cMTouchDisableInvert.Items.Count;

                List<int> ints = new List<int>();
                List<string> s = new List<string>();
                for (int i = 0; i < touchDisableInvCount; i++)
                {
                    ToolStripMenuItem current = (ToolStripMenuItem)cMTouchDisableInvert.Items[i];
                    if (current.Checked)
                    {
                        ints.Add(i);
                        s.Add(current.Text);
                    }
                }

                if (ints.Count == 0)
                {
                    ints.Add(-1);
                    s.Add("None");
                }

                TouchDisInvertTriggers[device] = ints.ToArray();
                if (s.Count > 0)
                    touchpadDisInvertButton.Text = string.Join(", ", s);
            }
        }

        private void touchpadDisInvertButton_Click(object sender, EventArgs e)
        {
            Control button = (Control)sender;
            cMTouchDisableInvert.Show(button, new Point(0, button.Height));
        }

        private void pnlController_Paint(object sender, PaintEventArgs e)
        {
            e.Graphics.DrawImage(pnlControllerBgImg, 0, 0, Convert.ToInt32(pnlController.Width), Convert.ToInt32(pnlController.Height - 1));
        }

        private void trackballCk_CheckedChanged(object sender, EventArgs e)
        {
            if (loading == false)
            {
                TrackballMode[device] = trackballCk.Checked;
            }
        }

<<<<<<< HEAD
        private void cBSteeringWheelEmulationRange_SelectedIndexChanged(object sender, EventArgs e)
        {
            if (loading == false)
            {
                SASteeringWheelEmulationRange[device] = Convert.ToInt32(cBSteeringWheelEmulationRange.Items[cBSteeringWheelEmulationRange.SelectedIndex].ToString());
            }
        }

        private void cBSteeringWheelEmulationAxis_SelectedIndexChanged(object sender, EventArgs e)
        {
            if (loading == false)
            {
                if (cBSteeringWheelEmulationAxis.SelectedIndex >= 0) SASteeringWheelEmulationAxis[device] = (SASteeringWheelEmulationAxisType) ((byte) cBSteeringWheelEmulationAxis.SelectedIndex);
                else SASteeringWheelEmulationAxis[device] = SASteeringWheelEmulationAxisType.None;
            }
        }

        private void btnSteeringWheelEmulationCalibrate_Click(object sender, EventArgs e)
        {
            if(cBSteeringWheelEmulationAxis.SelectedIndex > 0)
            {
                DS4Device d;
                int tempDeviceNum = (int)nUDSixaxis.Value - 1;

                d = Program.rootHub.DS4Controllers[tempDeviceNum];
                if (d != null)
                {
                    Point origWheelCenterPoint = new Point(d.wheelCenterPoint.X, d.wheelCenterPoint.Y);
                    Point origWheel90DegPointLeft = new Point(d.wheel90DegPointLeft.X, d.wheel90DegPointLeft.Y);
                    Point origWheel90DegPointRight = new Point(d.wheel90DegPointRight.X, d.wheel90DegPointRight.Y);
                    
                    d.WheelRecalibrateActiveState = 1;

                    DialogResult msgBoxResult = MessageBox.Show($"{Properties.Resources.SASteeringWheelEmulationCalibrate}.\n\n" +
                            $"{Properties.Resources.SASteeringWheelEmulationCalibrateInstruction1}.\n" +
                            $"{Properties.Resources.SASteeringWheelEmulationCalibrateInstruction2}.\n" +
                            $"{Properties.Resources.SASteeringWheelEmulationCalibrateInstruction3}.\n\n" +
                            $"{Properties.Resources.SASteeringWheelEmulationCalibrateInstruction}.\n",
                        Properties.Resources.SASteeringWheelEmulationCalibrate,
                        MessageBoxButtons.OKCancel,
                        MessageBoxIcon.Information,
                        MessageBoxDefaultButton.Button1,
                        0,
                        false);

                    if (msgBoxResult == DialogResult.OK)
                    {
                        // Accept new calibration values (State 3 is "Complete calibration" state)
                        d.WheelRecalibrateActiveState = 3;
                    }
                    else
                    {
                        // Cancel calibration and reset back to original calibration values
                        d.WheelRecalibrateActiveState = 4;

                        d.wheelFullTurnCount = 0;
                        d.wheelCenterPoint = origWheelCenterPoint;
                        d.wheel90DegPointLeft = origWheel90DegPointLeft;
                        d.wheel90DegPointRight = origWheel90DegPointRight;
                    }
                }
                else
                {
                    MessageBox.Show($"{Properties.Resources.SASteeringWheelEmulationCalibrateNoControllerError}.");
                }
            }
            else
            {
                MessageBox.Show($"{Properties.Resources.SASteeringWheelEmulationCalibrateNoneAxisError}.");
            }
=======
        private void gyroMouseDzNUD_ValueChanged(object sender, EventArgs e)
        {
            if (loading == false)
            {
                SetGyroMouseDeadZone(device, (int)gyroMouseDzNUD.Value,
                    Program.rootHub);
            }
        }

        private void toggleGyroMCb_Click(object sender, EventArgs e)
        {
            if (loading == false)
            {
                if (device < 4)
                {
                    SetGyroMouseToggle(device, toggleGyroMCb.Checked, Program.rootHub);
                }
            }
>>>>>>> d609453f
        }

        private void trackFrictionNUD_ValueChanged(object sender, EventArgs e)
        {
            if (loading == false)
            {
                TrackballFriction[device] = (double)trackFrictionNUD.Value;
                if (device < 4)
                {
                    Program.rootHub.touchPad[device]?.ResetTrackAccel(TrackballFriction[device]);
                }
            }
        }

        private void btnLightbar_Paint(object sender, PaintEventArgs e)
        {
            e.Graphics.DrawImage(btnLightBgImg, new Rectangle(0, -1, Convert.ToInt32(btnLightbar.Width), Convert.ToInt32(btnLightbar.Height - 2)));
        }

        private void lBControls_SelectedIndexChanged(object sender, EventArgs e)
        {
            int controlSelectedIndex = lBControls.SelectedIndex;

            if (lBControls.SelectedItem != null)
            {
                if (controlSelectedIndex == 0)
                    lbControlName.ForeColor = Color.FromArgb(153, 205, 204);
                else if (controlSelectedIndex == 1)
                    lbControlName.ForeColor = Color.FromArgb(247, 131, 150);
                else if (controlSelectedIndex == 2)
                    lbControlName.ForeColor = Color.FromArgb(237, 170, 217);
                else if (controlSelectedIndex == 3)
                    lbControlName.ForeColor = Color.FromArgb(75, 194, 202);
                else
                    lbControlName.ForeColor = Color.White;
            }

            if (controlSelectedIndex == 0) button_MouseHover(bnCross, null);
            else if (controlSelectedIndex == 1) button_MouseHover(bnCircle, null);
            else if (controlSelectedIndex == 2) button_MouseHover(bnSquare, null);
            else if (controlSelectedIndex == 3) button_MouseHover(bnTriangle, null);
            else if (controlSelectedIndex == 4) button_MouseHover(bnOptions, null);
            else if (controlSelectedIndex == 5) button_MouseHover(bnShare, null);
            else if (controlSelectedIndex == 6) button_MouseHover(bnUp, null);
            else if (controlSelectedIndex == 7) button_MouseHover(bnDown, null);
            else if (controlSelectedIndex == 8) button_MouseHover(bnLeft, null);
            else if (controlSelectedIndex == 9) button_MouseHover(bnRight, null);
            else if (controlSelectedIndex == 10) button_MouseHover(bnPS, null);
            else if (controlSelectedIndex == 11) button_MouseHover(bnL1, null);
            else if (controlSelectedIndex == 12) button_MouseHover(bnR1, null);
            else if (controlSelectedIndex == 13) button_MouseHover(bnL2, null);
            else if (controlSelectedIndex == 14) button_MouseHover(bnR2, null);
            else if (controlSelectedIndex == 15) button_MouseHover(bnL3, null);
            else if (controlSelectedIndex == 16) button_MouseHover(bnR3, null);

            else if (controlSelectedIndex == 17) button_MouseHover(bnTouchLeft, null);
            else if (controlSelectedIndex == 18) button_MouseHover(bnTouchRight, null);
            else if (controlSelectedIndex == 19) button_MouseHover(bnTouchMulti, null);
            else if (controlSelectedIndex == 20) button_MouseHover(bnTouchUpper, null);

            else if (controlSelectedIndex == 21) button_MouseHover(bnLSUp, null);
            else if (controlSelectedIndex == 22) button_MouseHover(bnLSDown, null);
            else if (controlSelectedIndex == 23) button_MouseHover(bnLSLeft, null);
            else if (controlSelectedIndex == 24) button_MouseHover(bnLSRight, null);
            else if (controlSelectedIndex == 25) button_MouseHover(bnRSUp, null);
            else if (controlSelectedIndex == 26) button_MouseHover(bnRSDown, null);
            else if (controlSelectedIndex == 27) button_MouseHover(bnRSLeft, null);
            else if (controlSelectedIndex == 28) button_MouseHover(bnRSRight, null);

            else if (controlSelectedIndex == 29) button_MouseHover(bnGyroZN, null);
            else if (controlSelectedIndex == 30) button_MouseHover(bnGyroZP, null);
            else if (controlSelectedIndex == 31) button_MouseHover(bnGyroXP, null);
            else if (controlSelectedIndex == 32) button_MouseHover(bnGyroXN, null);

            else if (controlSelectedIndex == 33) button_MouseHover(bnSwipeUp, null);
            else if (controlSelectedIndex == 34) button_MouseHover(bnSwipeDown, null);
            else if (controlSelectedIndex == 35) button_MouseHover(bnSwipeLeft, null);
            else if (controlSelectedIndex == 36) button_MouseHover(bnSwipeRight, null);
        }
        
        private void nUDGyroSensitivity_ValueChanged(object sender, EventArgs e)
        {
            GyroSensitivity[device] = (int)Math.Round(nUDGyroSensitivity.Value, 0);
        }

        private void cBFlashType_SelectedIndexChanged(object sender, EventArgs e)
        {
            FlashType[device] = (byte)cBFlashType.SelectedIndex;
        }
    }
}<|MERGE_RESOLUTION|>--- conflicted
+++ resolved
@@ -718,16 +718,13 @@
                 nUDGyroSmoothWeight.Value = (decimal)(GyroSmoothingWeight[device]);
                 cBGyroMouseXAxis.SelectedIndex = GyroMouseHorizontalAxis[device];
                 triggerCondAndCombo.SelectedIndex = SATriggerCond[device] ? 0 : 1;
-<<<<<<< HEAD
+                gyroMouseDzNUD.Value = GyroMouseDeadZone[device];
+                toggleGyroMCb.Checked = GyroMouseToggle[device];
 
                 cBSteeringWheelEmulationAxis.SelectedIndex = (int) GetSASteeringWheelEmulationAxis(device);
 
                 int idxSASteeringWheelEmulationRange = cBSteeringWheelEmulationRange.Items.IndexOf(GetSASteeringWheelEmulationRange(device).ToString());
                 if (idxSASteeringWheelEmulationRange >= 0) cBSteeringWheelEmulationRange.SelectedIndex = idxSASteeringWheelEmulationRange;
-=======
-                gyroMouseDzNUD.Value = GyroMouseDeadZone[device];
-                toggleGyroMCb.Checked = GyroMouseToggle[device];
->>>>>>> d609453f
             }
             else
             {
@@ -3010,7 +3007,6 @@
             }
         }
 
-<<<<<<< HEAD
         private void cBSteeringWheelEmulationRange_SelectedIndexChanged(object sender, EventArgs e)
         {
             if (loading == false)
@@ -3081,7 +3077,8 @@
             {
                 MessageBox.Show($"{Properties.Resources.SASteeringWheelEmulationCalibrateNoneAxisError}.");
             }
-=======
+        }
+
         private void gyroMouseDzNUD_ValueChanged(object sender, EventArgs e)
         {
             if (loading == false)
@@ -3100,7 +3097,6 @@
                     SetGyroMouseToggle(device, toggleGyroMCb.Checked, Program.rootHub);
                 }
             }
->>>>>>> d609453f
         }
 
         private void trackFrictionNUD_ValueChanged(object sender, EventArgs e)
