﻿using System;
using System.Collections.Generic;
using System.IO;
using System.Linq;
using System.Text;
using System.Threading.Tasks;
using System.Windows;
using System.Windows.Controls;
using System.Windows.Data;
using System.Windows.Documents;
using System.Windows.Input;
using System.Windows.Media;
using System.Windows.Media.Imaging;
using System.Windows.Navigation;
using System.Windows.Shapes;
using Microsoft.Win32;
using NonFormTimer = System.Timers.Timer;
using DS4WinWPF.DS4Forms.ViewModels;
using DS4Windows;

namespace DS4WinWPF.DS4Forms
{
    /// <summary>
    /// Interaction logic for ProfileEditor.xaml
    /// </summary>
    public partial class ProfileEditor : UserControl
    {
        private class HoverImageInfo
        {
            public Point point;
            public Size size;
        }

        private int deviceNum;
        private ProfileSettingsViewModel profileSettingsVM;
        private MappingListViewModel mappingListVM;
        private ProfileEntity currentProfile;
        private SpecialActionsListViewModel specialActionsVM;

        public event EventHandler Closed;
        public delegate void CreatedProfileHandler(ProfileEditor sender, string profile);
        public event CreatedProfileHandler CreatedProfile;

        private Dictionary<Button, ImageBrush> hoverImages =
            new Dictionary<Button, ImageBrush>();
        private Dictionary<Button, HoverImageInfo> hoverLocations = new Dictionary<Button, HoverImageInfo>();
        private Dictionary<Button, int> hoverIndexes = new Dictionary<Button, int>();
        private Dictionary<int, Button> reverseHoverIndexes = new Dictionary<int, Button>();

        private StackPanel activeGyroModePanel;
        private bool keepsize;
        private bool controllerReadingsTabActive = false;
        public bool Keepsize { get => keepsize; }
        public int DeviceNum { get => deviceNum; }

        private NonFormTimer inputTimer;

        public ProfileEditor(int device)
        {
            InitializeComponent();

            deviceNum = device;
            emptyColorGB.Visibility = Visibility.Collapsed;
            profileSettingsVM = new ProfileSettingsViewModel(device);
            picBoxHover.Visibility = Visibility.Hidden;
            picBoxHover2.Visibility = Visibility.Hidden;

            activeGyroModePanel = gyroControlsPanel;

            mappingListVM = new MappingListViewModel(deviceNum, profileSettingsVM.ContType);
            specialActionsVM = new SpecialActionsListViewModel(device);

            RemoveHoverBtnText();
            PopulateHoverImages();
            PopulateHoverLocations();
            PopulateHoverIndexes();
            PopulateReverseHoverIndexes();

            ColorByBatteryPerCheck();
            AssignTiltAssociation();
            AssignSwipeAssociation();
            AssignTriggerFullPullAssociation();

            inputTimer = new NonFormTimer(100);
            inputTimer.Elapsed += InputDS4;
            SetupEvents();
        }

        private void SetupEvents()
        {
            gyroOutModeCombo.SelectionChanged += GyroOutModeCombo_SelectionChanged;
            outConTypeCombo.SelectionChanged += OutConTypeCombo_SelectionChanged;
            mappingListBox.SelectionChanged += MappingListBox_SelectionChanged;
            Closed += ProfileEditor_Closed;
            profileSettingsVM.LSDeadZoneChanged += UpdateReadingsLsDeadZone;
            profileSettingsVM.RSDeadZoneChanged += UpdateReadingsRsDeadZone;
            profileSettingsVM.L2DeadZoneChanged += UpdateReadingsL2DeadZone;
            profileSettingsVM.R2DeadZoneChanged += UpdateReadingsR2DeadZone;
            profileSettingsVM.SXDeadZoneChanged += UpdateReadingsSXDeadZone;
            profileSettingsVM.SZDeadZoneChanged += UpdateReadingsSZDeadZone;
        }

        private void SetupGyroPanel()
        {
            switch (profileSettingsVM.GyroOutModeIndex)
            {
                case 0:
                    activeGyroModePanel = gyroControlsPanel; break;
                case 1:
                    activeGyroModePanel = gyroMousePanel; break;
                case 2:
                    activeGyroModePanel = gyroMouseJoystickPanel; break;
                case 3:
                    activeGyroModePanel = passthruPanel; break;
                default:
                    activeGyroModePanel = gyroControlsPanel; break;
            }

            //activeGyroModePanel = gyroControlsPanel;
            gyroControlsPanel.Visibility = Visibility.Collapsed;
            gyroMousePanel.Visibility = Visibility.Collapsed;
            gyroMouseJoystickPanel.Visibility = Visibility.Collapsed;
            passthruPanel.Visibility = Visibility.Collapsed;
            activeGyroModePanel.Visibility = Visibility.Visible;
        }

        private void UpdateReadingsSZDeadZone(object sender, EventArgs e)
        {
            conReadingsUserCon.SixAxisZDead = profileSettingsVM.SZDeadZone;
        }

        private void UpdateReadingsSXDeadZone(object sender, EventArgs e)
        {
            conReadingsUserCon.SixAxisXDead = profileSettingsVM.SXDeadZone;
        }

        private void UpdateReadingsR2DeadZone(object sender, EventArgs e)
        {
            conReadingsUserCon.R2Dead = profileSettingsVM.R2DeadZone;
        }

        private void UpdateReadingsL2DeadZone(object sender, EventArgs e)
        {
            conReadingsUserCon.L2Dead = profileSettingsVM.L2DeadZone;
        }

        private void UpdateReadingsRsDeadZone(object sender, EventArgs e)
        {
            conReadingsUserCon.RsDead = profileSettingsVM.RSDeadZone;
        }

        private void UpdateReadingsLsDeadZone(object sender, EventArgs e)
        {
            conReadingsUserCon.LsDead = profileSettingsVM.LSDeadZone;
        }

        private void AssignTiltAssociation()
        {
            gyroZNLb.DataContext = mappingListVM.ControlMap[DS4Windows.DS4Controls.GyroZNeg];
            gyroZPLb.DataContext = mappingListVM.ControlMap[DS4Windows.DS4Controls.GyroZPos];
            gyroXNLb.DataContext = mappingListVM.ControlMap[DS4Windows.DS4Controls.GyroXNeg];
            gyroXLb.DataContext = mappingListVM.ControlMap[DS4Windows.DS4Controls.GyroXPos];
        }

        private void AssignSwipeAssociation()
        {
            swipeUpLb.DataContext = mappingListVM.ControlMap[DS4Windows.DS4Controls.SwipeUp];
            swipeDownLb.DataContext = mappingListVM.ControlMap[DS4Windows.DS4Controls.SwipeDown];
            swipeLeftLb.DataContext = mappingListVM.ControlMap[DS4Windows.DS4Controls.SwipeLeft];
            swipeRightLb.DataContext = mappingListVM.ControlMap[DS4Windows.DS4Controls.SwipeRight];
        }

        private void AssignTriggerFullPullAssociation()
        {
            l2FullPullLb.DataContext = mappingListVM.ControlMap[DS4Controls.L2FullPull];
            r2FullPullLb.DataContext = mappingListVM.ControlMap[DS4Controls.R2FullPull];
        }

        private void MappingListBox_SelectionChanged(object sender, SelectionChangedEventArgs e)
        {
            if (mappingListVM.SelectedIndex >= 0)
            {
                if (reverseHoverIndexes.TryGetValue(mappingListVM.SelectedIndex, out Button tempBtn))
                {
                    InputControlHighlight(tempBtn);
                }
            }

        }

        private void PopulateReverseHoverIndexes()
        {
            foreach(KeyValuePair<Button, int> pair in hoverIndexes)
            {
                reverseHoverIndexes.Add(pair.Value, pair.Key);
            }
        }

        private void PopulateHoverIndexes()
        {
            hoverIndexes[crossConBtn] = 0;
            hoverIndexes[circleConBtn] = 1;
            hoverIndexes[squareConBtn] = 2;
            hoverIndexes[triangleConBtn] = 3;
            hoverIndexes[optionsConBtn] = 4;
            hoverIndexes[shareConBtn] = 5;
            hoverIndexes[upConBtn] = 6;
            hoverIndexes[downConBtn] = 7;
            hoverIndexes[leftConBtn] = 8;
            hoverIndexes[rightConBtn] = 9;
            hoverIndexes[guideConBtn] = 10;
            hoverIndexes[muteConBtn] = 11;
            hoverIndexes[l1ConBtn] = 12;
            hoverIndexes[r1ConBtn] = 13;
            hoverIndexes[l2ConBtn] = 14;
            hoverIndexes[r2ConBtn] = 15;
            hoverIndexes[l3ConBtn] = 16;
            hoverIndexes[r3ConBtn] = 17;
            hoverIndexes[leftTouchConBtn] = 18;
            hoverIndexes[rightTouchConBtn] = 19;
            hoverIndexes[multiTouchConBtn] = 20;
            hoverIndexes[topTouchConBtn] = 21;

            hoverIndexes[lsuConBtn] = 22;
            hoverIndexes[lsdConBtn] = 23;
            hoverIndexes[lslConBtn] = 24;
            hoverIndexes[lsrConBtn] = 25;

            hoverIndexes[rsuConBtn] = 26;
            hoverIndexes[rsdConBtn] = 27;
            hoverIndexes[rslConBtn] = 28;
            hoverIndexes[rsrConBtn] = 29;

            hoverIndexes[gyroZNBtn] = 30;
            hoverIndexes[gyroZPBtn] = 31;
            hoverIndexes[gyroXNBtn] = 32;
            hoverIndexes[gyroXPBtn] = 33;

            hoverIndexes[swipeUpBtn] = 34;
            hoverIndexes[swipeDownBtn] = 35;
            hoverIndexes[swipeLeftBtn] = 36;
            hoverIndexes[swipeRightBtn] = 37;
        }

        private void PopulateHoverLocations()
        {
            hoverLocations[crossConBtn] = new HoverImageInfo() { point = new Point(Canvas.GetLeft(crossConBtn), Canvas.GetTop(crossConBtn)),
                size = new Size(crossConBtn.Width, crossConBtn.Height) };
            hoverLocations[circleConBtn] = new HoverImageInfo() { point = new Point(Canvas.GetLeft(circleConBtn), Canvas.GetTop(circleConBtn)),
                size = new Size(circleConBtn.Width, circleConBtn.Height) };
            hoverLocations[squareConBtn] = new HoverImageInfo() { point = new Point(Canvas.GetLeft(squareConBtn), Canvas.GetTop(squareConBtn)),
                size = new Size(squareConBtn.Width, squareConBtn.Height) };
            hoverLocations[triangleConBtn] = new HoverImageInfo() { point = new Point(Canvas.GetLeft(triangleConBtn), Canvas.GetTop(triangleConBtn)),
                size = new Size(triangleConBtn.Width, triangleConBtn.Height) };
            hoverLocations[l1ConBtn] = new HoverImageInfo() { point = new Point(Canvas.GetLeft(l1ConBtn), Canvas.GetTop(l1ConBtn)),
                size = new Size(l1ConBtn.Width, l1ConBtn.Height) };
            hoverLocations[r1ConBtn] = new HoverImageInfo() { point = new Point(Canvas.GetLeft(r1ConBtn), Canvas.GetTop(r1ConBtn)),
                size = new Size(r1ConBtn.Width, r1ConBtn.Height) };
            hoverLocations[l2ConBtn] = new HoverImageInfo() { point = new Point(Canvas.GetLeft(l2ConBtn), Canvas.GetTop(l2ConBtn)),
                size = new Size(l2ConBtn.Width, l2ConBtn.Height) };
            hoverLocations[r2ConBtn] = new HoverImageInfo() { point = new Point(Canvas.GetLeft(r2ConBtn), Canvas.GetTop(r2ConBtn)),
                size = new Size(r2ConBtn.Width, r2ConBtn.Height) };
            hoverLocations[shareConBtn] = new HoverImageInfo() { point = new Point(Canvas.GetLeft(shareConBtn), Canvas.GetTop(shareConBtn)),
                size = new Size(shareConBtn.Width, shareConBtn.Height) };
            hoverLocations[optionsConBtn] = new HoverImageInfo() { point = new Point(Canvas.GetLeft(optionsConBtn), Canvas.GetTop(optionsConBtn)),
                size = new Size(optionsConBtn.Width, optionsConBtn.Height) };
            hoverLocations[guideConBtn] = new HoverImageInfo() { point = new Point(Canvas.GetLeft(guideConBtn), Canvas.GetTop(guideConBtn)),
                size = new Size(guideConBtn.Width, guideConBtn.Height) };
            hoverLocations[muteConBtn] = new HoverImageInfo()
            {
                point = new Point(Canvas.GetLeft(muteConBtn), Canvas.GetTop(muteConBtn)),
                size = new Size(muteConBtn.Width, muteConBtn.Height)
            };

            hoverLocations[leftTouchConBtn] = new HoverImageInfo() { point = new Point(144, 44), size = new Size(140, 98) };
            hoverLocations[multiTouchConBtn] = new HoverImageInfo() { point = new Point(143, 42), size = new Size(158, 100) };
            hoverLocations[rightTouchConBtn] = new HoverImageInfo() { point = new Point(156, 47), size = new Size(146, 94) };
            hoverLocations[topTouchConBtn] = new HoverImageInfo() { point = new Point(155, 6), size = new Size(153, 114) };

            hoverLocations[l3ConBtn] = new HoverImageInfo() { point = new Point(Canvas.GetLeft(l3ConBtn), Canvas.GetTop(l3ConBtn)),
                size = new Size(l3ConBtn.Width, l3ConBtn.Height) };
            hoverLocations[lsuConBtn] = new HoverImageInfo() { point = new Point(Canvas.GetLeft(l3ConBtn), Canvas.GetTop(l3ConBtn)),
                size = new Size(l3ConBtn.Width, l3ConBtn.Height) };
            hoverLocations[lsrConBtn] = new HoverImageInfo() { point = new Point(Canvas.GetLeft(l3ConBtn), Canvas.GetTop(l3ConBtn)),
                size = new Size(l3ConBtn.Width, l3ConBtn.Height) };
            hoverLocations[lsdConBtn] = new HoverImageInfo() { point = new Point(Canvas.GetLeft(l3ConBtn), Canvas.GetTop(l3ConBtn)),
                size = new Size(l3ConBtn.Width, l3ConBtn.Height) };
            hoverLocations[lslConBtn] = new HoverImageInfo() { point = new Point(Canvas.GetLeft(l3ConBtn), Canvas.GetTop(l3ConBtn)),
                size = new Size(l3ConBtn.Width, l3ConBtn.Height) };

            hoverLocations[r3ConBtn] = new HoverImageInfo() { point = new Point(Canvas.GetLeft(r3ConBtn), Canvas.GetTop(r3ConBtn)),
                size = new Size(r3ConBtn.Width, r3ConBtn.Height) };
            hoverLocations[rsuConBtn] = new HoverImageInfo() { point = new Point(Canvas.GetLeft(r3ConBtn), Canvas.GetTop(r3ConBtn)),
                size = new Size(r3ConBtn.Width, r3ConBtn.Height) };
            hoverLocations[rsrConBtn] = new HoverImageInfo() { point = new Point(Canvas.GetLeft(r3ConBtn), Canvas.GetTop(r3ConBtn)),
                size = new Size(r3ConBtn.Width, r3ConBtn.Height) };
            hoverLocations[rsdConBtn] = new HoverImageInfo() { point = new Point(Canvas.GetLeft(r3ConBtn), Canvas.GetTop(r3ConBtn)),
                size = new Size(r3ConBtn.Width, r3ConBtn.Height) };
            hoverLocations[rslConBtn] = new HoverImageInfo() { point = new Point(Canvas.GetLeft(r3ConBtn), Canvas.GetTop(r3ConBtn)),
                size = new Size(r3ConBtn.Width, r3ConBtn.Height) };

            hoverLocations[upConBtn] = new HoverImageInfo() { point = new Point(Canvas.GetLeft(upConBtn), Canvas.GetTop(upConBtn)),
                size = new Size(upConBtn.Width, upConBtn.Height) };
            hoverLocations[rightConBtn] = new HoverImageInfo() { point = new Point(Canvas.GetLeft(rightConBtn), Canvas.GetTop(rightConBtn)),
                size = new Size(rightConBtn.Width, rightConBtn.Height) };
            hoverLocations[downConBtn] = new HoverImageInfo() { point = new Point(Canvas.GetLeft(downConBtn), Canvas.GetTop(downConBtn)),
                size = new Size(downConBtn.Width, downConBtn.Height) };
            hoverLocations[leftConBtn] = new HoverImageInfo() { point = new Point(Canvas.GetLeft(leftConBtn), Canvas.GetTop(leftConBtn)),
                size = new Size(leftConBtn.Width, leftConBtn.Height) };
        }

        private void RemoveHoverBtnText()
        {
            crossConBtn.Content = "";
            circleConBtn.Content = "";
            squareConBtn.Content = "";
            triangleConBtn.Content = "";
            l1ConBtn.Content = "";
            r1ConBtn.Content = "";
            l2ConBtn.Content = "";
            r2ConBtn.Content = "";
            shareConBtn.Content = "";
            optionsConBtn.Content = "";
            guideConBtn.Content = "";
            muteConBtn.Content = "";
            leftTouchConBtn.Content = "";
            multiTouchConBtn.Content = "";
            rightTouchConBtn.Content = "";
            topTouchConBtn.Content = "";

            l3ConBtn.Content = "";
            lsuConBtn.Content = "";
            lsrConBtn.Content = "";
            lsdConBtn.Content = "";
            lslConBtn.Content = "";

            r3ConBtn.Content = "";
            rsuConBtn.Content = "";
            rsrConBtn.Content = "";
            rsdConBtn.Content = "";
            rslConBtn.Content = "";

            upConBtn.Content = "";
            rightConBtn.Content = "";
            downConBtn.Content = "";
            leftConBtn.Content = "";
        }

        private void PopulateHoverImages()
        {
            ImageSourceConverter sourceConverter = new ImageSourceConverter();

            ImageSource temp = sourceConverter.
                ConvertFromString($"{Global.ASSEMBLY_RESOURCE_PREFIX}component/Resources/DS4-Config_Cross.png") as ImageSource;
            ImageBrush crossHover = new ImageBrush(temp);

            temp = sourceConverter.
                ConvertFromString($"{Global.ASSEMBLY_RESOURCE_PREFIX}component/Resources/DS4-Config_Circle.png") as ImageSource;
            ImageBrush circleHover = new ImageBrush(temp);

            temp = sourceConverter.
                ConvertFromString($"{Global.ASSEMBLY_RESOURCE_PREFIX}component/Resources/DS4-Config_Square.png") as ImageSource;
            ImageBrush squareHover = new ImageBrush(temp);

            temp = sourceConverter.
                ConvertFromString($"{Global.ASSEMBLY_RESOURCE_PREFIX}component/Resources/DS4-Config_Triangle.png") as ImageSource;
            ImageBrush triangleHover = new ImageBrush(temp);

            temp = sourceConverter.
                ConvertFromString($"{Global.ASSEMBLY_RESOURCE_PREFIX}component/Resources/DS4-Config_L1.png") as ImageSource;
            ImageBrush l1Hover = new ImageBrush(temp);

            temp = sourceConverter.
                ConvertFromString($"{Global.ASSEMBLY_RESOURCE_PREFIX}component/Resources/DS4-Config_R1.png") as ImageSource;
            ImageBrush r1Hover = new ImageBrush(temp);

            temp = sourceConverter.
                ConvertFromString($"{Global.ASSEMBLY_RESOURCE_PREFIX}component/Resources/DS4-Config_L2.png") as ImageSource;
            ImageBrush l2Hover = new ImageBrush(temp);

            temp = sourceConverter.
                ConvertFromString($"{Global.ASSEMBLY_RESOURCE_PREFIX}component/Resources/DS4-Config_R2.png") as ImageSource;
            ImageBrush r2Hover = new ImageBrush(temp);

            temp = sourceConverter.
                ConvertFromString($"{Global.ASSEMBLY_RESOURCE_PREFIX}component/Resources/DS4-Config_Share.png") as ImageSource;
            ImageBrush shareHover = new ImageBrush(temp);

            temp = sourceConverter.
                ConvertFromString($"{Global.ASSEMBLY_RESOURCE_PREFIX}component/Resources/DS4-Config_options.png") as ImageSource;
            ImageBrush optionsHover = new ImageBrush(temp);

            temp = sourceConverter.
                ConvertFromString($"{Global.ASSEMBLY_RESOURCE_PREFIX}component/Resources/DS4-Config_PS.png") as ImageSource;
            ImageBrush guideHover = new ImageBrush(temp);

            temp = sourceConverter.
                ConvertFromString($"{Global.ASSEMBLY_RESOURCE_PREFIX}component/Resources/DS4-Config_TouchLeft.png") as ImageSource;
            ImageBrush leftTouchHover = new ImageBrush(temp);

            temp = sourceConverter.
                ConvertFromString($"{Global.ASSEMBLY_RESOURCE_PREFIX}component/Resources/DS4-Config_TouchMulti.png") as ImageSource;
            ImageBrush multiTouchTouchHover = new ImageBrush(temp);

            temp = sourceConverter.
                ConvertFromString($"{Global.ASSEMBLY_RESOURCE_PREFIX}component/Resources/DS4-Config_TouchRight.png") as ImageSource;
            ImageBrush rightTouchHover = new ImageBrush(temp);

            temp = sourceConverter.
                ConvertFromString($"{Global.ASSEMBLY_RESOURCE_PREFIX}component/Resources/DS4-Config_TouchUpper.png") as ImageSource;
            ImageBrush topTouchHover = new ImageBrush(temp);


            temp = sourceConverter.
                ConvertFromString($"{Global.ASSEMBLY_RESOURCE_PREFIX}component/Resources/DS4-Config_LS.png") as ImageSource;
            ImageBrush l3Hover = new ImageBrush(temp);

            temp = sourceConverter.
                ConvertFromString($"{Global.ASSEMBLY_RESOURCE_PREFIX}component/Resources/DS4-Config_LS.png") as ImageSource;
            ImageBrush lsuHover = new ImageBrush(temp);

            temp = sourceConverter.
                ConvertFromString($"{Global.ASSEMBLY_RESOURCE_PREFIX}component/Resources/DS4-Config_LS.png") as ImageSource;
            ImageBrush lsrHover = new ImageBrush(temp);

            temp = sourceConverter.
                ConvertFromString($"{Global.ASSEMBLY_RESOURCE_PREFIX}component/Resources/DS4-Config_LS.png") as ImageSource;
            ImageBrush lsdHover = new ImageBrush(temp);

            temp = sourceConverter.
                ConvertFromString($"{Global.ASSEMBLY_RESOURCE_PREFIX}component/Resources/DS4-Config_LS.png") as ImageSource;
            ImageBrush lslHover = new ImageBrush(temp);


            temp = sourceConverter.
                ConvertFromString($"{Global.ASSEMBLY_RESOURCE_PREFIX}component/Resources/DS4-Config_RS.png") as ImageSource;
            ImageBrush r3Hover = new ImageBrush(temp);

            temp = sourceConverter.
                ConvertFromString($"{Global.ASSEMBLY_RESOURCE_PREFIX}component/Resources/DS4-Config_RS.png") as ImageSource;
            ImageBrush rsuHover = new ImageBrush(temp);

            temp = sourceConverter.
                ConvertFromString($"{Global.ASSEMBLY_RESOURCE_PREFIX}component/Resources/DS4-Config_RS.png") as ImageSource;
            ImageBrush rsrHover = new ImageBrush(temp);

            temp = sourceConverter.
                ConvertFromString($"{Global.ASSEMBLY_RESOURCE_PREFIX}component/Resources/DS4-Config_RS.png") as ImageSource;
            ImageBrush rsdHover = new ImageBrush(temp);

            temp = sourceConverter.
                ConvertFromString($"{Global.ASSEMBLY_RESOURCE_PREFIX}component/Resources/DS4-Config_RS.png") as ImageSource;
            ImageBrush rslHover = new ImageBrush(temp);


            temp = sourceConverter.
                ConvertFromString($"{Global.ASSEMBLY_RESOURCE_PREFIX}component/Resources/DS4-Config_Up.png") as ImageSource;
            ImageBrush upHover = new ImageBrush(temp);

            temp = sourceConverter.
                ConvertFromString($"{Global.ASSEMBLY_RESOURCE_PREFIX}component/Resources/DS4-Config_Right.png") as ImageSource;
            ImageBrush rightHover = new ImageBrush(temp);

            temp = sourceConverter.
                ConvertFromString($"{Global.ASSEMBLY_RESOURCE_PREFIX}component/Resources/DS4-Config_Down.png") as ImageSource;
            ImageBrush downHover = new ImageBrush(temp);

            temp = sourceConverter.
                ConvertFromString($"{Global.ASSEMBLY_RESOURCE_PREFIX}component/Resources/DS4-Config_Left.png") as ImageSource;
            ImageBrush leftHover = new ImageBrush(temp);

            hoverImages[crossConBtn] = crossHover;
            hoverImages[circleConBtn] = circleHover;
            hoverImages[squareConBtn] = squareHover;
            hoverImages[triangleConBtn] = triangleHover;
            hoverImages[l1ConBtn] = l1Hover;
            hoverImages[r1ConBtn] = r1Hover;
            hoverImages[l2ConBtn] = l2Hover;
            hoverImages[r2ConBtn] = r2Hover;
            hoverImages[shareConBtn] = shareHover;
            hoverImages[optionsConBtn] = optionsHover;
            hoverImages[guideConBtn] = guideHover;
            hoverImages[muteConBtn] = guideHover;

            hoverImages[leftTouchConBtn] = leftTouchHover;
            hoverImages[multiTouchConBtn] = multiTouchTouchHover;
            hoverImages[rightTouchConBtn] = rightTouchHover;
            hoverImages[topTouchConBtn] = topTouchHover;
            hoverImages[l3ConBtn] = l3Hover;
            hoverImages[lsuConBtn] = lsuHover;
            hoverImages[lsrConBtn] = lsrHover;
            hoverImages[lsdConBtn] = lsdHover;
            hoverImages[lslConBtn] = lslHover;
            hoverImages[r3ConBtn] = r3Hover;
            hoverImages[rsuConBtn] = rsuHover;
            hoverImages[rsrConBtn] = rsrHover;
            hoverImages[rsdConBtn] = rsdHover;
            hoverImages[rslConBtn] = rslHover;

            hoverImages[upConBtn] = upHover;
            hoverImages[rightConBtn] = rightHover;
            hoverImages[downConBtn] = downHover;
            hoverImages[leftConBtn] = leftHover;
        }

        public void Reload(int device, ProfileEntity profile = null)
        {
            profileSettingsTabCon.DataContext = null;
            mappingListBox.DataContext = null;
            specialActionsTab.DataContext = null;
            lightbarRect.DataContext = null;

            deviceNum = device;
            if (profile != null)
            {
                currentProfile = profile;
                if (device == Global.TEST_PROFILE_INDEX)
                {
                    Global.ProfilePath[Global.TEST_PROFILE_INDEX] = profile.Name;
                }

                Global.LoadProfile(device, false, App.rootHub, false);
                profileNameTxt.Text = profile.Name;
                profileNameTxt.IsEnabled = false;
                applyBtn.IsEnabled = true;
            }
            else
            {
                currentProfile = null;
                PresetOptionWindow presetWin = new PresetOptionWindow();
                presetWin.SetupData(deviceNum);
                presetWin.ShowDialog();
                if (presetWin.Result == MessageBoxResult.Cancel)
                {
                    Global.LoadBlankDevProfile(device, false, App.rootHub, false);
                }
            }

            if (device < Global.TEST_PROFILE_INDEX)
            {
                useControllerUD.Value = device + 1;
                conReadingsUserCon.UseDevice(device, device);
                contReadingsTab.IsEnabled = true;
            }
            else
            {
                useControllerUD.Value = 1;
                conReadingsUserCon.UseDevice(0, Global.TEST_PROFILE_INDEX);
                contReadingsTab.IsEnabled = true;
            }

            conReadingsUserCon.EnableControl(false);

            specialActionsVM.LoadActions(currentProfile == null);
            mappingListVM.UpdateMappings();
            profileSettingsVM.UpdateLateProperties();
            profileSettingsVM.PopulateTouchDisInver(touchDisInvertBtn.ContextMenu);
            profileSettingsVM.PopulateGyroMouseTrig(gyroMouseTrigBtn.ContextMenu);
            profileSettingsVM.PopulateGyroMouseStickTrig(gyroMouseStickTrigBtn.ContextMenu);
            profileSettingsTabCon.DataContext = profileSettingsVM;
            mappingListBox.DataContext = mappingListVM;
            specialActionsTab.DataContext = specialActionsVM;
            lightbarRect.DataContext = profileSettingsVM;
            SetupGyroPanel();

            conReadingsUserCon.LsDead = profileSettingsVM.LSDeadZone;
            conReadingsUserCon.RsDead = profileSettingsVM.RSDeadZone;
            conReadingsUserCon.L2Dead = profileSettingsVM.L2DeadZone;
            conReadingsUserCon.R2Dead = profileSettingsVM.R2DeadZone;
            conReadingsUserCon.SixAxisXDead = profileSettingsVM.SXDeadZone;
            conReadingsUserCon.SixAxisZDead = profileSettingsVM.SZDeadZone;

            if (profileSettingsVM.UseControllerReadout)
            {
                inputTimer.Start();
            }
        }

        private void StopEditorBindings()
        {
            profileSettingsTabCon.DataContext = null;
            mappingListBox.DataContext = null;
            specialActionsTab.DataContext = null;
            lightbarRect.DataContext = null;
        }

        private void RefreshEditorBindings()
        {
            specialActionsVM.LoadActions(currentProfile == null);
            mappingListVM.UpdateMappings();
            profileSettingsVM.UpdateLateProperties();
            profileSettingsVM.PopulateTouchDisInver(touchDisInvertBtn.ContextMenu);
            profileSettingsVM.PopulateGyroMouseTrig(gyroMouseTrigBtn.ContextMenu);
            profileSettingsVM.PopulateGyroMouseStickTrig(gyroMouseStickTrigBtn.ContextMenu);
            profileSettingsTabCon.DataContext = profileSettingsVM;
            mappingListBox.DataContext = mappingListVM;
            specialActionsTab.DataContext = specialActionsVM;
            lightbarRect.DataContext = profileSettingsVM;
            SetupGyroPanel();

            conReadingsUserCon.LsDead = profileSettingsVM.LSDeadZone;
            conReadingsUserCon.RsDead = profileSettingsVM.RSDeadZone;
            conReadingsUserCon.L2Dead = profileSettingsVM.L2DeadZone;
            conReadingsUserCon.R2Dead = profileSettingsVM.R2DeadZone;
            conReadingsUserCon.SixAxisXDead = profileSettingsVM.SXDeadZone;
            conReadingsUserCon.SixAxisZDead = profileSettingsVM.SZDeadZone;
        }

        private void CancelBtn_Click(object sender, RoutedEventArgs e)
        {
            if (profileSettingsVM.FuncDevNum < ControlService.CURRENT_DS4_CONTROLLER_LIMIT)
            {
                App.rootHub.setRumble(0, 0, profileSettingsVM.FuncDevNum);
            }
            Global.outDevTypeTemp[deviceNum] = OutContType.X360;
            Global.LoadProfile(deviceNum, false, App.rootHub);
            Closed?.Invoke(this, EventArgs.Empty);
        }

        private void HoverConBtn_Click(object sender, RoutedEventArgs e)
        {
            MappedControl mpControl = mappingListVM.Mappings[mappingListVM.SelectedIndex];
            BindingWindow window = new BindingWindow(deviceNum, mpControl.Setting);
            window.Owner = App.Current.MainWindow;
            window.ShowDialog();
            mpControl.UpdateMappingName();
            UpdateHighlightLabel(mpControl);
            Global.CacheProfileCustomsFlags(profileSettingsVM.Device);
        }

        private void InputControlHighlight(Button control)
        {
            if (hoverImages.TryGetValue(control, out ImageBrush tempBrush))
            {
                picBoxHover.Source = tempBrush.ImageSource;
                //picBoxHover.Width = tempBrush.ImageSource.Width * .8;
                //picBoxHover.Height = tempBrush.ImageSource.Height * .8;
                //control.Background = tempBrush;
                //control.Background = new SolidColorBrush(Colors.Green);
                //control.Width = tempBrush.ImageSource.Width;
                //control.Height = tempBrush.ImageSource.Height;
            }

            if (hoverLocations.TryGetValue(control, out HoverImageInfo tempInfo))
            {
                Canvas.SetLeft(picBoxHover, tempInfo.point.X);
                Canvas.SetTop(picBoxHover, tempInfo.point.Y);
                picBoxHover.Width = tempInfo.size.Width;
                picBoxHover.Height = tempInfo.size.Height;
                picBoxHover.Stretch = Stretch.Fill;
                picBoxHover.Visibility = Visibility.Visible;
            }

            if (hoverIndexes.TryGetValue(control, out int tempIndex))
            {
                mappingListVM.SelectedIndex = tempIndex;
                mappingListBox.ScrollIntoView(mappingListBox.SelectedItem);
                MappedControl mapped = mappingListVM.Mappings[tempIndex];
                UpdateHighlightLabel(mapped);
            }
        }

        private void UpdateHighlightLabel(MappedControl mapped)
        {
            string display = $"{mapped.ControlName}: {mapped.MappingName}";
            if (mapped.HasShiftAction())
            {
                display += "\nShift: ";
                display += mapped.ShiftMappingName;
            }

            highlightControlDisplayLb.Content = display;
        }

        private void ContBtn_MouseEnter(object sender, MouseEventArgs e)
        {
            Button control = sender as Button;
            InputControlHighlight(control);
        }

        private void ContBtn_MouseLeave(object sender, MouseEventArgs e)
        {
            //Button control = sender as Button;
            //control.Background = new SolidColorBrush(Colors.Transparent);
            Canvas.SetLeft(picBoxHover, 0);
            Canvas.SetTop(picBoxHover, 0);
            picBoxHover.Visibility = Visibility.Hidden;
        }

        private void GyroOutModeCombo_SelectionChanged(object sender, SelectionChangedEventArgs e)
        {
            int idx = gyroOutModeCombo.SelectedIndex;
            if (idx >= 0)
            {
                activeGyroModePanel.Visibility = Visibility.Collapsed;

                if (idx == 0)
                {
                    activeGyroModePanel = gyroControlsPanel;
                }
                else if (idx == 1)
                {
                    activeGyroModePanel = gyroMousePanel;
                }
                else if (idx == 2)
                {
                    activeGyroModePanel = gyroMouseJoystickPanel;
                }
                else if (idx == 3)
                {
                    activeGyroModePanel = passthruPanel;
                }

                activeGyroModePanel.Visibility = Visibility.Visible;

                if (deviceNum < ControlService.CURRENT_DS4_CONTROLLER_LIMIT)
                {
                    App.rootHub.touchPad[deviceNum]?.ResetToggleGyroM();
                }
            }
        }

        private void SetLateProperties()
        {
            Global.BTPollRate[deviceNum] = profileSettingsVM.TempBTPollRateIndex;
            Global.OutContType[deviceNum] = profileSettingsVM.TempConType;
            Global.outDevTypeTemp[deviceNum] = OutContType.X360;
        }

        private void SaveBtn_Click(object sender, RoutedEventArgs e)
        {
            bool saved = ApplyProfileStep();
            if (saved)
            {
                Closed?.Invoke(this, EventArgs.Empty);
            }
        }

        private bool ApplyProfileStep()
        {
            bool result = false;
            if (profileSettingsVM.FuncDevNum < ControlService.CURRENT_DS4_CONTROLLER_LIMIT)
            {
                App.rootHub.setRumble(0, 0, profileSettingsVM.FuncDevNum);
            }

            string temp = profileNameTxt.Text;
            if (!string.IsNullOrWhiteSpace(temp) &&
                temp.IndexOfAny(System.IO.Path.GetInvalidFileNameChars()) == -1)
            {
                SetLateProperties();
                DS4Windows.Global.ProfilePath[deviceNum] =
                    DS4Windows.Global.OlderProfilePath[deviceNum] = temp;

                if (currentProfile != null)
                {
                    if (temp != currentProfile.Name)
                    {
                        //File.Delete(DS4Windows.Global.appdatapath + @"\Profiles\" + currentProfile.Name + ".xml");
                        currentProfile.DeleteFile();
                        currentProfile.Name = temp;
                    }
                }

                if (currentProfile != null)
                {
                    currentProfile.SaveProfile(deviceNum);
                    currentProfile.FireSaved();
                    result = true;
                }
                else
                {
                    string tempprof = Global.appdatapath + @"\Profiles\" + temp + ".xml";
                    if (!File.Exists(tempprof))
                    {
                        Global.SaveProfile(deviceNum, temp);
                        CreatedProfile?.Invoke(this, temp);
                        result = true;
                    }
                    else
                    {
                        MessageBox.Show(Properties.Resources.ValidName, Properties.Resources.NotValid,
                            MessageBoxButton.OK, MessageBoxImage.Exclamation);
                    }
                }
            }
            else
            {
                MessageBox.Show(Properties.Resources.ValidName, Properties.Resources.NotValid,
                    MessageBoxButton.OK, MessageBoxImage.Exclamation);
            }

            return result;
        }

        private void KeepSizeBtn_Click(object sender, RoutedEventArgs e)
        {
            keepsize = true;
            ImageSourceConverter c = new ImageSourceConverter();
            sizeImage.Source = c.ConvertFromString($"{Global.ASSEMBLY_RESOURCE_PREFIX}component/Resources/checked.png") as ImageSource;
        }

        public void Close()
        {
            if (profileSettingsVM.FuncDevNum < ControlService.CURRENT_DS4_CONTROLLER_LIMIT)
            {
                App.rootHub.setRumble(0, 0, profileSettingsVM.FuncDevNum);
            }

            Closed?.Invoke(this, EventArgs.Empty);
        }

        private void ColorByBatteryPerCk_Click(object sender, RoutedEventArgs e)
        {
            ColorByBatteryPerCheck();
        }

        private void ColorByBatteryPerCheck()
        {
            bool state = profileSettingsVM.ColorBatteryPercent;
            if (state)
            {
                colorGB.Header = Translations.Strings.Full;
                emptyColorGB.Visibility = Visibility.Visible;
            }
            else
            {
                colorGB.Header = Translations.Strings.Color;
                emptyColorGB.Visibility = Visibility.Hidden;
            }
        }

        private void FlashColorBtn_Click(object sender, RoutedEventArgs e)
        {
            ColorPickerWindow dialog = new ColorPickerWindow();
            dialog.Owner = Application.Current.MainWindow;
            Color tempcolor = profileSettingsVM.FlashColorMedia;
            dialog.colorPicker.SelectedColor = tempcolor;
            profileSettingsVM.StartForcedColor(tempcolor);
            dialog.ColorChanged += (sender2, color) =>
            {
                profileSettingsVM.UpdateForcedColor(color);
            };
            dialog.ShowDialog();
            profileSettingsVM.EndForcedColor();
            profileSettingsVM.UpdateFlashColor(dialog.colorPicker.SelectedColor.GetValueOrDefault());
        }

        private void LowColorBtn_Click(object sender, RoutedEventArgs e)
        {
            ColorPickerWindow dialog = new ColorPickerWindow();
            dialog.Owner = Application.Current.MainWindow;
            Color tempcolor = profileSettingsVM.LowColorMedia;
            dialog.colorPicker.SelectedColor = tempcolor;
            profileSettingsVM.StartForcedColor(tempcolor);
            dialog.ColorChanged += (sender2, color) =>
            {
                profileSettingsVM.UpdateForcedColor(color);
            };
            dialog.ShowDialog();
            profileSettingsVM.EndForcedColor();
            profileSettingsVM.UpdateLowColor(dialog.colorPicker.SelectedColor.GetValueOrDefault());
        }

        private void HeavyRumbleTestBtn_Click(object sender, RoutedEventArgs e)
        {
            int deviceNum = profileSettingsVM.FuncDevNum;
            if (deviceNum < ControlService.CURRENT_DS4_CONTROLLER_LIMIT)
            {
                DS4Device d = App.rootHub.DS4Controllers[deviceNum];
                if (d != null)
                {
                    bool rumbleActive = profileSettingsVM.HeavyRumbleActive;
                    if (!rumbleActive)
                    {
                        profileSettingsVM.HeavyRumbleActive = true;
                        d.setRumble(d.RightLightFastRumble,
                            (byte)Math.Min(255, 255 * profileSettingsVM.RumbleBoost / 100));
                        heavyRumbleTestBtn.Content = Properties.Resources.StopHText;
                    }
                    else
                    {
                        profileSettingsVM.HeavyRumbleActive = false;
                        d.setRumble(d.RightLightFastRumble, 0);
                        heavyRumbleTestBtn.Content = Properties.Resources.TestHText;
                    }
                }
            }
        }

        private void LightRumbleTestBtn_Click(object sender, RoutedEventArgs e)
        {
            int deviceNum = profileSettingsVM.FuncDevNum;
            if (deviceNum < ControlService.CURRENT_DS4_CONTROLLER_LIMIT)
            {
                DS4Device d = App.rootHub.DS4Controllers[deviceNum];
                if (d != null)
                {
                    bool rumbleActive = profileSettingsVM.LightRumbleActive;
                    if (!rumbleActive)
                    {
                        profileSettingsVM.LightRumbleActive = true;
                        d.setRumble((byte)Math.Min(255, 255 * profileSettingsVM.RumbleBoost / 100),
                            d.LeftHeavySlowRumble);
                        lightRumbleTestBtn.Content = Properties.Resources.StopLText;
                    }
                    else
                    {
                        profileSettingsVM.LightRumbleActive = false;
                        d.setRumble(0, d.LeftHeavySlowRumble);
                        lightRumbleTestBtn.Content = Properties.Resources.TestLText;
                    }
                }
            }
        }

        private void CustomEditorBtn_Click(object sender, RoutedEventArgs e)
        {
            Button btn = sender as Button;
            string tag = btn.Tag.ToString();
            if (tag == "LS") LaunchCurveEditor(profileSettingsVM.LSCustomCurve);
            else if (tag == "RS") LaunchCurveEditor(profileSettingsVM.RSCustomCurve);
            else if (tag == "L2") LaunchCurveEditor(profileSettingsVM.L2CustomCurve);
            else if (tag == "R2") LaunchCurveEditor(profileSettingsVM.R2CustomCurve);
            else if (tag == "SX") LaunchCurveEditor(profileSettingsVM.SXCustomCurve);
            else if (tag == "SZ") LaunchCurveEditor(profileSettingsVM.SZCustomCurve);
        }

        private void LaunchCurveEditor(string customDefinition)
        {
            profileSettingsVM.LaunchCurveEditor(customDefinition);
        }

        private void LaunchProgBrowseBtn_Click(object sender, RoutedEventArgs e)
        {
            OpenFileDialog dialog = new OpenFileDialog();
            dialog.Multiselect = false;
            dialog.AddExtension = true;
            dialog.DefaultExt = ".exe";
            dialog.Filter = "Program (*.exe)|*.exe";
            dialog.Title = "Select Program";

            dialog.InitialDirectory = Environment.GetFolderPath(Environment.SpecialFolder.ProgramFiles);
            if (dialog.ShowDialog() == true)
            {
                profileSettingsVM.UpdateLaunchProgram(dialog.FileName);
            }
        }

        private void FrictionUD_ValueChanged(object sender, RoutedPropertyChangedEventArgs<object> e)
        {
            if (deviceNum < ControlService.CURRENT_DS4_CONTROLLER_LIMIT)
            {
                App.rootHub.touchPad[deviceNum]?.ResetTrackAccel(frictionUD.Value.GetValueOrDefault());
            }
        }

        private void RainbowBtn_Click(object sender, RoutedEventArgs e)
        {
            bool active = profileSettingsVM.Rainbow != 0.0;
            if (active)
            {
                profileSettingsVM.Rainbow = 0.0;
                colorByBatteryPerCk.Content = Properties.Resources.ColorByBattery;
                colorGB.IsEnabled = true;
                emptyColorGB.IsEnabled = true;
            }
            else
            {
                profileSettingsVM.Rainbow = 5.0;
                colorByBatteryPerCk.Content = Properties.Resources.DimByBattery;
                colorGB.IsEnabled = false;
                emptyColorGB.IsEnabled = false;
            }
        }

        private void ChargingColorBtn_Click(object sender, RoutedEventArgs e)
        {
            ColorPickerWindow dialog = new ColorPickerWindow();
            dialog.Owner = Application.Current.MainWindow;
            Color tempcolor = profileSettingsVM.ChargingColorMedia;
            dialog.colorPicker.SelectedColor = tempcolor;
            profileSettingsVM.StartForcedColor(tempcolor);
            dialog.ColorChanged += (sender2, color) =>
            {
                profileSettingsVM.UpdateForcedColor(color);
            };
            dialog.ShowDialog();
            profileSettingsVM.EndForcedColor();
            profileSettingsVM.UpdateChargingColor(dialog.colorPicker.SelectedColor.GetValueOrDefault());
        }

        private void SteeringWheelEmulationCalibrateBtn_Click(object sender, RoutedEventArgs e)
        {
            if (profileSettingsVM.SASteeringWheelEmulationAxisIndex > 0)
            {
                DS4Windows.DS4Device d = App.rootHub.DS4Controllers[profileSettingsVM.FuncDevNum];
                if (d != null)
                {
                    System.Drawing.Point origWheelCenterPoint = new System.Drawing.Point(d.wheelCenterPoint.X, d.wheelCenterPoint.Y);
                    System.Drawing.Point origWheel90DegPointLeft = new System.Drawing.Point(d.wheel90DegPointLeft.X, d.wheel90DegPointLeft.Y);
                    System.Drawing.Point origWheel90DegPointRight = new System.Drawing.Point(d.wheel90DegPointRight.X, d.wheel90DegPointRight.Y);

                    d.WheelRecalibrateActiveState = 1;

                    MessageBoxResult result = MessageBox.Show($"{Properties.Resources.SASteeringWheelEmulationCalibrate}.\n\n" +
                            $"{Properties.Resources.SASteeringWheelEmulationCalibrateInstruction1}.\n" +
                            $"{Properties.Resources.SASteeringWheelEmulationCalibrateInstruction2}.\n" +
                            $"{Properties.Resources.SASteeringWheelEmulationCalibrateInstruction3}.\n\n" +
                            $"{Properties.Resources.SASteeringWheelEmulationCalibrateInstruction}.\n",
                        Properties.Resources.SASteeringWheelEmulationCalibrate, MessageBoxButton.OKCancel, MessageBoxImage.Information, MessageBoxResult.OK);

                    if (result == MessageBoxResult.OK)
                    {
                        // Accept new calibration values (State 3 is "Complete calibration" state)
                        d.WheelRecalibrateActiveState = 3;
                    }
                    else
                    {
                        // Cancel calibration and reset back to original calibration values
                        d.WheelRecalibrateActiveState = 4;

                        d.wheelFullTurnCount = 0;
                        d.wheelCenterPoint = origWheelCenterPoint;
                        d.wheel90DegPointLeft = origWheel90DegPointLeft;
                        d.wheel90DegPointRight = origWheel90DegPointRight;
                    }
                }
                else
                {
                    MessageBox.Show($"{Properties.Resources.SASteeringWheelEmulationCalibrateNoControllerError}.");
                }
            }
        }

        private void TouchDisInvertBtn_Click(object sender, RoutedEventArgs e)
        {
            touchDisInvertBtn.ContextMenu.IsOpen = true;
        }

        private void TouchDisInvertMenuItem_Click(object sender, RoutedEventArgs e)
        {
            profileSettingsVM.UpdateTouchDisInvert(touchDisInvertBtn.ContextMenu);
        }

        private void GyroMouseTrigMenuItem_Click(object sender, RoutedEventArgs e)
        {
            ContextMenu menu = gyroMouseTrigBtn.ContextMenu;
            int itemCount = menu.Items.Count;
            MenuItem alwaysOnItem = menu.Items[itemCount - 1] as MenuItem;

            profileSettingsVM.UpdateGyroMouseTrig(menu, e.OriginalSource == alwaysOnItem);
        }

        private void GyroMouseStickTrigMenuItem_Click(object sender, RoutedEventArgs e)
        {
            ContextMenu menu = gyroMouseStickTrigBtn.ContextMenu;
            int itemCount = menu.Items.Count;
            MenuItem alwaysOnItem = menu.Items[itemCount - 1] as MenuItem;

            profileSettingsVM.UpdateGyroMouseStickTrig(menu, e.OriginalSource == alwaysOnItem);
        }

        private void GyroMouseTrigBtn_Click(object sender, RoutedEventArgs e)
        {
            gyroMouseTrigBtn.ContextMenu.IsOpen = true;
        }

        private void GyroMouseStickTrigBtn_Click(object sender, RoutedEventArgs e)
        {
            gyroMouseStickTrigBtn.ContextMenu.IsOpen = true;
        }

        private void OutConTypeCombo_SelectionChanged(object sender, SelectionChangedEventArgs e)
        {
            int index = outConTypeCombo.SelectedIndex;
            if (index >= 0)
            {
                mappingListVM.UpdateMappingDevType(profileSettingsVM.TempConType);
            }
        }

        private void NewActionBtn_Click(object sender, RoutedEventArgs e)
        {
            baseSpeActPanel.Visibility = Visibility.Collapsed;
            ProfileList profList = (Application.Current.MainWindow as MainWindow).ProfileListHolder;
            SpecialActionEditor actEditor = new SpecialActionEditor(deviceNum, profList, null);
            specialActionDockPanel.Children.Add(actEditor);
            actEditor.Visibility = Visibility.Visible;
            actEditor.Cancel += (sender2, args) =>
            {
                specialActionDockPanel.Children.Remove(actEditor);
                baseSpeActPanel.Visibility = Visibility.Visible;
            };
            actEditor.Saved += (sender2, actionName) =>
            {
                SpecialAction action = Global.GetAction(actionName);
                SpecialActionItem newitem = specialActionsVM.CreateActionItem(action);
                newitem.Active = true;
                specialActionsVM.ActionCol.Add(newitem);
                specialActionDockPanel.Children.Remove(actEditor);
                baseSpeActPanel.Visibility = Visibility.Visible;

                specialActionsVM.ExportEnabledActions();
                Global.CacheExtraProfileInfo(profileSettingsVM.Device);
            };
        }

        private void EditActionBtn_Click(object sender, RoutedEventArgs e)
        {
            if (specialActionsVM.SpecialActionIndex >= 0)
            {
                int currentIndex = specialActionsVM.SpecialActionIndex;
                SpecialActionItem item = specialActionsVM.ActionCol[specialActionsVM.SpecialActionIndex];
                baseSpeActPanel.Visibility = Visibility.Collapsed;
                ProfileList profList = (Application.Current.MainWindow as MainWindow).ProfileListHolder;
                SpecialActionEditor actEditor = new SpecialActionEditor(deviceNum, profList, item.SpecialAction);
                specialActionDockPanel.Children.Add(actEditor);
                actEditor.Visibility = Visibility.Visible;
                actEditor.Cancel += (sender2, args) =>
                {
                    specialActionDockPanel.Children.Remove(actEditor);
                    baseSpeActPanel.Visibility = Visibility.Visible;
                };
                actEditor.Saved += (sender2, actionName) =>
                {
                    DS4Windows.SpecialAction action = DS4Windows.Global.GetAction(actionName);
                    SpecialActionItem newitem = specialActionsVM.CreateActionItem(action);
                    newitem.Active = item.Active;
                    specialActionsVM.ActionCol.RemoveAt(currentIndex);
                    specialActionsVM.ActionCol.Insert(currentIndex, newitem);
                    specialActionDockPanel.Children.Remove(actEditor);
                    baseSpeActPanel.Visibility = Visibility.Visible;
                    Global.CacheExtraProfileInfo(profileSettingsVM.Device);
                };
            }
        }

        private void RemoveActionBtn_Click(object sender, RoutedEventArgs e)
        {
            if (specialActionsVM.SpecialActionIndex >= 0)
            {
                SpecialActionItem item = specialActionsVM.ActionCol[specialActionsVM.SpecialActionIndex];
                specialActionsVM.RemoveAction(item);
                Global.CacheExtraProfileInfo(profileSettingsVM.Device);
            }
        }

        private void SpecialActionCheckBox_Click(object sender, RoutedEventArgs e)
        {
            specialActionsVM.ExportEnabledActions();
        }

        private void Ds4LightbarColorBtn_MouseEnter(object sender, MouseEventArgs e)
        {
            highlightControlDisplayLb.Content = "Click the lightbar for color picker";
        }

        private void Ds4LightbarColorBtn_MouseLeave(object sender, MouseEventArgs e)
        {
            highlightControlDisplayLb.Content = "";
        }

        private void Ds4LightbarColorBtn_Click(object sender, RoutedEventArgs e)
        {
            ColorPickerWindow dialog = new ColorPickerWindow();
            dialog.Owner = Application.Current.MainWindow;
            Color tempcolor = profileSettingsVM.MainColor;
            dialog.colorPicker.SelectedColor = tempcolor;
            profileSettingsVM.StartForcedColor(tempcolor);
            dialog.ColorChanged += (sender2, color) =>
            {
                profileSettingsVM.UpdateForcedColor(color);
            };
            dialog.ShowDialog();
            profileSettingsVM.EndForcedColor();
            profileSettingsVM.UpdateMainColor(dialog.colorPicker.SelectedColor.GetValueOrDefault());
        }

        private void InputDS4(object sender, System.Timers.ElapsedEventArgs e)
        {
            inputTimer.Stop();

            bool activeWin = false;
            int tempDeviceNum = 0;
            Dispatcher.Invoke(() =>
            {
                activeWin = Application.Current.MainWindow.IsActive;
                tempDeviceNum = profileSettingsVM.FuncDevNum;
            });

            if (activeWin && profileSettingsVM.UseControllerReadout)
            {
                int index = -1;
                switch(Program.rootHub.GetActiveInputControl(tempDeviceNum))
                {
                    case DS4Controls.None: break;
                    case DS4Controls.Cross: index = 0; break;
                    case DS4Controls.Circle: index = 1; break;
                    case DS4Controls.Square: index = 2; break;
                    case DS4Controls.Triangle: index = 3; break;
                    case DS4Controls.Options: index = 4; break;
                    case DS4Controls.Share: index = 5; break;
                    case DS4Controls.DpadUp: index = 6; break;
                    case DS4Controls.DpadDown: index = 7; break;
                    case DS4Controls.DpadLeft: index = 8; break;
                    case DS4Controls.DpadRight: index = 9; break;
                    case DS4Controls.PS: index = 10; break;
                    case DS4Controls.L1: index = 11; break;
                    case DS4Controls.R1: index = 12; break;
                    case DS4Controls.L2: index = 13; break;
                    case DS4Controls.R2: index = 14; break;
                    case DS4Controls.L3: index = 15; break;
                    case DS4Controls.R3: index = 16; break;
                    case DS4Controls.TouchLeft: index = 17; break;
                    case DS4Controls.TouchRight: index = 18; break;
                    case DS4Controls.TouchMulti: index = 19; break;
                    case DS4Controls.TouchUpper: index = 20; break;
                    case DS4Controls.LYNeg: index = 21; break;
                    case DS4Controls.LYPos: index = 22; break;
                    case DS4Controls.LXNeg: index = 23; break;
                    case DS4Controls.LXPos: index = 24; break;
                    case DS4Controls.RYNeg: index = 25; break;
                    case DS4Controls.RYPos: index = 26; break;
                    case DS4Controls.RXNeg: index = 27; break;
                    case DS4Controls.RXPos: index = 28; break;
                    default: break;
                }

                if (index >= 0)
                {
                    Dispatcher.BeginInvoke((Action)(() =>
                    {
                        mappingListVM.SelectedIndex = index;
                        ShowControlBindingWindow();
                    }));
                }
            }

            if (profileSettingsVM.UseControllerReadout)
            {
                inputTimer.Start();
            }
        }
        private void ProfileEditor_Closed(object sender, EventArgs e)
        {
            profileSettingsVM.UseControllerReadout = false;
            inputTimer.Stop();
            conReadingsUserCon.EnableControl(false);
            Global.CacheExtraProfileInfo(profileSettingsVM.Device);
        }

        private void UseControllerReadoutCk_Click(object sender, RoutedEventArgs e)
        {
            if (profileSettingsVM.UseControllerReadout && profileSettingsVM.Device < ControlService.CURRENT_DS4_CONTROLLER_LIMIT)
            {
                inputTimer.Start();
            }
            else
            {
                inputTimer.Stop();
            }
        }

        private void ShowControlBindingWindow()
        {
            MappedControl mpControl = mappingListVM.Mappings[mappingListVM.SelectedIndex];
            BindingWindow window = new BindingWindow(deviceNum, mpControl.Setting);
            window.Owner = App.Current.MainWindow;
            window.ShowDialog();
            mpControl.UpdateMappingName();
            UpdateHighlightLabel(mpControl);
            Global.CacheProfileCustomsFlags(profileSettingsVM.Device);
        }

        private void MappingListBox_MouseDoubleClick(object sender, MouseButtonEventArgs e)
        {
            if (mappingListVM.SelectedIndex >= 0)
            {
                ShowControlBindingWindow();
            }
        }

        private void SidebarTabControl_SelectionChanged(object sender, SelectionChangedEventArgs e)
        {
            if (sidebarTabControl.SelectedItem == contReadingsTab)
            {
                controllerReadingsTabActive = true;
                conReadingsUserCon.EnableControl(true);
            }
            else if (controllerReadingsTabActive)
            {
                controllerReadingsTabActive = false;
                conReadingsUserCon.EnableControl(false);
            }
        }

        private void TiltControlsButton_Click(object sender, RoutedEventArgs e)
        {
            Button btn = sender as Button;
            DS4Controls control = (DS4Controls)Convert.ToInt32(btn.Tag);
            MappedControl mpControl = mappingListVM.ControlMap[control];
            BindingWindow window = new BindingWindow(deviceNum, mpControl.Setting);
            window.Owner = App.Current.MainWindow;
            window.ShowDialog();
            mpControl.UpdateMappingName();
            UpdateHighlightLabel(mpControl);
            Global.CacheProfileCustomsFlags(profileSettingsVM.Device);
        }

        private void SwipeControlsButton_Click(object sender, RoutedEventArgs e)
        {
            Button btn = sender as Button;
            DS4Controls control = (DS4Controls)Convert.ToInt32(btn.Tag);
            MappedControl mpControl = mappingListVM.ControlMap[control];
            BindingWindow window = new BindingWindow(deviceNum, mpControl.Setting);
            window.Owner = App.Current.MainWindow;
            window.ShowDialog();
            mpControl.UpdateMappingName();
            UpdateHighlightLabel(mpControl);
            Global.CacheProfileCustomsFlags(profileSettingsVM.Device);
        }

        private void ConBtn_MouseRightButtonUp(object sender, MouseButtonEventArgs e)
        {
            Button btn = sender as Button;
            MappedControl mpControl = mappingListVM.Mappings[mappingListVM.SelectedIndex];
            profileSettingsVM.PresetMenuUtil.SetHighlightControl(mpControl.Control);
            ContextMenu cm = conCanvas.FindResource("presetMenu") as ContextMenu;
            MenuItem temp = cm.Items[0] as MenuItem;
            temp.Header = profileSettingsVM.PresetMenuUtil.PresetInputLabel;
            cm.PlacementTarget = btn;
            cm.IsOpen = true;
        }

        private void PresetMenuItem_Click(object sender, RoutedEventArgs e)
        {
            MenuItem item = sender as MenuItem;
            int baseTag = Convert.ToInt32(item.Tag);
            int subTag = Convert.ToInt32(item.CommandParameter);
            if (baseTag >= 0 && subTag >= 0)
            {
                List<DS4Controls> controls =
                    profileSettingsVM.PresetMenuUtil.ModifySettingWithPreset(baseTag, subTag);
                foreach(DS4Controls control in controls)
                {
                    MappedControl mpControl = mappingListVM.ControlMap[control];
                    mpControl.UpdateMappingName();
                }

                Global.CacheProfileCustomsFlags(profileSettingsVM.Device);
                highlightControlDisplayLb.Content = "";
            }
        }

        private void PresetBtn_Click(object sender, RoutedEventArgs e)
        {
            sidebarTabControl.SelectedIndex = 0;

            PresetOptionWindow presetWin = new PresetOptionWindow();
            presetWin.SetupData(deviceNum);
            presetWin.ToPresetsScreen();
            presetWin.DelayPresetApply = true;
            presetWin.ShowDialog();

            if (presetWin.Result == MessageBoxResult.OK)
            {
                StopEditorBindings();
                presetWin.ApplyPreset();
                RefreshEditorBindings();
            }
        }

        private void ApplyBtn_Click(object sender, RoutedEventArgs e)
        {
            ApplyProfileStep();
        }

<<<<<<< HEAD
        private void TriggerFullPullBtn_Click(object sender, RoutedEventArgs e)
        {
            Button btn = sender as Button;
            int tag = Convert.ToInt32(btn.Tag);
            DS4Controls ds4control = (DS4Controls)tag;
            if (ds4control == DS4Controls.None)
            {
                return;
            }

            //DS4ControlSettings setting = Global.getDS4CSetting(tag, ds4control);
            MappedControl mpControl = mappingListVM.ControlMap[ds4control];
            BindingWindow window = new BindingWindow(deviceNum, mpControl.Setting);
            window.Owner = App.Current.MainWindow;
            window.ShowDialog();
            mpControl.UpdateMappingName();
            Global.CacheProfileCustomsFlags(profileSettingsVM.Device);
=======
        private void GyroCalibration_Click(object sender, RoutedEventArgs e)
        {
            int deviceNum = profileSettingsVM.FuncDevNum;
            if (deviceNum < ControlService.CURRENT_DS4_CONTROLLER_LIMIT)
            {
                DS4Device d = App.rootHub.DS4Controllers[deviceNum];
                d.SixAxis.ResetContinuousCalibration();
            }
>>>>>>> 8c2e451c
        }
    }

    public class ControlIndexCheck
    {
        public int TiltUp { get => (int)DS4Controls.GyroZNeg; }
        public int TiltDown { get => (int)DS4Controls.GyroZPos; }
        public int TiltLeft { get => (int)DS4Controls.GyroXPos; }
        public int TiltRight { get => (int)DS4Controls.GyroXNeg; }

        public int SwipeUp { get => (int)DS4Controls.SwipeUp; }
        public int SwipeDown { get => (int)DS4Controls.SwipeDown; }
        public int SwipeLeft { get => (int)DS4Controls.SwipeLeft; }
        public int SwipeRight { get => (int)DS4Controls.SwipeRight; }
        public int L2FullPull { get => (int)DS4Controls.L2FullPull; }
        public int R2FullPull { get => (int)DS4Controls.R2FullPull; }
    }
}<|MERGE_RESOLUTION|>--- conflicted
+++ resolved
@@ -1376,7 +1376,6 @@
             ApplyProfileStep();
         }
 
-<<<<<<< HEAD
         private void TriggerFullPullBtn_Click(object sender, RoutedEventArgs e)
         {
             Button btn = sender as Button;
@@ -1394,7 +1393,8 @@
             window.ShowDialog();
             mpControl.UpdateMappingName();
             Global.CacheProfileCustomsFlags(profileSettingsVM.Device);
-=======
+		}
+
         private void GyroCalibration_Click(object sender, RoutedEventArgs e)
         {
             int deviceNum = profileSettingsVM.FuncDevNum;
@@ -1403,7 +1403,6 @@
                 DS4Device d = App.rootHub.DS4Controllers[deviceNum];
                 d.SixAxis.ResetContinuousCalibration();
             }
->>>>>>> 8c2e451c
         }
     }
 
