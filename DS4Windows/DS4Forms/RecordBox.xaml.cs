--- conflicted
+++ resolved
@@ -278,25 +278,12 @@
         {
             if (recordBoxVM.Recording)
             {
-<<<<<<< HEAD
-                int value = KeyInterop.VirtualKeyFromKey(e.Key);
-
-                // If the key is System key (ie. e.Key doesnt have a real key code) then map the system key to Win32 virtualKey value (in some keyboard layouts LeftAlt is one of those problematic keys)
-                if (value == 0 && e.Key == Key.System && e.SystemKey == Key.LeftAlt)
-                    value = 164; // Win32 keycode VK_LMENU (=LeftAlt)
-
-                recordBoxVM.KeysdownMap.TryGetValue(value, out bool isdown);
-                if (!isdown)
-                {
-                    DS4Windows.MacroStep step = new DS4Windows.MacroStep(value, ( (e.Key != Key.System || value == 0) ? e.Key.ToString() : e.SystemKey.ToString() ),
-=======
                 Key tempKey = e.SystemKey == Key.None ? e.Key : e.SystemKey;
                 int value = KeyInterop.VirtualKeyFromKey(tempKey);
                 recordBoxVM.KeysdownMap.TryGetValue(value, out bool isdown);
                 if (!isdown)
                 {
                     DS4Windows.MacroStep step = new DS4Windows.MacroStep(value, tempKey.ToString(),
->>>>>>> 6baeb51b
                             DS4Windows.MacroStep.StepType.ActDown, DS4Windows.MacroStep.StepOutput.Key);
                     recordBoxVM.AddMacroStep(step);
                     recordBoxVM.KeysdownMap.Add(value, true);
@@ -317,24 +304,12 @@
         {
             if (recordBoxVM.Recording)
             {
-<<<<<<< HEAD
-                int value = KeyInterop.VirtualKeyFromKey(e.Key);
-
-                if (value == 0 && e.Key == Key.System && e.SystemKey == Key.LeftAlt)
-                    value = 164; // Win32 keycode VK_LMENU (=LeftAlt)
-
-                recordBoxVM.KeysdownMap.TryGetValue(value, out bool isdown);
-                if (isdown)
-                {
-                    DS4Windows.MacroStep step = new DS4Windows.MacroStep(value, ( (e.Key != Key.System || value == 0) ? e.Key.ToString() : e.SystemKey.ToString() ),
-=======
                 Key tempKey = e.SystemKey == Key.None ? e.Key : e.SystemKey;
                 int value = KeyInterop.VirtualKeyFromKey(tempKey);
                 recordBoxVM.KeysdownMap.TryGetValue(value, out bool isdown);
                 if (isdown)
                 {
                     DS4Windows.MacroStep step = new DS4Windows.MacroStep(value, tempKey.ToString(),
->>>>>>> 6baeb51b
                             DS4Windows.MacroStep.StepType.ActUp, DS4Windows.MacroStep.StepOutput.Key);
                     recordBoxVM.AddMacroStep(step);
                     recordBoxVM.KeysdownMap.Remove(value);
