﻿<?xml version="1.0" encoding="utf-8"?>
<root>
  <!-- 
    Microsoft ResX Schema 
    
    Version 2.0
    
    The primary goals of this format is to allow a simple XML format 
    that is mostly human readable. The generation and parsing of the 
    various data types are done through the TypeConverter classes 
    associated with the data types.
    
    Example:
    
    ... ado.net/XML headers & schema ...
    <resheader name="resmimetype">text/microsoft-resx</resheader>
    <resheader name="version">2.0</resheader>
    <resheader name="reader">System.Resources.ResXResourceReader, System.Windows.Forms, ...</resheader>
    <resheader name="writer">System.Resources.ResXResourceWriter, System.Windows.Forms, ...</resheader>
    <data name="Name1"><value>this is my long string</value><comment>this is a comment</comment></data>
    <data name="Color1" type="System.Drawing.Color, System.Drawing">Blue</data>
    <data name="Bitmap1" mimetype="application/x-microsoft.net.object.binary.base64">
        <value>[base64 mime encoded serialized .NET Framework object]</value>
    </data>
    <data name="Icon1" type="System.Drawing.Icon, System.Drawing" mimetype="application/x-microsoft.net.object.bytearray.base64">
        <value>[base64 mime encoded string representing a byte array form of the .NET Framework object]</value>
        <comment>This is a comment</comment>
    </data>
                
    There are any number of "resheader" rows that contain simple 
    name/value pairs.
    
    Each data row contains a name, and value. The row also contains a 
    type or mimetype. Type corresponds to a .NET class that support 
    text/value conversion through the TypeConverter architecture. 
    Classes that don't support this are serialized and stored with the 
    mimetype set.
    
    The mimetype is used for serialized objects, and tells the 
    ResXResourceReader how to depersist the object. This is currently not 
    extensible. For a given mimetype the value must be set accordingly:
    
    Note - application/x-microsoft.net.object.binary.base64 is the format 
    that the ResXResourceWriter will generate, however the reader can 
    read any of the formats listed below.
    
    mimetype: application/x-microsoft.net.object.binary.base64
    value   : The object must be serialized with 
            : System.Runtime.Serialization.Formatters.Binary.BinaryFormatter
            : and then encoded with base64 encoding.
    
    mimetype: application/x-microsoft.net.object.soap.base64
    value   : The object must be serialized with 
            : System.Runtime.Serialization.Formatters.Soap.SoapFormatter
            : and then encoded with base64 encoding.

    mimetype: application/x-microsoft.net.object.bytearray.base64
    value   : The object must be serialized into a byte array 
            : using a System.ComponentModel.TypeConverter
            : and then encoded with base64 encoding.
    -->
  <xsd:schema id="root" xmlns="" xmlns:xsd="http://www.w3.org/2001/XMLSchema" xmlns:msdata="urn:schemas-microsoft-com:xml-msdata">
    <xsd:import namespace="http://www.w3.org/XML/1998/namespace" />
    <xsd:element name="root" msdata:IsDataSet="true">
      <xsd:complexType>
        <xsd:choice maxOccurs="unbounded">
          <xsd:element name="metadata">
            <xsd:complexType>
              <xsd:sequence>
                <xsd:element name="value" type="xsd:string" minOccurs="0" />
              </xsd:sequence>
              <xsd:attribute name="name" use="required" type="xsd:string" />
              <xsd:attribute name="type" type="xsd:string" />
              <xsd:attribute name="mimetype" type="xsd:string" />
              <xsd:attribute ref="xml:space" />
            </xsd:complexType>
          </xsd:element>
          <xsd:element name="assembly">
            <xsd:complexType>
              <xsd:attribute name="alias" type="xsd:string" />
              <xsd:attribute name="name" type="xsd:string" />
            </xsd:complexType>
          </xsd:element>
          <xsd:element name="data">
            <xsd:complexType>
              <xsd:sequence>
                <xsd:element name="value" type="xsd:string" minOccurs="0" msdata:Ordinal="1" />
                <xsd:element name="comment" type="xsd:string" minOccurs="0" msdata:Ordinal="2" />
              </xsd:sequence>
              <xsd:attribute name="name" type="xsd:string" use="required" msdata:Ordinal="1" />
              <xsd:attribute name="type" type="xsd:string" msdata:Ordinal="3" />
              <xsd:attribute name="mimetype" type="xsd:string" msdata:Ordinal="4" />
              <xsd:attribute ref="xml:space" />
            </xsd:complexType>
          </xsd:element>
          <xsd:element name="resheader">
            <xsd:complexType>
              <xsd:sequence>
                <xsd:element name="value" type="xsd:string" minOccurs="0" msdata:Ordinal="1" />
              </xsd:sequence>
              <xsd:attribute name="name" type="xsd:string" use="required" />
            </xsd:complexType>
          </xsd:element>
        </xsd:choice>
      </xsd:complexType>
    </xsd:element>
  </xsd:schema>
  <resheader name="resmimetype">
    <value>text/microsoft-resx</value>
  </resheader>
  <resheader name="version">
    <value>2.0</value>
  </resheader>
  <resheader name="reader">
    <value>System.Resources.ResXResourceReader, System.Windows.Forms, Version=4.0.0.0, Culture=neutral, PublicKeyToken=b77a5c561934e089</value>
  </resheader>
  <resheader name="writer">
    <value>System.Resources.ResXResourceWriter, System.Windows.Forms, Version=4.0.0.0, Culture=neutral, PublicKeyToken=b77a5c561934e089</value>
  </resheader>
  <assembly alias="System.Windows.Forms" name="System.Windows.Forms, Version=4.0.0.0, Culture=neutral, PublicKeyToken=b77a5c561934e089" />
  <data name="lowColorChooserButton.FlatStyle" type="System.Windows.Forms.FlatStyle, System.Windows.Forms">
    <value>Flat</value>
  </data>
  <data name="lowColorChooserButton.ImeMode" type="System.Windows.Forms.ImeMode, System.Windows.Forms">
    <value>NoControl</value>
  </data>
  <assembly alias="System.Drawing" name="System.Drawing, Version=4.0.0.0, Culture=neutral, PublicKeyToken=b03f5f7f11d50a3a" />
  <data name="lowColorChooserButton.Location" type="System.Drawing.Point, System.Drawing">
    <value>44, 9</value>
  </data>
  <data name="lowColorChooserButton.Size" type="System.Drawing.Size, System.Drawing">
    <value>13, 13</value>
  </data>
  <assembly alias="mscorlib" name="mscorlib, Version=4.0.0.0, Culture=neutral, PublicKeyToken=b77a5c561934e089" />
  <data name="lowColorChooserButton.TabIndex" type="System.Int32, mscorlib">
    <value>49</value>
  </data>
  <data name="&gt;&gt;lowColorChooserButton.Name" xml:space="preserve">
    <value>lowColorChooserButton</value>
  </data>
  <data name="&gt;&gt;lowColorChooserButton.Type" xml:space="preserve">
    <value>System.Windows.Forms.Button, System.Windows.Forms, Version=4.0.0.0, Culture=neutral, PublicKeyToken=b77a5c561934e089</value>
  </data>
  <data name="&gt;&gt;lowColorChooserButton.Parent" xml:space="preserve">
    <value>pnlLowBattery</value>
  </data>
  <data name="&gt;&gt;lowColorChooserButton.ZOrder" xml:space="preserve">
    <value>0</value>
  </data>
  <data name="nUDRainbow.Location" type="System.Drawing.Point, System.Drawing">
    <value>28, 207</value>
  </data>
  <data name="nUDRainbow.Size" type="System.Drawing.Size, System.Drawing">
    <value>39, 20</value>
  </data>
  <data name="nUDRainbow.TabIndex" type="System.Int32, mscorlib">
    <value>167</value>
  </data>
  <data name="&gt;&gt;nUDRainbow.Name" xml:space="preserve">
    <value>nUDRainbow</value>
  </data>
  <data name="&gt;&gt;nUDRainbow.Type" xml:space="preserve">
    <value>System.Windows.Forms.NumericUpDown, System.Windows.Forms, Version=4.0.0.0, Culture=neutral, PublicKeyToken=b77a5c561934e089</value>
  </data>
  <data name="&gt;&gt;nUDRainbow.Parent" xml:space="preserve">
    <value>gBLightbar</value>
  </data>
  <data name="&gt;&gt;nUDRainbow.ZOrder" xml:space="preserve">
    <value>10</value>
  </data>
  <data name="tBBlueBar.AutoSize" type="System.Boolean, mscorlib">
    <value>False</value>
  </data>
  <data name="tBBlueBar.ImeMode" type="System.Windows.Forms.ImeMode, System.Windows.Forms">
    <value>NoControl</value>
  </data>
  <data name="tBBlueBar.Location" type="System.Drawing.Point, System.Drawing">
    <value>26, 73</value>
  </data>
  <data name="tBBlueBar.Size" type="System.Drawing.Size, System.Drawing">
    <value>100, 20</value>
  </data>
  <data name="tBBlueBar.TabIndex" type="System.Int32, mscorlib">
    <value>12</value>
  </data>
  <data name="&gt;&gt;tBBlueBar.Name" xml:space="preserve">
    <value>tBBlueBar</value>
  </data>
  <data name="&gt;&gt;tBBlueBar.Type" xml:space="preserve">
    <value>System.Windows.Forms.TrackBar, System.Windows.Forms, Version=4.0.0.0, Culture=neutral, PublicKeyToken=b77a5c561934e089</value>
  </data>
  <data name="&gt;&gt;tBBlueBar.Parent" xml:space="preserve">
    <value>pnlFull</value>
  </data>
  <data name="&gt;&gt;tBBlueBar.ZOrder" xml:space="preserve">
    <value>6</value>
  </data>
  <data name="tBGreenBar.AutoSize" type="System.Boolean, mscorlib">
    <value>False</value>
  </data>
  <data name="tBGreenBar.ImeMode" type="System.Windows.Forms.ImeMode, System.Windows.Forms">
    <value>NoControl</value>
  </data>
  <data name="tBGreenBar.Location" type="System.Drawing.Point, System.Drawing">
    <value>26, 50</value>
  </data>
  <data name="tBGreenBar.Size" type="System.Drawing.Size, System.Drawing">
    <value>100, 20</value>
  </data>
  <data name="tBGreenBar.TabIndex" type="System.Int32, mscorlib">
    <value>11</value>
  </data>
  <data name="&gt;&gt;tBGreenBar.Name" xml:space="preserve">
    <value>tBGreenBar</value>
  </data>
  <data name="&gt;&gt;tBGreenBar.Type" xml:space="preserve">
    <value>System.Windows.Forms.TrackBar, System.Windows.Forms, Version=4.0.0.0, Culture=neutral, PublicKeyToken=b77a5c561934e089</value>
  </data>
  <data name="&gt;&gt;tBGreenBar.Parent" xml:space="preserve">
    <value>pnlFull</value>
  </data>
  <data name="&gt;&gt;tBGreenBar.ZOrder" xml:space="preserve">
    <value>5</value>
  </data>
  <data name="tBRedBar.AutoSize" type="System.Boolean, mscorlib">
    <value>False</value>
  </data>
  <data name="tBRedBar.ImeMode" type="System.Windows.Forms.ImeMode, System.Windows.Forms">
    <value>NoControl</value>
  </data>
  <data name="tBRedBar.Location" type="System.Drawing.Point, System.Drawing">
    <value>26, 24</value>
  </data>
  <data name="tBRedBar.Size" type="System.Drawing.Size, System.Drawing">
    <value>100, 20</value>
  </data>
  <data name="tBRedBar.TabIndex" type="System.Int32, mscorlib">
    <value>10</value>
  </data>
  <data name="&gt;&gt;tBRedBar.Name" xml:space="preserve">
    <value>tBRedBar</value>
  </data>
  <data name="&gt;&gt;tBRedBar.Type" xml:space="preserve">
    <value>System.Windows.Forms.TrackBar, System.Windows.Forms, Version=4.0.0.0, Culture=neutral, PublicKeyToken=b77a5c561934e089</value>
  </data>
  <data name="&gt;&gt;tBRedBar.Parent" xml:space="preserve">
    <value>pnlFull</value>
  </data>
  <data name="&gt;&gt;tBRedBar.ZOrder" xml:space="preserve">
    <value>4</value>
  </data>
  <data name="cBLightbyBattery.AutoSize" type="System.Boolean, mscorlib">
    <value>True</value>
  </data>
  <data name="cBLightbyBattery.ImeMode" type="System.Windows.Forms.ImeMode, System.Windows.Forms">
    <value>NoControl</value>
  </data>
  <data name="cBLightbyBattery.Location" type="System.Drawing.Point, System.Drawing">
    <value>6, 184</value>
  </data>
  <data name="cBLightbyBattery.Size" type="System.Drawing.Size, System.Drawing">
    <value>111, 17</value>
  </data>
  <data name="cBLightbyBattery.TabIndex" type="System.Int32, mscorlib">
    <value>162</value>
  </data>
  <data name="cBLightbyBattery.Text" xml:space="preserve">
    <value>Color by Battery %</value>
  </data>
  <data name="&gt;&gt;cBLightbyBattery.Name" xml:space="preserve">
    <value>cBLightbyBattery</value>
  </data>
  <data name="&gt;&gt;cBLightbyBattery.Type" xml:space="preserve">
    <value>System.Windows.Forms.CheckBox, System.Windows.Forms, Version=4.0.0.0, Culture=neutral, PublicKeyToken=b77a5c561934e089</value>
  </data>
  <data name="&gt;&gt;cBLightbyBattery.Parent" xml:space="preserve">
    <value>gBLightbar</value>
  </data>
  <data name="&gt;&gt;cBLightbyBattery.ZOrder" xml:space="preserve">
    <value>12</value>
  </data>
  <data name="lbBlue.AutoSize" type="System.Boolean, mscorlib">
    <value>True</value>
  </data>
  <data name="lbBlue.ImeMode" type="System.Windows.Forms.ImeMode, System.Windows.Forms">
    <value>NoControl</value>
  </data>
  <data name="lbBlue.Location" type="System.Drawing.Point, System.Drawing">
    <value>9, 76</value>
  </data>
  <data name="lbBlue.Size" type="System.Drawing.Size, System.Drawing">
    <value>14, 13</value>
  </data>
  <data name="lbBlue.TabIndex" type="System.Int32, mscorlib">
    <value>160</value>
  </data>
  <data name="lbBlue.Text" xml:space="preserve">
    <value>B</value>
  </data>
  <data name="&gt;&gt;lbBlue.Name" xml:space="preserve">
    <value>lbBlue</value>
  </data>
  <data name="&gt;&gt;lbBlue.Type" xml:space="preserve">
    <value>System.Windows.Forms.Label, System.Windows.Forms, Version=4.0.0.0, Culture=neutral, PublicKeyToken=b77a5c561934e089</value>
  </data>
  <data name="&gt;&gt;lbBlue.Parent" xml:space="preserve">
    <value>pnlFull</value>
  </data>
  <data name="&gt;&gt;lbBlue.ZOrder" xml:space="preserve">
    <value>3</value>
  </data>
  <data name="lbGreen.AutoSize" type="System.Boolean, mscorlib">
    <value>True</value>
  </data>
  <data name="lbGreen.ImeMode" type="System.Windows.Forms.ImeMode, System.Windows.Forms">
    <value>NoControl</value>
  </data>
  <data name="lbGreen.Location" type="System.Drawing.Point, System.Drawing">
    <value>10, 53</value>
  </data>
  <data name="lbGreen.Size" type="System.Drawing.Size, System.Drawing">
    <value>15, 13</value>
  </data>
  <data name="lbGreen.TabIndex" type="System.Int32, mscorlib">
    <value>159</value>
  </data>
  <data name="lbGreen.Text" xml:space="preserve">
    <value>G</value>
  </data>
  <data name="&gt;&gt;lbGreen.Name" xml:space="preserve">
    <value>lbGreen</value>
  </data>
  <data name="&gt;&gt;lbGreen.Type" xml:space="preserve">
    <value>System.Windows.Forms.Label, System.Windows.Forms, Version=4.0.0.0, Culture=neutral, PublicKeyToken=b77a5c561934e089</value>
  </data>
  <data name="&gt;&gt;lbGreen.Parent" xml:space="preserve">
    <value>pnlFull</value>
  </data>
  <data name="&gt;&gt;lbGreen.ZOrder" xml:space="preserve">
    <value>2</value>
  </data>
  <data name="lbspc.AutoSize" type="System.Boolean, mscorlib">
    <value>True</value>
  </data>
  <data name="lbspc.ImeMode" type="System.Windows.Forms.ImeMode, System.Windows.Forms">
    <value>NoControl</value>
  </data>
  <data name="lbspc.Location" type="System.Drawing.Point, System.Drawing">
    <value>70, 210</value>
  </data>
  <data name="lbspc.Size" type="System.Drawing.Size, System.Drawing">
    <value>59, 13</value>
  </data>
  <data name="lbspc.TabIndex" type="System.Int32, mscorlib">
    <value>157</value>
  </data>
  <data name="lbspc.Text" xml:space="preserve">
    <value>secs/cycle</value>
  </data>
  <data name="&gt;&gt;lbspc.Name" xml:space="preserve">
    <value>lbspc</value>
  </data>
  <data name="&gt;&gt;lbspc.Type" xml:space="preserve">
    <value>System.Windows.Forms.Label, System.Windows.Forms, Version=4.0.0.0, Culture=neutral, PublicKeyToken=b77a5c561934e089</value>
  </data>
  <data name="&gt;&gt;lbspc.Parent" xml:space="preserve">
    <value>gBLightbar</value>
  </data>
  <data name="&gt;&gt;lbspc.ZOrder" xml:space="preserve">
    <value>11</value>
  </data>
  <data name="lbRed.AutoSize" type="System.Boolean, mscorlib">
    <value>True</value>
  </data>
  <data name="lbRed.ImeMode" type="System.Windows.Forms.ImeMode, System.Windows.Forms">
    <value>NoControl</value>
  </data>
  <data name="lbRed.Location" type="System.Drawing.Point, System.Drawing">
    <value>10, 27</value>
  </data>
  <data name="lbRed.Size" type="System.Drawing.Size, System.Drawing">
    <value>15, 13</value>
  </data>
  <data name="lbRed.TabIndex" type="System.Int32, mscorlib">
    <value>158</value>
  </data>
  <data name="lbRed.Text" xml:space="preserve">
    <value>R</value>
  </data>
  <data name="&gt;&gt;lbRed.Name" xml:space="preserve">
    <value>lbRed</value>
  </data>
  <data name="&gt;&gt;lbRed.Type" xml:space="preserve">
    <value>System.Windows.Forms.Label, System.Windows.Forms, Version=4.0.0.0, Culture=neutral, PublicKeyToken=b77a5c561934e089</value>
  </data>
  <data name="&gt;&gt;lbRed.Parent" xml:space="preserve">
    <value>pnlFull</value>
  </data>
  <data name="&gt;&gt;lbRed.ZOrder" xml:space="preserve">
    <value>1</value>
  </data>
  <data name="cBDoubleTap.AutoSize" type="System.Boolean, mscorlib">
    <value>True</value>
  </data>
  <data name="cBDoubleTap.ImeMode" type="System.Windows.Forms.ImeMode, System.Windows.Forms">
    <value>NoControl</value>
  </data>
  <data name="cBDoubleTap.Location" type="System.Drawing.Point, System.Drawing">
    <value>109, 39</value>
  </data>
  <data name="cBDoubleTap.RightToLeft" type="System.Windows.Forms.RightToLeft, System.Windows.Forms">
    <value>No</value>
  </data>
  <data name="cBDoubleTap.Size" type="System.Drawing.Size, System.Drawing">
    <value>82, 17</value>
  </data>
  <data name="cBDoubleTap.TabIndex" type="System.Int32, mscorlib">
    <value>226</value>
  </data>
  <data name="cBDoubleTap.Text" xml:space="preserve">
    <value>Double Tap</value>
  </data>
  <data name="&gt;&gt;cBDoubleTap.Name" xml:space="preserve">
    <value>cBDoubleTap</value>
  </data>
  <data name="&gt;&gt;cBDoubleTap.Type" xml:space="preserve">
    <value>System.Windows.Forms.CheckBox, System.Windows.Forms, Version=4.0.0.0, Culture=neutral, PublicKeyToken=b77a5c561934e089</value>
  </data>
  <data name="&gt;&gt;cBDoubleTap.Parent" xml:space="preserve">
    <value>pnlTPMouse</value>
  </data>
  <data name="&gt;&gt;cBDoubleTap.ZOrder" xml:space="preserve">
    <value>8</value>
  </data>
  <data name="cBTap.AutoSize" type="System.Boolean, mscorlib">
    <value>True</value>
  </data>
  <data name="cBTap.ImeMode" type="System.Windows.Forms.ImeMode, System.Windows.Forms">
    <value>NoControl</value>
  </data>
  <data name="cBTap.Location" type="System.Drawing.Point, System.Drawing">
    <value>11, 39</value>
  </data>
  <data name="cBTap.RightToLeft" type="System.Windows.Forms.RightToLeft, System.Windows.Forms">
    <value>Yes</value>
  </data>
  <data name="cBTap.Size" type="System.Drawing.Size, System.Drawing">
    <value>45, 17</value>
  </data>
  <data name="cBTap.TabIndex" type="System.Int32, mscorlib">
    <value>230</value>
  </data>
  <data name="cBTap.Text" xml:space="preserve">
    <value>Tap</value>
  </data>
  <data name="&gt;&gt;cBTap.Name" xml:space="preserve">
    <value>cBTap</value>
  </data>
  <data name="&gt;&gt;cBTap.Type" xml:space="preserve">
    <value>System.Windows.Forms.CheckBox, System.Windows.Forms, Version=4.0.0.0, Culture=neutral, PublicKeyToken=b77a5c561934e089</value>
  </data>
  <data name="&gt;&gt;cBTap.Parent" xml:space="preserve">
    <value>pnlTPMouse</value>
  </data>
  <data name="&gt;&gt;cBTap.ZOrder" xml:space="preserve">
    <value>13</value>
  </data>
  <data name="nUDTap.Location" type="System.Drawing.Point, System.Drawing">
    <value>63, 39</value>
  </data>
  <data name="nUDTap.Size" type="System.Drawing.Size, System.Drawing">
    <value>40, 20</value>
  </data>
  <data name="nUDTap.TabIndex" type="System.Int32, mscorlib">
    <value>227</value>
  </data>
  <data name="&gt;&gt;nUDTap.Name" xml:space="preserve">
    <value>nUDTap</value>
  </data>
  <data name="&gt;&gt;nUDTap.Type" xml:space="preserve">
    <value>System.Windows.Forms.NumericUpDown, System.Windows.Forms, Version=4.0.0.0, Culture=neutral, PublicKeyToken=b77a5c561934e089</value>
  </data>
  <data name="&gt;&gt;nUDTap.Parent" xml:space="preserve">
    <value>pnlTPMouse</value>
  </data>
  <data name="&gt;&gt;nUDTap.ZOrder" xml:space="preserve">
    <value>11</value>
  </data>
  <data name="cBScroll.AutoSize" type="System.Boolean, mscorlib">
    <value>True</value>
  </data>
  <data name="cBScroll.ImeMode" type="System.Windows.Forms.ImeMode, System.Windows.Forms">
    <value>NoControl</value>
  </data>
  <data name="cBScroll.Location" type="System.Drawing.Point, System.Drawing">
    <value>108, 10</value>
  </data>
  <data name="cBScroll.RightToLeft" type="System.Windows.Forms.RightToLeft, System.Windows.Forms">
    <value>Yes</value>
  </data>
  <data name="cBScroll.Size" type="System.Drawing.Size, System.Drawing">
    <value>52, 17</value>
  </data>
  <data name="cBScroll.TabIndex" type="System.Int32, mscorlib">
    <value>231</value>
  </data>
  <data name="cBScroll.Text" xml:space="preserve">
    <value>Scroll</value>
  </data>
  <data name="&gt;&gt;cBScroll.Name" xml:space="preserve">
    <value>cBScroll</value>
  </data>
  <data name="&gt;&gt;cBScroll.Type" xml:space="preserve">
    <value>System.Windows.Forms.CheckBox, System.Windows.Forms, Version=4.0.0.0, Culture=neutral, PublicKeyToken=b77a5c561934e089</value>
  </data>
  <data name="&gt;&gt;cBScroll.Parent" xml:space="preserve">
    <value>pnlTPMouse</value>
  </data>
  <data name="&gt;&gt;cBScroll.ZOrder" xml:space="preserve">
    <value>9</value>
  </data>
  <data name="cBSlide.AutoSize" type="System.Boolean, mscorlib">
    <value>True</value>
  </data>
  <data name="cBSlide.ImeMode" type="System.Windows.Forms.ImeMode, System.Windows.Forms">
    <value>NoControl</value>
  </data>
  <data name="cBSlide.Location" type="System.Drawing.Point, System.Drawing">
    <value>7, 10</value>
  </data>
  <data name="cBSlide.RightToLeft" type="System.Windows.Forms.RightToLeft, System.Windows.Forms">
    <value>Yes</value>
  </data>
  <data name="cBSlide.Size" type="System.Drawing.Size, System.Drawing">
    <value>49, 17</value>
  </data>
  <data name="cBSlide.TabIndex" type="System.Int32, mscorlib">
    <value>232</value>
  </data>
  <data name="cBSlide.Text" xml:space="preserve">
    <value>Slide</value>
  </data>
  <data name="&gt;&gt;cBSlide.Name" xml:space="preserve">
    <value>cBSlide</value>
  </data>
  <data name="&gt;&gt;cBSlide.Type" xml:space="preserve">
    <value>System.Windows.Forms.CheckBox, System.Windows.Forms, Version=4.0.0.0, Culture=neutral, PublicKeyToken=b77a5c561934e089</value>
  </data>
  <data name="&gt;&gt;cBSlide.Parent" xml:space="preserve">
    <value>pnlTPMouse</value>
  </data>
  <data name="&gt;&gt;cBSlide.ZOrder" xml:space="preserve">
    <value>14</value>
  </data>
  <data name="nUDScroll.Location" type="System.Drawing.Point, System.Drawing">
    <value>167, 9</value>
  </data>
  <data name="nUDScroll.Size" type="System.Drawing.Size, System.Drawing">
    <value>40, 20</value>
  </data>
  <data name="nUDScroll.TabIndex" type="System.Int32, mscorlib">
    <value>228</value>
  </data>
  <data name="&gt;&gt;nUDScroll.Name" xml:space="preserve">
    <value>nUDScroll</value>
  </data>
  <data name="&gt;&gt;nUDScroll.Type" xml:space="preserve">
    <value>System.Windows.Forms.NumericUpDown, System.Windows.Forms, Version=4.0.0.0, Culture=neutral, PublicKeyToken=b77a5c561934e089</value>
  </data>
  <data name="&gt;&gt;nUDScroll.Parent" xml:space="preserve">
    <value>pnlTPMouse</value>
  </data>
  <data name="&gt;&gt;nUDScroll.ZOrder" xml:space="preserve">
    <value>7</value>
  </data>
  <data name="nUDTouch.Location" type="System.Drawing.Point, System.Drawing">
    <value>63, 9</value>
  </data>
  <data name="nUDTouch.Size" type="System.Drawing.Size, System.Drawing">
    <value>40, 20</value>
  </data>
  <data name="nUDTouch.TabIndex" type="System.Int32, mscorlib">
    <value>229</value>
  </data>
  <data name="&gt;&gt;nUDTouch.Name" xml:space="preserve">
    <value>nUDTouch</value>
  </data>
  <data name="&gt;&gt;nUDTouch.Type" xml:space="preserve">
    <value>System.Windows.Forms.NumericUpDown, System.Windows.Forms, Version=4.0.0.0, Culture=neutral, PublicKeyToken=b77a5c561934e089</value>
  </data>
  <data name="&gt;&gt;nUDTouch.Parent" xml:space="preserve">
    <value>pnlTPMouse</value>
  </data>
  <data name="&gt;&gt;nUDTouch.ZOrder" xml:space="preserve">
    <value>15</value>
  </data>
  <data name="lbButtonMouseSens.AutoSize" type="System.Boolean, mscorlib">
    <value>True</value>
  </data>
  <data name="lbButtonMouseSens.ImeMode" type="System.Windows.Forms.ImeMode, System.Windows.Forms">
    <value>NoControl</value>
  </data>
  <data name="lbButtonMouseSens.Location" type="System.Drawing.Point, System.Drawing">
    <value>5, 17</value>
  </data>
  <data name="lbButtonMouseSens.Size" type="System.Drawing.Size, System.Drawing">
    <value>92, 13</value>
  </data>
  <data name="lbButtonMouseSens.TabIndex" type="System.Int32, mscorlib">
    <value>206</value>
  </data>
  <data name="lbButtonMouseSens.Text" xml:space="preserve">
    <value>Mouse Sensitivity:</value>
  </data>
  <data name="lbButtonMouseSens.TextAlign" type="System.Drawing.ContentAlignment, System.Drawing">
    <value>TopRight</value>
  </data>
  <data name="&gt;&gt;lbButtonMouseSens.Name" xml:space="preserve">
    <value>lbButtonMouseSens</value>
  </data>
  <data name="&gt;&gt;lbButtonMouseSens.Type" xml:space="preserve">
    <value>System.Windows.Forms.Label, System.Windows.Forms, Version=4.0.0.0, Culture=neutral, PublicKeyToken=b77a5c561934e089</value>
  </data>
  <data name="&gt;&gt;lbButtonMouseSens.Parent" xml:space="preserve">
    <value>gBOther</value>
  </data>
  <data name="&gt;&gt;lbButtonMouseSens.ZOrder" xml:space="preserve">
    <value>13</value>
  </data>
  <data name="cBlowerRCOn.AutoSize" type="System.Boolean, mscorlib">
    <value>True</value>
  </data>
  <data name="cBlowerRCOn.ImeMode" type="System.Windows.Forms.ImeMode, System.Windows.Forms">
    <value>NoControl</value>
  </data>
  <data name="cBlowerRCOn.Location" type="System.Drawing.Point, System.Drawing">
    <value>14, 87</value>
  </data>
  <data name="cBlowerRCOn.RightToLeft" type="System.Windows.Forms.RightToLeft, System.Windows.Forms">
    <value>No</value>
  </data>
  <data name="cBlowerRCOn.Size" type="System.Drawing.Size, System.Drawing">
    <value>124, 17</value>
  </data>
  <data name="cBlowerRCOn.TabIndex" type="System.Int32, mscorlib">
    <value>223</value>
  </data>
  <data name="cBlowerRCOn.Text" xml:space="preserve">
    <value>Lower Right as RMB</value>
  </data>
  <data name="&gt;&gt;cBlowerRCOn.Name" xml:space="preserve">
    <value>cBlowerRCOn</value>
  </data>
  <data name="&gt;&gt;cBlowerRCOn.Type" xml:space="preserve">
    <value>System.Windows.Forms.CheckBox, System.Windows.Forms, Version=4.0.0.0, Culture=neutral, PublicKeyToken=b77a5c561934e089</value>
  </data>
  <data name="&gt;&gt;cBlowerRCOn.Parent" xml:space="preserve">
    <value>pnlTPMouse</value>
  </data>
  <data name="&gt;&gt;cBlowerRCOn.ZOrder" xml:space="preserve">
    <value>12</value>
  </data>
  <data name="cBTouchpadJitterCompensation.AutoSize" type="System.Boolean, mscorlib">
    <value>True</value>
  </data>
  <data name="cBTouchpadJitterCompensation.ImeMode" type="System.Windows.Forms.ImeMode, System.Windows.Forms">
    <value>NoControl</value>
  </data>
  <data name="cBTouchpadJitterCompensation.Location" type="System.Drawing.Point, System.Drawing">
    <value>14, 66</value>
  </data>
  <data name="cBTouchpadJitterCompensation.RightToLeft" type="System.Windows.Forms.RightToLeft, System.Windows.Forms">
    <value>No</value>
  </data>
  <data name="cBTouchpadJitterCompensation.Size" type="System.Drawing.Size, System.Drawing">
    <value>118, 17</value>
  </data>
  <data name="cBTouchpadJitterCompensation.TabIndex" type="System.Int32, mscorlib">
    <value>224</value>
  </data>
  <data name="cBTouchpadJitterCompensation.Text" xml:space="preserve">
    <value>Jitter Compensation</value>
  </data>
  <data name="&gt;&gt;cBTouchpadJitterCompensation.Name" xml:space="preserve">
    <value>cBTouchpadJitterCompensation</value>
  </data>
  <data name="&gt;&gt;cBTouchpadJitterCompensation.Type" xml:space="preserve">
    <value>System.Windows.Forms.CheckBox, System.Windows.Forms, Version=4.0.0.0, Culture=neutral, PublicKeyToken=b77a5c561934e089</value>
  </data>
  <data name="&gt;&gt;cBTouchpadJitterCompensation.Parent" xml:space="preserve">
    <value>pnlTPMouse</value>
  </data>
  <data name="&gt;&gt;cBTouchpadJitterCompensation.ZOrder" xml:space="preserve">
    <value>10</value>
  </data>
  <data name="lbL2.AutoSize" type="System.Boolean, mscorlib">
    <value>True</value>
  </data>
  <data name="lbL2.ImeMode" type="System.Windows.Forms.ImeMode, System.Windows.Forms">
    <value>NoControl</value>
  </data>
  <data name="lbL2.Location" type="System.Drawing.Point, System.Drawing">
    <value>6, 31</value>
  </data>
  <data name="lbL2.Size" type="System.Drawing.Size, System.Drawing">
    <value>19, 13</value>
  </data>
  <data name="lbL2.TabIndex" type="System.Int32, mscorlib">
    <value>196</value>
  </data>
  <data name="lbL2.Text" xml:space="preserve">
    <value>L2</value>
  </data>
  <data name="&gt;&gt;lbL2.Name" xml:space="preserve">
    <value>lbL2</value>
  </data>
  <data name="&gt;&gt;lbL2.Type" xml:space="preserve">
    <value>System.Windows.Forms.Label, System.Windows.Forms, Version=4.0.0.0, Culture=neutral, PublicKeyToken=b77a5c561934e089</value>
  </data>
  <data name="&gt;&gt;lbL2.Parent" xml:space="preserve">
    <value>tPDeadzone</value>
  </data>
  <data name="&gt;&gt;lbL2.ZOrder" xml:space="preserve">
    <value>0</value>
  </data>
  <data name="lbR2.AutoSize" type="System.Boolean, mscorlib">
    <value>True</value>
  </data>
  <data name="lbR2.ImeMode" type="System.Windows.Forms.ImeMode, System.Windows.Forms">
    <value>NoControl</value>
  </data>
  <data name="lbR2.Location" type="System.Drawing.Point, System.Drawing">
    <value>82, 32</value>
  </data>
  <data name="lbR2.Size" type="System.Drawing.Size, System.Drawing">
    <value>21, 13</value>
  </data>
  <data name="lbR2.TabIndex" type="System.Int32, mscorlib">
    <value>197</value>
  </data>
  <data name="lbR2.Text" xml:space="preserve">
    <value>R2</value>
  </data>
  <data name="&gt;&gt;lbR2.Name" xml:space="preserve">
    <value>lbR2</value>
  </data>
  <data name="&gt;&gt;lbR2.Type" xml:space="preserve">
    <value>System.Windows.Forms.Label, System.Windows.Forms, Version=4.0.0.0, Culture=neutral, PublicKeyToken=b77a5c561934e089</value>
  </data>
  <data name="&gt;&gt;lbR2.Parent" xml:space="preserve">
    <value>tPDeadzone</value>
  </data>
  <data name="&gt;&gt;lbR2.ZOrder" xml:space="preserve">
    <value>7</value>
  </data>
  <data name="lbIdleMinutes.AutoSize" type="System.Boolean, mscorlib">
    <value>True</value>
  </data>
  <data name="lbIdleMinutes.ImeMode" type="System.Windows.Forms.ImeMode, System.Windows.Forms">
    <value>NoControl</value>
  </data>
  <data name="lbIdleMinutes.Location" type="System.Drawing.Point, System.Drawing">
    <value>169, 67</value>
  </data>
  <data name="lbIdleMinutes.Size" type="System.Drawing.Size, System.Drawing">
    <value>28, 13</value>
  </data>
  <data name="lbIdleMinutes.TabIndex" type="System.Int32, mscorlib">
    <value>200</value>
  </data>
  <data name="lbIdleMinutes.Text" xml:space="preserve">
    <value>mins</value>
  </data>
  <data name="&gt;&gt;lbIdleMinutes.Name" xml:space="preserve">
    <value>lbIdleMinutes</value>
  </data>
  <data name="&gt;&gt;lbIdleMinutes.Type" xml:space="preserve">
    <value>System.Windows.Forms.Label, System.Windows.Forms, Version=4.0.0.0, Culture=neutral, PublicKeyToken=b77a5c561934e089</value>
  </data>
  <data name="&gt;&gt;lbIdleMinutes.Parent" xml:space="preserve">
    <value>gBOther</value>
  </data>
  <data name="&gt;&gt;lbIdleMinutes.ZOrder" xml:space="preserve">
    <value>16</value>
  </data>
  <data name="nUDIdleDisconnect.Location" type="System.Drawing.Point, System.Drawing">
    <value>115, 64</value>
  </data>
  <data name="nUDIdleDisconnect.Size" type="System.Drawing.Size, System.Drawing">
    <value>49, 20</value>
  </data>
  <data name="nUDIdleDisconnect.TabIndex" type="System.Int32, mscorlib">
    <value>201</value>
  </data>
  <data name="&gt;&gt;nUDIdleDisconnect.Name" xml:space="preserve">
    <value>nUDIdleDisconnect</value>
  </data>
  <data name="&gt;&gt;nUDIdleDisconnect.Type" xml:space="preserve">
    <value>System.Windows.Forms.NumericUpDown, System.Windows.Forms, Version=4.0.0.0, Culture=neutral, PublicKeyToken=b77a5c561934e089</value>
  </data>
  <data name="&gt;&gt;nUDIdleDisconnect.Parent" xml:space="preserve">
    <value>gBOther</value>
  </data>
  <data name="&gt;&gt;nUDIdleDisconnect.ZOrder" xml:space="preserve">
    <value>11</value>
  </data>
  <data name="nUDR2.Location" type="System.Drawing.Point, System.Drawing">
    <value>105, 29</value>
  </data>
  <data name="nUDR2.Size" type="System.Drawing.Size, System.Drawing">
    <value>40, 20</value>
  </data>
  <data name="nUDR2.TabIndex" type="System.Int32, mscorlib">
    <value>202</value>
  </data>
  <data name="&gt;&gt;nUDR2.Name" xml:space="preserve">
    <value>nUDR2</value>
  </data>
  <data name="&gt;&gt;nUDR2.Type" xml:space="preserve">
    <value>System.Windows.Forms.NumericUpDown, System.Windows.Forms, Version=4.0.0.0, Culture=neutral, PublicKeyToken=b77a5c561934e089</value>
  </data>
  <data name="&gt;&gt;nUDR2.Parent" xml:space="preserve">
    <value>tPDeadzone</value>
  </data>
  <data name="&gt;&gt;nUDR2.ZOrder" xml:space="preserve">
    <value>4</value>
  </data>
  <data name="cBFlushHIDQueue.AccessibleName" xml:space="preserve">
    <value>flushHIDQueue</value>
  </data>
  <data name="cBFlushHIDQueue.AutoSize" type="System.Boolean, mscorlib">
    <value>True</value>
  </data>
  <data name="cBFlushHIDQueue.ImeMode" type="System.Windows.Forms.ImeMode, System.Windows.Forms">
    <value>NoControl</value>
  </data>
  <data name="cBFlushHIDQueue.Location" type="System.Drawing.Point, System.Drawing">
    <value>8, 178</value>
  </data>
  <data name="cBFlushHIDQueue.RightToLeft" type="System.Windows.Forms.RightToLeft, System.Windows.Forms">
    <value>Yes</value>
  </data>
  <data name="cBFlushHIDQueue.Size" type="System.Drawing.Size, System.Drawing">
    <value>73, 17</value>
  </data>
  <data name="cBFlushHIDQueue.TabIndex" type="System.Int32, mscorlib">
    <value>198</value>
  </data>
  <data name="cBFlushHIDQueue.Text" xml:space="preserve">
    <value>Flush HID</value>
  </data>
  <data name="&gt;&gt;cBFlushHIDQueue.Name" xml:space="preserve">
    <value>cBFlushHIDQueue</value>
  </data>
  <data name="&gt;&gt;cBFlushHIDQueue.Type" xml:space="preserve">
    <value>System.Windows.Forms.CheckBox, System.Windows.Forms, Version=4.0.0.0, Culture=neutral, PublicKeyToken=b77a5c561934e089</value>
  </data>
  <data name="&gt;&gt;cBFlushHIDQueue.Parent" xml:space="preserve">
    <value>gBOther</value>
  </data>
  <data name="&gt;&gt;cBFlushHIDQueue.ZOrder" xml:space="preserve">
    <value>15</value>
  </data>
  <data name="nUDRumbleBoost.Location" type="System.Drawing.Point, System.Drawing">
    <value>4, 18</value>
  </data>
  <data name="nUDRumbleBoost.Size" type="System.Drawing.Size, System.Drawing">
    <value>43, 20</value>
  </data>
  <data name="nUDRumbleBoost.TabIndex" type="System.Int32, mscorlib">
    <value>211</value>
  </data>
  <data name="&gt;&gt;nUDRumbleBoost.Name" xml:space="preserve">
    <value>nUDRumbleBoost</value>
  </data>
  <data name="&gt;&gt;nUDRumbleBoost.Type" xml:space="preserve">
    <value>System.Windows.Forms.NumericUpDown, System.Windows.Forms, Version=4.0.0.0, Culture=neutral, PublicKeyToken=b77a5c561934e089</value>
  </data>
  <data name="&gt;&gt;nUDRumbleBoost.Parent" xml:space="preserve">
    <value>gBRumble</value>
  </data>
  <data name="&gt;&gt;nUDRumbleBoost.ZOrder" xml:space="preserve">
    <value>3</value>
  </data>
  <data name="btnRumbleHeavyTest.ImeMode" type="System.Windows.Forms.ImeMode, System.Windows.Forms">
    <value>NoControl</value>
  </data>
  <data name="btnRumbleHeavyTest.Location" type="System.Drawing.Point, System.Drawing">
    <value>77, 15</value>
  </data>
  <data name="btnRumbleHeavyTest.Size" type="System.Drawing.Size, System.Drawing">
    <value>71, 23</value>
  </data>
  <data name="btnRumbleHeavyTest.TabIndex" type="System.Int32, mscorlib">
    <value>214</value>
  </data>
  <data name="btnRumbleHeavyTest.Text" xml:space="preserve">
    <value>Test Heavy</value>
  </data>
  <data name="&gt;&gt;btnRumbleHeavyTest.Name" xml:space="preserve">
    <value>btnRumbleHeavyTest</value>
  </data>
  <data name="&gt;&gt;btnRumbleHeavyTest.Type" xml:space="preserve">
    <value>System.Windows.Forms.Button, System.Windows.Forms, Version=4.0.0.0, Culture=neutral, PublicKeyToken=b77a5c561934e089</value>
  </data>
  <data name="&gt;&gt;btnRumbleHeavyTest.Parent" xml:space="preserve">
    <value>gBRumble</value>
  </data>
  <data name="&gt;&gt;btnRumbleHeavyTest.ZOrder" xml:space="preserve">
    <value>2</value>
  </data>
  <data name="lbFull.AutoSize" type="System.Boolean, mscorlib">
    <value>True</value>
  </data>
  <data name="lbFull.ImeMode" type="System.Windows.Forms.ImeMode, System.Windows.Forms">
    <value>NoControl</value>
  </data>
  <data name="lbFull.Location" type="System.Drawing.Point, System.Drawing">
    <value>7, 7</value>
  </data>
  <data name="lbFull.Size" type="System.Drawing.Size, System.Drawing">
    <value>26, 13</value>
  </data>
  <data name="lbFull.TabIndex" type="System.Int32, mscorlib">
    <value>225</value>
  </data>
  <data name="lbFull.Text" xml:space="preserve">
    <value>Full:</value>
  </data>
  <data name="&gt;&gt;lbFull.Name" xml:space="preserve">
    <value>lbFull</value>
  </data>
  <data name="&gt;&gt;lbFull.Type" xml:space="preserve">
    <value>System.Windows.Forms.Label, System.Windows.Forms, Version=4.0.0.0, Culture=neutral, PublicKeyToken=b77a5c561934e089</value>
  </data>
  <data name="&gt;&gt;lbFull.Parent" xml:space="preserve">
    <value>pnlFull</value>
  </data>
  <data name="&gt;&gt;lbFull.ZOrder" xml:space="preserve">
    <value>0</value>
  </data>
  <data name="lbLowRed.AutoSize" type="System.Boolean, mscorlib">
    <value>True</value>
  </data>
  <data name="lbLowRed.ImeMode" type="System.Windows.Forms.ImeMode, System.Windows.Forms">
    <value>NoControl</value>
  </data>
  <data name="lbLowRed.Location" type="System.Drawing.Point, System.Drawing">
    <value>6, 30</value>
  </data>
  <data name="lbLowRed.Size" type="System.Drawing.Size, System.Drawing">
    <value>15, 13</value>
  </data>
  <data name="lbLowRed.TabIndex" type="System.Int32, mscorlib">
    <value>158</value>
  </data>
  <data name="lbLowRed.Text" xml:space="preserve">
    <value>R</value>
  </data>
  <data name="&gt;&gt;lbLowRed.Name" xml:space="preserve">
    <value>lbLowRed</value>
  </data>
  <data name="&gt;&gt;lbLowRed.Type" xml:space="preserve">
    <value>System.Windows.Forms.Label, System.Windows.Forms, Version=4.0.0.0, Culture=neutral, PublicKeyToken=b77a5c561934e089</value>
  </data>
  <data name="&gt;&gt;lbLowRed.Parent" xml:space="preserve">
    <value>pnlLowBattery</value>
  </data>
  <data name="&gt;&gt;lbLowRed.ZOrder" xml:space="preserve">
    <value>1</value>
  </data>
  <data name="lbLowGreen.AutoSize" type="System.Boolean, mscorlib">
    <value>True</value>
  </data>
  <data name="lbLowGreen.ImeMode" type="System.Windows.Forms.ImeMode, System.Windows.Forms">
    <value>NoControl</value>
  </data>
  <data name="lbLowGreen.Location" type="System.Drawing.Point, System.Drawing">
    <value>6, 53</value>
  </data>
  <data name="lbLowGreen.Size" type="System.Drawing.Size, System.Drawing">
    <value>15, 13</value>
  </data>
  <data name="lbLowGreen.TabIndex" type="System.Int32, mscorlib">
    <value>159</value>
  </data>
  <data name="lbLowGreen.Text" xml:space="preserve">
    <value>G</value>
  </data>
  <data name="&gt;&gt;lbLowGreen.Name" xml:space="preserve">
    <value>lbLowGreen</value>
  </data>
  <data name="&gt;&gt;lbLowGreen.Type" xml:space="preserve">
    <value>System.Windows.Forms.Label, System.Windows.Forms, Version=4.0.0.0, Culture=neutral, PublicKeyToken=b77a5c561934e089</value>
  </data>
  <data name="&gt;&gt;lbLowGreen.Parent" xml:space="preserve">
    <value>pnlLowBattery</value>
  </data>
  <data name="&gt;&gt;lbLowGreen.ZOrder" xml:space="preserve">
    <value>2</value>
  </data>
  <data name="lbLowBlue.AutoSize" type="System.Boolean, mscorlib">
    <value>True</value>
  </data>
  <data name="lbLowBlue.ImeMode" type="System.Windows.Forms.ImeMode, System.Windows.Forms">
    <value>NoControl</value>
  </data>
  <data name="lbLowBlue.Location" type="System.Drawing.Point, System.Drawing">
    <value>6, 76</value>
  </data>
  <data name="lbLowBlue.Size" type="System.Drawing.Size, System.Drawing">
    <value>14, 13</value>
  </data>
  <data name="lbLowBlue.TabIndex" type="System.Int32, mscorlib">
    <value>160</value>
  </data>
  <data name="lbLowBlue.Text" xml:space="preserve">
    <value>B</value>
  </data>
  <data name="&gt;&gt;lbLowBlue.Name" xml:space="preserve">
    <value>lbLowBlue</value>
  </data>
  <data name="&gt;&gt;lbLowBlue.Type" xml:space="preserve">
    <value>System.Windows.Forms.Label, System.Windows.Forms, Version=4.0.0.0, Culture=neutral, PublicKeyToken=b77a5c561934e089</value>
  </data>
  <data name="&gt;&gt;lbLowBlue.Parent" xml:space="preserve">
    <value>pnlLowBattery</value>
  </data>
  <data name="&gt;&gt;lbLowBlue.ZOrder" xml:space="preserve">
    <value>3</value>
  </data>
  <data name="tBLowRedBar.AutoSize" type="System.Boolean, mscorlib">
    <value>False</value>
  </data>
  <data name="tBLowRedBar.ImeMode" type="System.Windows.Forms.ImeMode, System.Windows.Forms">
    <value>NoControl</value>
  </data>
  <data name="tBLowRedBar.Location" type="System.Drawing.Point, System.Drawing">
    <value>22, 26</value>
  </data>
  <data name="tBLowRedBar.Size" type="System.Drawing.Size, System.Drawing">
    <value>100, 20</value>
  </data>
  <data name="tBLowRedBar.TabIndex" type="System.Int32, mscorlib">
    <value>10</value>
  </data>
  <data name="&gt;&gt;tBLowRedBar.Name" xml:space="preserve">
    <value>tBLowRedBar</value>
  </data>
  <data name="&gt;&gt;tBLowRedBar.Type" xml:space="preserve">
    <value>System.Windows.Forms.TrackBar, System.Windows.Forms, Version=4.0.0.0, Culture=neutral, PublicKeyToken=b77a5c561934e089</value>
  </data>
  <data name="&gt;&gt;tBLowRedBar.Parent" xml:space="preserve">
    <value>pnlLowBattery</value>
  </data>
  <data name="&gt;&gt;tBLowRedBar.ZOrder" xml:space="preserve">
    <value>4</value>
  </data>
  <data name="tBLowGreenBar.AutoSize" type="System.Boolean, mscorlib">
    <value>False</value>
  </data>
  <data name="tBLowGreenBar.ImeMode" type="System.Windows.Forms.ImeMode, System.Windows.Forms">
    <value>NoControl</value>
  </data>
  <data name="tBLowGreenBar.Location" type="System.Drawing.Point, System.Drawing">
    <value>22, 49</value>
  </data>
  <data name="tBLowGreenBar.Size" type="System.Drawing.Size, System.Drawing">
    <value>100, 20</value>
  </data>
  <data name="tBLowGreenBar.TabIndex" type="System.Int32, mscorlib">
    <value>11</value>
  </data>
  <data name="&gt;&gt;tBLowGreenBar.Name" xml:space="preserve">
    <value>tBLowGreenBar</value>
  </data>
  <data name="&gt;&gt;tBLowGreenBar.Type" xml:space="preserve">
    <value>System.Windows.Forms.TrackBar, System.Windows.Forms, Version=4.0.0.0, Culture=neutral, PublicKeyToken=b77a5c561934e089</value>
  </data>
  <data name="&gt;&gt;tBLowGreenBar.Parent" xml:space="preserve">
    <value>pnlLowBattery</value>
  </data>
  <data name="&gt;&gt;tBLowGreenBar.ZOrder" xml:space="preserve">
    <value>5</value>
  </data>
  <data name="tBLowBlueBar.AutoSize" type="System.Boolean, mscorlib">
    <value>False</value>
  </data>
  <data name="tBLowBlueBar.ImeMode" type="System.Windows.Forms.ImeMode, System.Windows.Forms">
    <value>NoControl</value>
  </data>
  <data name="tBLowBlueBar.Location" type="System.Drawing.Point, System.Drawing">
    <value>22, 72</value>
  </data>
  <data name="tBLowBlueBar.Size" type="System.Drawing.Size, System.Drawing">
    <value>100, 20</value>
  </data>
  <data name="tBLowBlueBar.TabIndex" type="System.Int32, mscorlib">
    <value>12</value>
  </data>
  <data name="&gt;&gt;tBLowBlueBar.Name" xml:space="preserve">
    <value>tBLowBlueBar</value>
  </data>
  <data name="&gt;&gt;tBLowBlueBar.Type" xml:space="preserve">
    <value>System.Windows.Forms.TrackBar, System.Windows.Forms, Version=4.0.0.0, Culture=neutral, PublicKeyToken=b77a5c561934e089</value>
  </data>
  <data name="&gt;&gt;tBLowBlueBar.Parent" xml:space="preserve">
    <value>pnlLowBattery</value>
  </data>
  <data name="&gt;&gt;tBLowBlueBar.ZOrder" xml:space="preserve">
    <value>6</value>
  </data>
  <data name="lbEmpty.AutoSize" type="System.Boolean, mscorlib">
    <value>True</value>
  </data>
  <data name="lbEmpty.ImeMode" type="System.Windows.Forms.ImeMode, System.Windows.Forms">
    <value>NoControl</value>
  </data>
  <data name="lbEmpty.Location" type="System.Drawing.Point, System.Drawing">
    <value>7, 9</value>
  </data>
  <data name="lbEmpty.Size" type="System.Drawing.Size, System.Drawing">
    <value>39, 13</value>
  </data>
  <data name="lbEmpty.TabIndex" type="System.Int32, mscorlib">
    <value>225</value>
  </data>
  <data name="lbEmpty.Text" xml:space="preserve">
    <value>Empty:</value>
  </data>
  <data name="&gt;&gt;lbEmpty.Name" xml:space="preserve">
    <value>lbEmpty</value>
  </data>
  <data name="&gt;&gt;lbEmpty.Type" xml:space="preserve">
    <value>System.Windows.Forms.Label, System.Windows.Forms, Version=4.0.0.0, Culture=neutral, PublicKeyToken=b77a5c561934e089</value>
  </data>
  <data name="&gt;&gt;lbEmpty.Parent" xml:space="preserve">
    <value>pnlLowBattery</value>
  </data>
  <data name="&gt;&gt;lbEmpty.ZOrder" xml:space="preserve">
    <value>7</value>
  </data>
  <data name="pnlFull.Location" type="System.Drawing.Point, System.Drawing">
    <value>1, 19</value>
  </data>
  <data name="pnlFull.Size" type="System.Drawing.Size, System.Drawing">
    <value>134, 96</value>
  </data>
  <data name="pnlFull.TabIndex" type="System.Int32, mscorlib">
    <value>235</value>
  </data>
  <data name="&gt;&gt;pnlFull.Name" xml:space="preserve">
    <value>pnlFull</value>
  </data>
  <data name="&gt;&gt;pnlFull.Type" xml:space="preserve">
    <value>System.Windows.Forms.Panel, System.Windows.Forms, Version=4.0.0.0, Culture=neutral, PublicKeyToken=b77a5c561934e089</value>
  </data>
  <data name="&gt;&gt;pnlFull.Parent" xml:space="preserve">
    <value>gBLightbar</value>
  </data>
  <data name="&gt;&gt;pnlFull.ZOrder" xml:space="preserve">
    <value>14</value>
  </data>
  <data name="pnlLowBattery.Location" type="System.Drawing.Point, System.Drawing">
    <value>142, 18</value>
  </data>
  <data name="pnlLowBattery.Size" type="System.Drawing.Size, System.Drawing">
    <value>126, 97</value>
  </data>
  <data name="pnlLowBattery.TabIndex" type="System.Int32, mscorlib">
    <value>234</value>
  </data>
  <data name="&gt;&gt;pnlLowBattery.Name" xml:space="preserve">
    <value>pnlLowBattery</value>
  </data>
  <data name="&gt;&gt;pnlLowBattery.Type" xml:space="preserve">
    <value>System.Windows.Forms.Panel, System.Windows.Forms, Version=4.0.0.0, Culture=neutral, PublicKeyToken=b77a5c561934e089</value>
  </data>
  <data name="&gt;&gt;pnlLowBattery.Parent" xml:space="preserve">
    <value>gBLightbar</value>
  </data>
  <data name="&gt;&gt;pnlLowBattery.ZOrder" xml:space="preserve">
    <value>13</value>
  </data>
  <data name="lbRS.AutoSize" type="System.Boolean, mscorlib">
    <value>True</value>
  </data>
  <data name="lbRS.ImeMode" type="System.Windows.Forms.ImeMode, System.Windows.Forms">
    <value>NoControl</value>
  </data>
  <data name="lbRS.Location" type="System.Drawing.Point, System.Drawing">
    <value>82, 6</value>
  </data>
  <data name="lbRS.Size" type="System.Drawing.Size, System.Drawing">
    <value>22, 13</value>
  </data>
  <data name="lbRS.TabIndex" type="System.Int32, mscorlib">
    <value>197</value>
  </data>
  <data name="lbRS.Text" xml:space="preserve">
    <value>RS</value>
  </data>
  <data name="&gt;&gt;lbRS.Name" xml:space="preserve">
    <value>lbRS</value>
  </data>
  <data name="&gt;&gt;lbRS.Type" xml:space="preserve">
    <value>System.Windows.Forms.Label, System.Windows.Forms, Version=4.0.0.0, Culture=neutral, PublicKeyToken=b77a5c561934e089</value>
  </data>
  <data name="&gt;&gt;lbRS.Parent" xml:space="preserve">
    <value>tPDeadzone</value>
  </data>
  <data name="&gt;&gt;lbRS.ZOrder" xml:space="preserve">
    <value>9</value>
  </data>
  <data name="lbLS.AutoSize" type="System.Boolean, mscorlib">
    <value>True</value>
  </data>
  <data name="lbLS.ImeMode" type="System.Windows.Forms.ImeMode, System.Windows.Forms">
    <value>NoControl</value>
  </data>
  <data name="lbLS.Location" type="System.Drawing.Point, System.Drawing">
    <value>6, 6</value>
  </data>
  <data name="lbLS.Size" type="System.Drawing.Size, System.Drawing">
    <value>20, 13</value>
  </data>
  <data name="lbLS.TabIndex" type="System.Int32, mscorlib">
    <value>196</value>
  </data>
  <data name="lbLS.Text" xml:space="preserve">
    <value>LS</value>
  </data>
  <data name="&gt;&gt;lbLS.Name" xml:space="preserve">
    <value>lbLS</value>
  </data>
  <data name="&gt;&gt;lbLS.Type" xml:space="preserve">
    <value>System.Windows.Forms.Label, System.Windows.Forms, Version=4.0.0.0, Culture=neutral, PublicKeyToken=b77a5c561934e089</value>
  </data>
  <data name="&gt;&gt;lbLS.Parent" xml:space="preserve">
    <value>tPDeadzone</value>
  </data>
  <data name="&gt;&gt;lbLS.ZOrder" xml:space="preserve">
    <value>10</value>
  </data>
  <data name="nUDRS.Location" type="System.Drawing.Point, System.Drawing">
    <value>105, 3</value>
  </data>
  <data name="nUDRS.RightToLeft" type="System.Windows.Forms.RightToLeft, System.Windows.Forms">
    <value>No</value>
  </data>
  <data name="nUDRS.Size" type="System.Drawing.Size, System.Drawing">
    <value>40, 20</value>
  </data>
  <data name="nUDRS.TabIndex" type="System.Int32, mscorlib">
    <value>203</value>
  </data>
  <data name="&gt;&gt;nUDRS.Name" xml:space="preserve">
    <value>nUDRS</value>
  </data>
  <data name="&gt;&gt;nUDRS.Type" xml:space="preserve">
    <value>System.Windows.Forms.NumericUpDown, System.Windows.Forms, Version=4.0.0.0, Culture=neutral, PublicKeyToken=b77a5c561934e089</value>
  </data>
  <data name="&gt;&gt;nUDRS.Parent" xml:space="preserve">
    <value>tPDeadzone</value>
  </data>
  <data name="&gt;&gt;nUDRS.ZOrder" xml:space="preserve">
    <value>6</value>
  </data>
  <data name="numUDMouseSens.Location" type="System.Drawing.Point, System.Drawing">
    <value>109, 16</value>
  </data>
  <data name="numUDMouseSens.Size" type="System.Drawing.Size, System.Drawing">
    <value>49, 20</value>
  </data>
  <data name="numUDMouseSens.TabIndex" type="System.Int32, mscorlib">
    <value>241</value>
  </data>
  <data name="&gt;&gt;numUDMouseSens.Name" xml:space="preserve">
    <value>numUDMouseSens</value>
  </data>
  <data name="&gt;&gt;numUDMouseSens.Type" xml:space="preserve">
    <value>System.Windows.Forms.NumericUpDown, System.Windows.Forms, Version=4.0.0.0, Culture=neutral, PublicKeyToken=b77a5c561934e089</value>
  </data>
  <data name="&gt;&gt;numUDMouseSens.Parent" xml:space="preserve">
    <value>gBOther</value>
  </data>
  <data name="&gt;&gt;numUDMouseSens.ZOrder" xml:space="preserve">
    <value>14</value>
  </data>
  <data name="nUDLS.Location" type="System.Drawing.Point, System.Drawing">
    <value>30, 3</value>
  </data>
  <data name="nUDLS.RightToLeft" type="System.Windows.Forms.RightToLeft, System.Windows.Forms">
    <value>No</value>
  </data>
  <data name="nUDLS.Size" type="System.Drawing.Size, System.Drawing">
    <value>40, 20</value>
  </data>
  <data name="nUDLS.TabIndex" type="System.Int32, mscorlib">
    <value>203</value>
  </data>
  <data name="&gt;&gt;nUDLS.Name" xml:space="preserve">
    <value>nUDLS</value>
  </data>
  <data name="&gt;&gt;nUDLS.Type" xml:space="preserve">
    <value>System.Windows.Forms.NumericUpDown, System.Windows.Forms, Version=4.0.0.0, Culture=neutral, PublicKeyToken=b77a5c561934e089</value>
  </data>
  <data name="&gt;&gt;nUDLS.Parent" xml:space="preserve">
    <value>tPDeadzone</value>
  </data>
  <data name="&gt;&gt;nUDLS.ZOrder" xml:space="preserve">
    <value>2</value>
  </data>
  <data name="nUDL2.Location" type="System.Drawing.Point, System.Drawing">
    <value>30, 29</value>
  </data>
  <data name="nUDL2.RightToLeft" type="System.Windows.Forms.RightToLeft, System.Windows.Forms">
    <value>No</value>
  </data>
  <data name="nUDL2.Size" type="System.Drawing.Size, System.Drawing">
    <value>40, 20</value>
  </data>
  <data name="nUDL2.TabIndex" type="System.Int32, mscorlib">
    <value>203</value>
  </data>
  <data name="&gt;&gt;nUDL2.Name" xml:space="preserve">
    <value>nUDL2</value>
  </data>
  <data name="&gt;&gt;nUDL2.Type" xml:space="preserve">
    <value>System.Windows.Forms.NumericUpDown, System.Windows.Forms, Version=4.0.0.0, Culture=neutral, PublicKeyToken=b77a5c561934e089</value>
  </data>
  <data name="&gt;&gt;nUDL2.Parent" xml:space="preserve">
    <value>tPDeadzone</value>
  </data>
  <data name="&gt;&gt;nUDL2.ZOrder" xml:space="preserve">
    <value>1</value>
  </data>
  <data name="trackFrictionLb.AutoSize" type="System.Boolean, mscorlib">
    <value>True</value>
  </data>
  <data name="trackFrictionLb.ImeMode" type="System.Windows.Forms.ImeMode, System.Windows.Forms">
    <value>NoControl</value>
  </data>
  <data name="trackFrictionLb.Location" type="System.Drawing.Point, System.Drawing">
    <value>99, 127</value>
  </data>
  <data name="trackFrictionLb.Size" type="System.Drawing.Size, System.Drawing">
    <value>41, 13</value>
  </data>
  <data name="trackFrictionLb.TabIndex" type="System.Int32, mscorlib">
    <value>240</value>
  </data>
  <data name="trackFrictionLb.Text" xml:space="preserve">
    <value>Friction</value>
  </data>
  <data name="&gt;&gt;trackFrictionLb.Name" xml:space="preserve">
    <value>trackFrictionLb</value>
  </data>
  <data name="&gt;&gt;trackFrictionLb.Type" xml:space="preserve">
    <value>System.Windows.Forms.Label, System.Windows.Forms, Version=4.0.0.0, Culture=neutral, PublicKeyToken=b77a5c561934e089</value>
  </data>
  <data name="&gt;&gt;trackFrictionLb.Parent" xml:space="preserve">
    <value>pnlTPMouse</value>
  </data>
  <data name="&gt;&gt;trackFrictionLb.ZOrder" xml:space="preserve">
    <value>0</value>
  </data>
  <data name="trackFrictionNUD.Location" type="System.Drawing.Point, System.Drawing">
    <value>162, 125</value>
  </data>
  <data name="trackFrictionNUD.Size" type="System.Drawing.Size, System.Drawing">
    <value>57, 20</value>
  </data>
  <data name="trackFrictionNUD.TabIndex" type="System.Int32, mscorlib">
    <value>239</value>
  </data>
  <data name="&gt;&gt;trackFrictionNUD.Name" xml:space="preserve">
    <value>trackFrictionNUD</value>
  </data>
  <data name="&gt;&gt;trackFrictionNUD.Type" xml:space="preserve">
    <value>System.Windows.Forms.NumericUpDown, System.Windows.Forms, Version=4.0.0.0, Culture=neutral, PublicKeyToken=b77a5c561934e089</value>
  </data>
  <data name="&gt;&gt;trackFrictionNUD.Parent" xml:space="preserve">
    <value>pnlTPMouse</value>
  </data>
  <data name="&gt;&gt;trackFrictionNUD.ZOrder" xml:space="preserve">
    <value>1</value>
  </data>
  <data name="trackballCk.AutoSize" type="System.Boolean, mscorlib">
    <value>True</value>
  </data>
  <data name="trackballCk.ImeMode" type="System.Windows.Forms.ImeMode, System.Windows.Forms">
    <value>NoControl</value>
  </data>
  <data name="trackballCk.Location" type="System.Drawing.Point, System.Drawing">
    <value>14, 126</value>
  </data>
  <data name="trackballCk.Size" type="System.Drawing.Size, System.Drawing">
    <value>70, 17</value>
  </data>
  <data name="trackballCk.TabIndex" type="System.Int32, mscorlib">
    <value>238</value>
  </data>
  <data name="trackballCk.Text" xml:space="preserve">
    <value>Trackball</value>
  </data>
  <data name="&gt;&gt;trackballCk.Name" xml:space="preserve">
    <value>trackballCk</value>
  </data>
  <data name="&gt;&gt;trackballCk.Type" xml:space="preserve">
    <value>System.Windows.Forms.CheckBox, System.Windows.Forms, Version=4.0.0.0, Culture=neutral, PublicKeyToken=b77a5c561934e089</value>
  </data>
  <data name="&gt;&gt;trackballCk.Parent" xml:space="preserve">
    <value>pnlTPMouse</value>
  </data>
  <data name="&gt;&gt;trackballCk.ZOrder" xml:space="preserve">
    <value>2</value>
  </data>
  <data name="touchpadDisInvertButton.ImeMode" type="System.Windows.Forms.ImeMode, System.Windows.Forms">
    <value>NoControl</value>
  </data>
  <data name="touchpadDisInvertButton.Location" type="System.Drawing.Point, System.Drawing">
    <value>163, 99</value>
  </data>
  <data name="touchpadDisInvertButton.Size" type="System.Drawing.Size, System.Drawing">
    <value>101, 23</value>
  </data>
  <data name="touchpadDisInvertButton.TabIndex" type="System.Int32, mscorlib">
    <value>237</value>
  </data>
  <data name="touchpadDisInvertButton.Text" xml:space="preserve">
    <value>None</value>
  </data>
  <data name="&gt;&gt;touchpadDisInvertButton.Name" xml:space="preserve">
    <value>touchpadDisInvertButton</value>
  </data>
  <data name="&gt;&gt;touchpadDisInvertButton.Type" xml:space="preserve">
    <value>System.Windows.Forms.Button, System.Windows.Forms, Version=4.0.0.0, Culture=neutral, PublicKeyToken=b77a5c561934e089</value>
  </data>
  <data name="&gt;&gt;touchpadDisInvertButton.Parent" xml:space="preserve">
    <value>pnlTPMouse</value>
  </data>
  <data name="&gt;&gt;touchpadDisInvertButton.ZOrder" xml:space="preserve">
    <value>3</value>
  </data>
  <data name="label25.AutoSize" type="System.Boolean, mscorlib">
    <value>True</value>
  </data>
  <data name="label25.ImeMode" type="System.Windows.Forms.ImeMode, System.Windows.Forms">
    <value>NoControl</value>
  </data>
  <data name="label25.Location" type="System.Drawing.Point, System.Drawing">
    <value>142, 83</value>
  </data>
  <data name="label25.Size" type="System.Drawing.Size, System.Drawing">
    <value>75, 13</value>
  </data>
  <data name="label25.TabIndex" type="System.Int32, mscorlib">
    <value>236</value>
  </data>
  <data name="label25.Text" xml:space="preserve">
    <value>Disable Invert:</value>
  </data>
  <data name="&gt;&gt;label25.Name" xml:space="preserve">
    <value>label25</value>
  </data>
  <data name="&gt;&gt;label25.Type" xml:space="preserve">
    <value>System.Windows.Forms.Label, System.Windows.Forms, Version=4.0.0.0, Culture=neutral, PublicKeyToken=b77a5c561934e089</value>
  </data>
  <data name="&gt;&gt;label25.Parent" xml:space="preserve">
    <value>pnlTPMouse</value>
  </data>
  <data name="&gt;&gt;label25.ZOrder" xml:space="preserve">
    <value>4</value>
  </data>
  <data name="label15.AutoSize" type="System.Boolean, mscorlib">
    <value>True</value>
  </data>
  <data name="label15.ImeMode" type="System.Windows.Forms.ImeMode, System.Windows.Forms">
    <value>NoControl</value>
  </data>
  <data name="label15.Location" type="System.Drawing.Point, System.Drawing">
    <value>142, 62</value>
  </data>
  <data name="label15.Size" type="System.Drawing.Size, System.Drawing">
    <value>37, 13</value>
  </data>
  <data name="label15.TabIndex" type="System.Int32, mscorlib">
    <value>235</value>
  </data>
  <data name="label15.Text" xml:space="preserve">
    <value>Invert:</value>
  </data>
  <data name="&gt;&gt;label15.Name" xml:space="preserve">
    <value>label15</value>
  </data>
  <data name="&gt;&gt;label15.Type" xml:space="preserve">
    <value>System.Windows.Forms.Label, System.Windows.Forms, Version=4.0.0.0, Culture=neutral, PublicKeyToken=b77a5c561934e089</value>
  </data>
  <data name="&gt;&gt;label15.Parent" xml:space="preserve">
    <value>pnlTPMouse</value>
  </data>
  <data name="&gt;&gt;label15.ZOrder" xml:space="preserve">
    <value>5</value>
  </data>
  <data name="touchpadInvertComboBox.Items" xml:space="preserve">
    <value>None</value>
  </data>
  <data name="touchpadInvertComboBox.Items1" xml:space="preserve">
    <value>X Axis</value>
  </data>
  <data name="touchpadInvertComboBox.Items2" xml:space="preserve">
    <value>Y Axis</value>
  </data>
  <data name="touchpadInvertComboBox.Items3" xml:space="preserve">
    <value>Both X and Y Axes</value>
  </data>
  <data name="touchpadInvertComboBox.Location" type="System.Drawing.Point, System.Drawing">
    <value>179, 58</value>
  </data>
  <data name="touchpadInvertComboBox.Size" type="System.Drawing.Size, System.Drawing">
    <value>85, 21</value>
  </data>
  <data name="touchpadInvertComboBox.TabIndex" type="System.Int32, mscorlib">
    <value>234</value>
  </data>
  <data name="&gt;&gt;touchpadInvertComboBox.Name" xml:space="preserve">
    <value>touchpadInvertComboBox</value>
  </data>
  <data name="&gt;&gt;touchpadInvertComboBox.Type" xml:space="preserve">
    <value>System.Windows.Forms.ComboBox, System.Windows.Forms, Version=4.0.0.0, Culture=neutral, PublicKeyToken=b77a5c561934e089</value>
  </data>
  <data name="&gt;&gt;touchpadInvertComboBox.Parent" xml:space="preserve">
    <value>pnlTPMouse</value>
  </data>
  <data name="&gt;&gt;touchpadInvertComboBox.ZOrder" xml:space="preserve">
    <value>6</value>
  </data>
  <data name="cbStartTouchpadOff.AutoSize" type="System.Boolean, mscorlib">
    <value>True</value>
  </data>
  <data name="cbStartTouchpadOff.ImeMode" type="System.Windows.Forms.ImeMode, System.Windows.Forms">
    <value>NoControl</value>
  </data>
  <data name="cbStartTouchpadOff.Location" type="System.Drawing.Point, System.Drawing">
    <value>14, 109</value>
  </data>
  <data name="cbStartTouchpadOff.Size" type="System.Drawing.Size, System.Drawing">
    <value>142, 17</value>
  </data>
  <data name="cbStartTouchpadOff.TabIndex" type="System.Int32, mscorlib">
    <value>233</value>
  </data>
  <data name="cbStartTouchpadOff.Text" xml:space="preserve">
    <value>Start with Slide/Scroll off</value>
  </data>
  <data name="&gt;&gt;cbStartTouchpadOff.Name" xml:space="preserve">
    <value>cbStartTouchpadOff</value>
  </data>
  <data name="&gt;&gt;cbStartTouchpadOff.Type" xml:space="preserve">
    <value>System.Windows.Forms.CheckBox, System.Windows.Forms, Version=4.0.0.0, Culture=neutral, PublicKeyToken=b77a5c561934e089</value>
  </data>
  <data name="&gt;&gt;cbStartTouchpadOff.Parent" xml:space="preserve">
    <value>pnlTPMouse</value>
  </data>
  <data name="&gt;&gt;cbStartTouchpadOff.ZOrder" xml:space="preserve">
    <value>16</value>
  </data>
  <data name="pnlTPMouse.Location" type="System.Drawing.Point, System.Drawing">
    <value>0, 36</value>
  </data>
  <data name="pnlTPMouse.Margin" type="System.Windows.Forms.Padding, System.Windows.Forms">
    <value>2, 2, 2, 2</value>
  </data>
  <data name="pnlTPMouse.Size" type="System.Drawing.Size, System.Drawing">
    <value>266, 149</value>
  </data>
  <data name="pnlTPMouse.TabIndex" type="System.Int32, mscorlib">
    <value>257</value>
  </data>
  <data name="&gt;&gt;pnlTPMouse.Name" xml:space="preserve">
    <value>pnlTPMouse</value>
  </data>
  <data name="&gt;&gt;pnlTPMouse.Type" xml:space="preserve">
    <value>System.Windows.Forms.Panel, System.Windows.Forms, Version=4.0.0.0, Culture=neutral, PublicKeyToken=b77a5c561934e089</value>
  </data>
  <data name="&gt;&gt;pnlTPMouse.Parent" xml:space="preserve">
    <value>gBTouchpad</value>
  </data>
  <data name="&gt;&gt;pnlTPMouse.ZOrder" xml:space="preserve">
    <value>0</value>
  </data>
  <data name="rBTPControls.AutoSize" type="System.Boolean, mscorlib">
    <value>True</value>
  </data>
  <data name="rBTPControls.ImeMode" type="System.Windows.Forms.ImeMode, System.Windows.Forms">
    <value>NoControl</value>
  </data>
  <data name="rBTPControls.Location" type="System.Drawing.Point, System.Drawing">
    <value>138, 18</value>
  </data>
  <data name="rBTPControls.Margin" type="System.Windows.Forms.Padding, System.Windows.Forms">
    <value>2, 2, 2, 2</value>
  </data>
  <data name="rBTPControls.Size" type="System.Drawing.Size, System.Drawing">
    <value>100, 17</value>
  </data>
  <data name="rBTPControls.TabIndex" type="System.Int32, mscorlib">
    <value>235</value>
  </data>
  <data name="rBTPControls.Text" xml:space="preserve">
    <value>Use for Controls</value>
  </data>
  <data name="&gt;&gt;rBTPControls.Name" xml:space="preserve">
    <value>rBTPControls</value>
  </data>
  <data name="&gt;&gt;rBTPControls.Type" xml:space="preserve">
    <value>System.Windows.Forms.RadioButton, System.Windows.Forms, Version=4.0.0.0, Culture=neutral, PublicKeyToken=b77a5c561934e089</value>
  </data>
  <data name="&gt;&gt;rBTPControls.Parent" xml:space="preserve">
    <value>gBTouchpad</value>
  </data>
  <data name="&gt;&gt;rBTPControls.ZOrder" xml:space="preserve">
    <value>1</value>
  </data>
  <data name="rBTPMouse.AutoSize" type="System.Boolean, mscorlib">
    <value>True</value>
  </data>
  <data name="rBTPMouse.ImeMode" type="System.Windows.Forms.ImeMode, System.Windows.Forms">
    <value>NoControl</value>
  </data>
  <data name="rBTPMouse.Location" type="System.Drawing.Point, System.Drawing">
    <value>6, 18</value>
  </data>
  <data name="rBTPMouse.Margin" type="System.Windows.Forms.Padding, System.Windows.Forms">
    <value>2, 2, 2, 2</value>
  </data>
  <data name="rBTPMouse.Size" type="System.Drawing.Size, System.Drawing">
    <value>93, 17</value>
  </data>
  <data name="rBTPMouse.TabIndex" type="System.Int32, mscorlib">
    <value>234</value>
  </data>
  <data name="rBTPMouse.Text" xml:space="preserve">
    <value>Use as Mouse</value>
  </data>
  <data name="&gt;&gt;rBTPMouse.Name" xml:space="preserve">
    <value>rBTPMouse</value>
  </data>
  <data name="&gt;&gt;rBTPMouse.Type" xml:space="preserve">
    <value>System.Windows.Forms.RadioButton, System.Windows.Forms, Version=4.0.0.0, Culture=neutral, PublicKeyToken=b77a5c561934e089</value>
  </data>
  <data name="&gt;&gt;rBTPMouse.Parent" xml:space="preserve">
    <value>gBTouchpad</value>
  </data>
  <data name="&gt;&gt;rBTPMouse.ZOrder" xml:space="preserve">
    <value>2</value>
  </data>
  <metadata name="cMSPresets.TrayLocation" type="System.Drawing.Point, System.Drawing, Version=4.0.0.0, Culture=neutral, PublicKeyToken=b03f5f7f11d50a3a">
    <value>326, 13</value>
  </metadata>
  <data name="controlToolStripMenuItem.Enabled" type="System.Boolean, mscorlib">
    <value>False</value>
  </data>
  <data name="controlToolStripMenuItem.Size" type="System.Drawing.Size, System.Drawing">
    <value>117, 22</value>
  </data>
  <data name="controlToolStripMenuItem.Text" xml:space="preserve">
    <value>Control</value>
  </data>
  <data name="toolStripSeparator1.Size" type="System.Drawing.Size, System.Drawing">
    <value>114, 6</value>
  </data>
  <data name="defaultToolStripMenuItem.Size" type="System.Drawing.Size, System.Drawing">
    <value>117, 22</value>
  </data>
  <data name="defaultToolStripMenuItem.Text" xml:space="preserve">
    <value>Default</value>
  </data>
  <data name="tSMIDPadInverted.Size" type="System.Drawing.Size, System.Drawing">
    <value>127, 22</value>
  </data>
  <data name="tSMIDPadInverted.Text" xml:space="preserve">
    <value>Inverted</value>
  </data>
  <data name="tSMIDPadInvertedX.Size" type="System.Drawing.Size, System.Drawing">
    <value>127, 22</value>
  </data>
  <data name="tSMIDPadInvertedX.Text" xml:space="preserve">
    <value>Inverted X</value>
  </data>
  <data name="tSMIDPadInvertedY.Size" type="System.Drawing.Size, System.Drawing">
    <value>127, 22</value>
  </data>
  <data name="tSMIDPadInvertedY.Text" xml:space="preserve">
    <value>Inverted Y</value>
  </data>
  <data name="DpadToolStripMenuItem.Size" type="System.Drawing.Size, System.Drawing">
    <value>117, 22</value>
  </data>
  <data name="DpadToolStripMenuItem.Text" xml:space="preserve">
    <value>Dpad</value>
  </data>
  <data name="tSMILSInverted.Size" type="System.Drawing.Size, System.Drawing">
    <value>127, 22</value>
  </data>
  <data name="tSMILSInverted.Text" xml:space="preserve">
    <value>Inverted</value>
  </data>
  <data name="tSMILSInvertedX.Size" type="System.Drawing.Size, System.Drawing">
    <value>127, 22</value>
  </data>
  <data name="tSMILSInvertedX.Text" xml:space="preserve">
    <value>Inverted X</value>
  </data>
  <data name="tSMILSInvertedY.Size" type="System.Drawing.Size, System.Drawing">
    <value>127, 22</value>
  </data>
  <data name="tSMILSInvertedY.Text" xml:space="preserve">
    <value>Inverted Y</value>
  </data>
  <data name="LSToolStripMenuItem.Size" type="System.Drawing.Size, System.Drawing">
    <value>117, 22</value>
  </data>
  <data name="LSToolStripMenuItem.Text" xml:space="preserve">
    <value>Left Stick</value>
  </data>
  <data name="tSMIRSInverted.Size" type="System.Drawing.Size, System.Drawing">
    <value>127, 22</value>
  </data>
  <data name="tSMIRSInverted.Text" xml:space="preserve">
    <value>Inverted</value>
  </data>
  <data name="tSMIRSInvertedX.Size" type="System.Drawing.Size, System.Drawing">
    <value>127, 22</value>
  </data>
  <data name="tSMIRSInvertedX.Text" xml:space="preserve">
    <value>Inverted X</value>
  </data>
  <data name="tSMIRSInvertedY.Size" type="System.Drawing.Size, System.Drawing">
    <value>127, 22</value>
  </data>
  <data name="tSMIRSInvertedY.Text" xml:space="preserve">
    <value>Inverted Y</value>
  </data>
  <data name="RSToolStripMenuItem.Size" type="System.Drawing.Size, System.Drawing">
    <value>117, 22</value>
  </data>
  <data name="RSToolStripMenuItem.Text" xml:space="preserve">
    <value>Right Stick</value>
  </data>
  <data name="ABXYToolStripMenuItem.Size" type="System.Drawing.Size, System.Drawing">
    <value>117, 22</value>
  </data>
  <data name="ABXYToolStripMenuItem.Text" xml:space="preserve">
    <value>Face Buttons</value>
  </data>
  <data name="wScanCodeWASDToolStripMenuItem.Size" type="System.Drawing.Size, System.Drawing">
    <value>147, 22</value>
  </data>
  <data name="wScanCodeWASDToolStripMenuItem.Text" xml:space="preserve">
    <value>w/ Scan Code</value>
  </data>
  <data name="WASDToolStripMenuItem.ShowShortcutKeys" type="System.Boolean, mscorlib">
    <value>False</value>
  </data>
  <data name="WASDToolStripMenuItem.Size" type="System.Drawing.Size, System.Drawing">
    <value>117, 22</value>
  </data>
  <data name="WASDToolStripMenuItem.Text" xml:space="preserve">
    <value>WASD</value>
  </data>
  <data name="wScanCodeArrowKeysToolStripMenuItem.Size" type="System.Drawing.Size, System.Drawing">
    <value>147, 22</value>
  </data>
  <data name="wScanCodeArrowKeysToolStripMenuItem.Text" xml:space="preserve">
    <value>w/ Scan Code</value>
  </data>
  <data name="ArrowKeysToolStripMenuItem.Size" type="System.Drawing.Size, System.Drawing">
    <value>117, 22</value>
  </data>
  <data name="ArrowKeysToolStripMenuItem.Text" xml:space="preserve">
    <value>Arrow Keys</value>
  </data>
  <data name="tSMIMouseInverted.Size" type="System.Drawing.Size, System.Drawing">
    <value>127, 22</value>
  </data>
  <data name="tSMIMouseInverted.Text" xml:space="preserve">
    <value>Inverted</value>
  </data>
  <data name="tSMIMouseInvertedX.Size" type="System.Drawing.Size, System.Drawing">
    <value>127, 22</value>
  </data>
  <data name="tSMIMouseInvertedX.Text" xml:space="preserve">
    <value>Inverted X</value>
  </data>
  <data name="tSMIMouseInvertedY.Size" type="System.Drawing.Size, System.Drawing">
    <value>127, 22</value>
  </data>
  <data name="tSMIMouseInvertedY.Text" xml:space="preserve">
    <value>Inverted Y</value>
  </data>
  <data name="MouseToolStripMenuItem.Size" type="System.Drawing.Size, System.Drawing">
    <value>117, 22</value>
  </data>
  <data name="MouseToolStripMenuItem.Text" xml:space="preserve">
    <value>Mouse</value>
  </data>
  <data name="cMSPresets.Size" type="System.Drawing.Size, System.Drawing">
    <value>118, 208</value>
  </data>
  <data name="&gt;&gt;cMSPresets.Name" xml:space="preserve">
    <value>cMSPresets</value>
  </data>
  <data name="&gt;&gt;cMSPresets.Type" xml:space="preserve">
    <value>System.Windows.Forms.ContextMenuStrip, System.Windows.Forms, Version=4.0.0.0, Culture=neutral, PublicKeyToken=b77a5c561934e089</value>
  </data>
  <data name="bnSwipeUp.FlatStyle" type="System.Windows.Forms.FlatStyle, System.Windows.Forms">
    <value>Flat</value>
  </data>
  <data name="bnSwipeUp.ImeMode" type="System.Windows.Forms.ImeMode, System.Windows.Forms">
    <value>NoControl</value>
  </data>
  <data name="bnSwipeUp.Location" type="System.Drawing.Point, System.Drawing">
    <value>3, 3</value>
  </data>
  <data name="bnSwipeUp.Size" type="System.Drawing.Size, System.Drawing">
    <value>80, 23</value>
  </data>
  <data name="bnSwipeUp.TabIndex" type="System.Int32, mscorlib">
    <value>250</value>
  </data>
  <data name="bnSwipeUp.Text" xml:space="preserve">
    <value>Swipe Up</value>
  </data>
  <data name="&gt;&gt;bnSwipeUp.Name" xml:space="preserve">
    <value>bnSwipeUp</value>
  </data>
  <data name="&gt;&gt;bnSwipeUp.Type" xml:space="preserve">
    <value>System.Windows.Forms.Button, System.Windows.Forms, Version=4.0.0.0, Culture=neutral, PublicKeyToken=b77a5c561934e089</value>
  </data>
  <data name="&gt;&gt;bnSwipeUp.Parent" xml:space="preserve">
    <value>fLPTouchSwipe</value>
  </data>
  <data name="&gt;&gt;bnSwipeUp.ZOrder" xml:space="preserve">
    <value>0</value>
  </data>
  <data name="lbSwipeUp.ImeMode" type="System.Windows.Forms.ImeMode, System.Windows.Forms">
    <value>NoControl</value>
  </data>
  <data name="lbSwipeUp.Location" type="System.Drawing.Point, System.Drawing">
    <value>88, 0</value>
  </data>
  <data name="lbSwipeUp.Margin" type="System.Windows.Forms.Padding, System.Windows.Forms">
    <value>2, 0, 2, 0</value>
  </data>
  <data name="lbSwipeUp.Size" type="System.Drawing.Size, System.Drawing">
    <value>168, 23</value>
  </data>
  <data name="lbSwipeUp.TabIndex" type="System.Int32, mscorlib">
    <value>285</value>
  </data>
  <data name="lbSwipeUp.Text" xml:space="preserve">
    <value>Options</value>
  </data>
  <data name="lbSwipeUp.TextAlign" type="System.Drawing.ContentAlignment, System.Drawing">
    <value>MiddleLeft</value>
  </data>
  <data name="&gt;&gt;lbSwipeUp.Name" xml:space="preserve">
    <value>lbSwipeUp</value>
  </data>
  <data name="&gt;&gt;lbSwipeUp.Type" xml:space="preserve">
    <value>System.Windows.Forms.Label, System.Windows.Forms, Version=4.0.0.0, Culture=neutral, PublicKeyToken=b77a5c561934e089</value>
  </data>
  <data name="&gt;&gt;lbSwipeUp.Parent" xml:space="preserve">
    <value>fLPTouchSwipe</value>
  </data>
  <data name="&gt;&gt;lbSwipeUp.ZOrder" xml:space="preserve">
    <value>1</value>
  </data>
  <data name="bnSwipeDown.FlatStyle" type="System.Windows.Forms.FlatStyle, System.Windows.Forms">
    <value>Flat</value>
  </data>
  <data name="bnSwipeDown.ImeMode" type="System.Windows.Forms.ImeMode, System.Windows.Forms">
    <value>NoControl</value>
  </data>
  <data name="bnSwipeDown.Location" type="System.Drawing.Point, System.Drawing">
    <value>3, 32</value>
  </data>
  <data name="bnSwipeDown.Size" type="System.Drawing.Size, System.Drawing">
    <value>80, 23</value>
  </data>
  <data name="bnSwipeDown.TabIndex" type="System.Int32, mscorlib">
    <value>250</value>
  </data>
  <data name="bnSwipeDown.Text" xml:space="preserve">
    <value>Swipe Down</value>
  </data>
  <data name="&gt;&gt;bnSwipeDown.Name" xml:space="preserve">
    <value>bnSwipeDown</value>
  </data>
  <data name="&gt;&gt;bnSwipeDown.Type" xml:space="preserve">
    <value>System.Windows.Forms.Button, System.Windows.Forms, Version=4.0.0.0, Culture=neutral, PublicKeyToken=b77a5c561934e089</value>
  </data>
  <data name="&gt;&gt;bnSwipeDown.Parent" xml:space="preserve">
    <value>fLPTouchSwipe</value>
  </data>
  <data name="&gt;&gt;bnSwipeDown.ZOrder" xml:space="preserve">
    <value>2</value>
  </data>
  <data name="lbSwipeDown.ImeMode" type="System.Windows.Forms.ImeMode, System.Windows.Forms">
    <value>NoControl</value>
  </data>
  <data name="lbSwipeDown.Location" type="System.Drawing.Point, System.Drawing">
    <value>88, 29</value>
  </data>
  <data name="lbSwipeDown.Margin" type="System.Windows.Forms.Padding, System.Windows.Forms">
    <value>2, 0, 2, 0</value>
  </data>
  <data name="lbSwipeDown.Size" type="System.Drawing.Size, System.Drawing">
    <value>168, 23</value>
  </data>
  <data name="lbSwipeDown.TabIndex" type="System.Int32, mscorlib">
    <value>286</value>
  </data>
  <data name="lbSwipeDown.Text" xml:space="preserve">
    <value>Options</value>
  </data>
  <data name="lbSwipeDown.TextAlign" type="System.Drawing.ContentAlignment, System.Drawing">
    <value>MiddleLeft</value>
  </data>
  <data name="&gt;&gt;lbSwipeDown.Name" xml:space="preserve">
    <value>lbSwipeDown</value>
  </data>
  <data name="&gt;&gt;lbSwipeDown.Type" xml:space="preserve">
    <value>System.Windows.Forms.Label, System.Windows.Forms, Version=4.0.0.0, Culture=neutral, PublicKeyToken=b77a5c561934e089</value>
  </data>
  <data name="&gt;&gt;lbSwipeDown.Parent" xml:space="preserve">
    <value>fLPTouchSwipe</value>
  </data>
  <data name="&gt;&gt;lbSwipeDown.ZOrder" xml:space="preserve">
    <value>3</value>
  </data>
  <data name="bnSwipeLeft.FlatStyle" type="System.Windows.Forms.FlatStyle, System.Windows.Forms">
    <value>Flat</value>
  </data>
  <data name="bnSwipeLeft.ImeMode" type="System.Windows.Forms.ImeMode, System.Windows.Forms">
    <value>NoControl</value>
  </data>
  <data name="bnSwipeLeft.Location" type="System.Drawing.Point, System.Drawing">
    <value>3, 61</value>
  </data>
  <data name="bnSwipeLeft.Size" type="System.Drawing.Size, System.Drawing">
    <value>80, 23</value>
  </data>
  <data name="bnSwipeLeft.TabIndex" type="System.Int32, mscorlib">
    <value>250</value>
  </data>
  <data name="bnSwipeLeft.Text" xml:space="preserve">
    <value>Swipe Left</value>
  </data>
  <data name="&gt;&gt;bnSwipeLeft.Name" xml:space="preserve">
    <value>bnSwipeLeft</value>
  </data>
  <data name="&gt;&gt;bnSwipeLeft.Type" xml:space="preserve">
    <value>System.Windows.Forms.Button, System.Windows.Forms, Version=4.0.0.0, Culture=neutral, PublicKeyToken=b77a5c561934e089</value>
  </data>
  <data name="&gt;&gt;bnSwipeLeft.Parent" xml:space="preserve">
    <value>fLPTouchSwipe</value>
  </data>
  <data name="&gt;&gt;bnSwipeLeft.ZOrder" xml:space="preserve">
    <value>4</value>
  </data>
  <data name="lbSwipeLeft.ImeMode" type="System.Windows.Forms.ImeMode, System.Windows.Forms">
    <value>NoControl</value>
  </data>
  <data name="lbSwipeLeft.Location" type="System.Drawing.Point, System.Drawing">
    <value>88, 58</value>
  </data>
  <data name="lbSwipeLeft.Margin" type="System.Windows.Forms.Padding, System.Windows.Forms">
    <value>2, 0, 2, 0</value>
  </data>
  <data name="lbSwipeLeft.Size" type="System.Drawing.Size, System.Drawing">
    <value>168, 23</value>
  </data>
  <data name="lbSwipeLeft.TabIndex" type="System.Int32, mscorlib">
    <value>287</value>
  </data>
  <data name="lbSwipeLeft.Text" xml:space="preserve">
    <value>Options</value>
  </data>
  <data name="lbSwipeLeft.TextAlign" type="System.Drawing.ContentAlignment, System.Drawing">
    <value>MiddleLeft</value>
  </data>
  <data name="&gt;&gt;lbSwipeLeft.Name" xml:space="preserve">
    <value>lbSwipeLeft</value>
  </data>
  <data name="&gt;&gt;lbSwipeLeft.Type" xml:space="preserve">
    <value>System.Windows.Forms.Label, System.Windows.Forms, Version=4.0.0.0, Culture=neutral, PublicKeyToken=b77a5c561934e089</value>
  </data>
  <data name="&gt;&gt;lbSwipeLeft.Parent" xml:space="preserve">
    <value>fLPTouchSwipe</value>
  </data>
  <data name="&gt;&gt;lbSwipeLeft.ZOrder" xml:space="preserve">
    <value>5</value>
  </data>
  <data name="bnSwipeRight.FlatStyle" type="System.Windows.Forms.FlatStyle, System.Windows.Forms">
    <value>Flat</value>
  </data>
  <data name="bnSwipeRight.ImeMode" type="System.Windows.Forms.ImeMode, System.Windows.Forms">
    <value>NoControl</value>
  </data>
  <data name="bnSwipeRight.Location" type="System.Drawing.Point, System.Drawing">
    <value>3, 90</value>
  </data>
  <data name="bnSwipeRight.Size" type="System.Drawing.Size, System.Drawing">
    <value>80, 23</value>
  </data>
  <data name="bnSwipeRight.TabIndex" type="System.Int32, mscorlib">
    <value>250</value>
  </data>
  <data name="bnSwipeRight.Text" xml:space="preserve">
    <value>Swipe Right</value>
  </data>
  <data name="&gt;&gt;bnSwipeRight.Name" xml:space="preserve">
    <value>bnSwipeRight</value>
  </data>
  <data name="&gt;&gt;bnSwipeRight.Type" xml:space="preserve">
    <value>System.Windows.Forms.Button, System.Windows.Forms, Version=4.0.0.0, Culture=neutral, PublicKeyToken=b77a5c561934e089</value>
  </data>
  <data name="&gt;&gt;bnSwipeRight.Parent" xml:space="preserve">
    <value>fLPTouchSwipe</value>
  </data>
  <data name="&gt;&gt;bnSwipeRight.ZOrder" xml:space="preserve">
    <value>6</value>
  </data>
  <data name="lbSwipeRight.ImeMode" type="System.Windows.Forms.ImeMode, System.Windows.Forms">
    <value>NoControl</value>
  </data>
  <data name="lbSwipeRight.Location" type="System.Drawing.Point, System.Drawing">
    <value>88, 87</value>
  </data>
  <data name="lbSwipeRight.Margin" type="System.Windows.Forms.Padding, System.Windows.Forms">
    <value>2, 0, 2, 0</value>
  </data>
  <data name="lbSwipeRight.Size" type="System.Drawing.Size, System.Drawing">
    <value>168, 23</value>
  </data>
  <data name="lbSwipeRight.TabIndex" type="System.Int32, mscorlib">
    <value>288</value>
  </data>
  <data name="lbSwipeRight.Text" xml:space="preserve">
    <value>Options</value>
  </data>
  <data name="lbSwipeRight.TextAlign" type="System.Drawing.ContentAlignment, System.Drawing">
    <value>MiddleLeft</value>
  </data>
  <data name="&gt;&gt;lbSwipeRight.Name" xml:space="preserve">
    <value>lbSwipeRight</value>
  </data>
  <data name="&gt;&gt;lbSwipeRight.Type" xml:space="preserve">
    <value>System.Windows.Forms.Label, System.Windows.Forms, Version=4.0.0.0, Culture=neutral, PublicKeyToken=b77a5c561934e089</value>
  </data>
  <data name="&gt;&gt;lbSwipeRight.Parent" xml:space="preserve">
    <value>fLPTouchSwipe</value>
  </data>
  <data name="&gt;&gt;lbSwipeRight.ZOrder" xml:space="preserve">
    <value>7</value>
  </data>
  <data name="fLPTouchSwipe.Location" type="System.Drawing.Point, System.Drawing">
    <value>6, 40</value>
  </data>
  <data name="fLPTouchSwipe.Size" type="System.Drawing.Size, System.Drawing">
    <value>260, 148</value>
  </data>
  <data name="fLPTouchSwipe.TabIndex" type="System.Int32, mscorlib">
    <value>256</value>
  </data>
  <data name="&gt;&gt;fLPTouchSwipe.Name" xml:space="preserve">
    <value>fLPTouchSwipe</value>
  </data>
  <data name="&gt;&gt;fLPTouchSwipe.Type" xml:space="preserve">
    <value>System.Windows.Forms.FlowLayoutPanel, System.Windows.Forms, Version=4.0.0.0, Culture=neutral, PublicKeyToken=b77a5c561934e089</value>
  </data>
  <data name="&gt;&gt;fLPTouchSwipe.Parent" xml:space="preserve">
    <value>gBTouchpad</value>
  </data>
  <data name="&gt;&gt;fLPTouchSwipe.ZOrder" xml:space="preserve">
    <value>3</value>
  </data>
  <data name="gBTouchpad.Location" type="System.Drawing.Point, System.Drawing">
    <value>2, 259</value>
  </data>
  <data name="gBTouchpad.Size" type="System.Drawing.Size, System.Drawing">
    <value>270, 190</value>
  </data>
  <data name="gBTouchpad.TabIndex" type="System.Int32, mscorlib">
    <value>246</value>
  </data>
  <data name="gBTouchpad.Text" xml:space="preserve">
    <value>Touchpad</value>
  </data>
  <data name="&gt;&gt;gBTouchpad.Name" xml:space="preserve">
    <value>gBTouchpad</value>
  </data>
  <data name="&gt;&gt;gBTouchpad.Type" xml:space="preserve">
    <value>System.Windows.Forms.GroupBox, System.Windows.Forms, Version=4.0.0.0, Culture=neutral, PublicKeyToken=b77a5c561934e089</value>
  </data>
  <data name="&gt;&gt;gBTouchpad.Parent" xml:space="preserve">
    <value>tPControls</value>
  </data>
  <data name="&gt;&gt;gBTouchpad.ZOrder" xml:space="preserve">
    <value>1</value>
  </data>
  <data name="btPollRateLabel.AutoSize" type="System.Boolean, mscorlib">
    <value>True</value>
  </data>
  <data name="btPollRateLabel.ImeMode" type="System.Windows.Forms.ImeMode, System.Windows.Forms">
    <value>NoControl</value>
  </data>
  <data name="btPollRateLabel.Location" type="System.Drawing.Point, System.Drawing">
    <value>10, 227</value>
  </data>
  <data name="btPollRateLabel.Size" type="System.Drawing.Size, System.Drawing">
    <value>67, 13</value>
  </data>
  <data name="btPollRateLabel.TabIndex" type="System.Int32, mscorlib">
    <value>259</value>
  </data>
  <data name="btPollRateLabel.Text" xml:space="preserve">
    <value>BT Poll Rate</value>
  </data>
  <data name="&gt;&gt;btPollRateLabel.Name" xml:space="preserve">
    <value>btPollRateLabel</value>
  </data>
  <data name="&gt;&gt;btPollRateLabel.Type" xml:space="preserve">
    <value>System.Windows.Forms.Label, System.Windows.Forms, Version=4.0.0.0, Culture=neutral, PublicKeyToken=b77a5c561934e089</value>
  </data>
  <data name="&gt;&gt;btPollRateLabel.Parent" xml:space="preserve">
    <value>gBOther</value>
  </data>
  <data name="&gt;&gt;btPollRateLabel.ZOrder" xml:space="preserve">
    <value>0</value>
  </data>
  <data name="btPollRateComboBox.Items" xml:space="preserve">
    <value>Max (1 ms)</value>
  </data>
  <data name="btPollRateComboBox.Items1" xml:space="preserve">
    <value>1000 Hz (1 ms)</value>
  </data>
  <data name="btPollRateComboBox.Items2" xml:space="preserve">
    <value>500 Hz (2 ms)</value>
  </data>
  <data name="btPollRateComboBox.Items3" xml:space="preserve">
    <value>333 Hz (3 ms)</value>
  </data>
  <data name="btPollRateComboBox.Items4" xml:space="preserve">
    <value>250 Hz (4 ms)</value>
  </data>
  <data name="btPollRateComboBox.Items5" xml:space="preserve">
    <value>200 Hz (5 ms)</value>
  </data>
  <data name="btPollRateComboBox.Items6" xml:space="preserve">
    <value>166 Hz (6 ms)</value>
  </data>
  <data name="btPollRateComboBox.Items7" xml:space="preserve">
    <value>142 Hz (7 ms)</value>
  </data>
  <data name="btPollRateComboBox.Items8" xml:space="preserve">
    <value>125 Hz (8 ms)</value>
  </data>
  <data name="btPollRateComboBox.Items9" xml:space="preserve">
    <value>111 Hz (9 ms)</value>
  </data>
  <data name="btPollRateComboBox.Items10" xml:space="preserve">
    <value>100 Hz (10 ms)</value>
  </data>
  <data name="btPollRateComboBox.Items11" xml:space="preserve">
    <value>90 Hz (11 ms)</value>
  </data>
  <data name="btPollRateComboBox.Items12" xml:space="preserve">
    <value>83 Hz (12 ms)</value>
  </data>
  <data name="btPollRateComboBox.Items13" xml:space="preserve">
    <value>76 Hz (13 ms)</value>
  </data>
  <data name="btPollRateComboBox.Items14" xml:space="preserve">
    <value>71 Hz (14 ms)</value>
  </data>
  <data name="btPollRateComboBox.Items15" xml:space="preserve">
    <value>66 Hz (15 ms)</value>
  </data>
  <data name="btPollRateComboBox.Items16" xml:space="preserve">
    <value>62 Hz (16 ms)</value>
  </data>
  <data name="btPollRateComboBox.Location" type="System.Drawing.Point, System.Drawing">
    <value>85, 224</value>
  </data>
  <data name="btPollRateComboBox.Size" type="System.Drawing.Size, System.Drawing">
    <value>121, 21</value>
  </data>
  <data name="btPollRateComboBox.TabIndex" type="System.Int32, mscorlib">
    <value>258</value>
  </data>
  <data name="&gt;&gt;btPollRateComboBox.Name" xml:space="preserve">
    <value>btPollRateComboBox</value>
  </data>
  <data name="&gt;&gt;btPollRateComboBox.Type" xml:space="preserve">
    <value>System.Windows.Forms.ComboBox, System.Windows.Forms, Version=4.0.0.0, Culture=neutral, PublicKeyToken=b77a5c561934e089</value>
  </data>
  <data name="&gt;&gt;btPollRateComboBox.Parent" xml:space="preserve">
    <value>gBOther</value>
  </data>
  <data name="&gt;&gt;btPollRateComboBox.ZOrder" xml:space="preserve">
    <value>1</value>
  </data>
  <data name="enableTouchToggleCheckbox.AutoSize" type="System.Boolean, mscorlib">
    <value>True</value>
  </data>
  <data name="enableTouchToggleCheckbox.ImeMode" type="System.Windows.Forms.ImeMode, System.Windows.Forms">
    <value>NoControl</value>
  </data>
  <data name="enableTouchToggleCheckbox.Location" type="System.Drawing.Point, System.Drawing">
    <value>8, 202</value>
  </data>
  <data name="enableTouchToggleCheckbox.RightToLeft" type="System.Windows.Forms.RightToLeft, System.Windows.Forms">
    <value>Yes</value>
  </data>
  <data name="enableTouchToggleCheckbox.Size" type="System.Drawing.Size, System.Drawing">
    <value>147, 17</value>
  </data>
  <data name="enableTouchToggleCheckbox.TabIndex" type="System.Int32, mscorlib">
    <value>257</value>
  </data>
  <data name="enableTouchToggleCheckbox.Text" xml:space="preserve">
    <value>Enable Touchpad Toggle</value>
  </data>
  <data name="&gt;&gt;enableTouchToggleCheckbox.Name" xml:space="preserve">
    <value>enableTouchToggleCheckbox</value>
  </data>
  <data name="&gt;&gt;enableTouchToggleCheckbox.Type" xml:space="preserve">
    <value>System.Windows.Forms.CheckBox, System.Windows.Forms, Version=4.0.0.0, Culture=neutral, PublicKeyToken=b77a5c561934e089</value>
  </data>
  <data name="&gt;&gt;enableTouchToggleCheckbox.Parent" xml:space="preserve">
    <value>gBOther</value>
  </data>
  <data name="&gt;&gt;enableTouchToggleCheckbox.ZOrder" xml:space="preserve">
    <value>2</value>
  </data>
  <data name="cBDinput.AutoSize" type="System.Boolean, mscorlib">
    <value>True</value>
  </data>
  <data name="cBDinput.ImeMode" type="System.Windows.Forms.ImeMode, System.Windows.Forms">
    <value>NoControl</value>
  </data>
  <data name="cBDinput.Location" type="System.Drawing.Point, System.Drawing">
    <value>8, 154</value>
  </data>
  <data name="cBDinput.RightToLeft" type="System.Windows.Forms.RightToLeft, System.Windows.Forms">
    <value>Yes</value>
  </data>
  <data name="cBDinput.Size" type="System.Drawing.Size, System.Drawing">
    <value>101, 17</value>
  </data>
  <data name="cBDinput.TabIndex" type="System.Int32, mscorlib">
    <value>256</value>
  </data>
  <data name="cBDinput.Text" xml:space="preserve">
    <value>Use Dinput only</value>
  </data>
  <data name="&gt;&gt;cBDinput.Name" xml:space="preserve">
    <value>cBDinput</value>
  </data>
  <data name="&gt;&gt;cBDinput.Type" xml:space="preserve">
    <value>System.Windows.Forms.CheckBox, System.Windows.Forms, Version=4.0.0.0, Culture=neutral, PublicKeyToken=b77a5c561934e089</value>
  </data>
  <data name="&gt;&gt;cBDinput.Parent" xml:space="preserve">
    <value>gBOther</value>
  </data>
  <data name="&gt;&gt;cBDinput.ZOrder" xml:space="preserve">
    <value>3</value>
  </data>
  <data name="pBProgram.ImeMode" type="System.Windows.Forms.ImeMode, System.Windows.Forms">
    <value>NoControl</value>
  </data>
  <data name="pBProgram.Location" type="System.Drawing.Point, System.Drawing">
    <value>215, 122</value>
  </data>
  <data name="pBProgram.Size" type="System.Drawing.Size, System.Drawing">
    <value>23, 23</value>
  </data>
  <data name="pBProgram.SizeMode" type="System.Windows.Forms.PictureBoxSizeMode, System.Windows.Forms">
    <value>AutoSize</value>
  </data>
  <data name="pBProgram.TabIndex" type="System.Int32, mscorlib">
    <value>255</value>
  </data>
  <data name="&gt;&gt;pBProgram.Name" xml:space="preserve">
    <value>pBProgram</value>
  </data>
  <data name="&gt;&gt;pBProgram.Type" xml:space="preserve">
    <value>System.Windows.Forms.PictureBox, System.Windows.Forms, Version=4.0.0.0, Culture=neutral, PublicKeyToken=b77a5c561934e089</value>
  </data>
  <data name="&gt;&gt;pBProgram.Parent" xml:space="preserve">
    <value>gBOther</value>
  </data>
  <data name="&gt;&gt;pBProgram.ZOrder" xml:space="preserve">
    <value>4</value>
  </data>
  <data name="cBLaunchProgram.AutoSize" type="System.Boolean, mscorlib">
    <value>True</value>
  </data>
  <data name="cBLaunchProgram.ImeMode" type="System.Windows.Forms.ImeMode, System.Windows.Forms">
    <value>NoControl</value>
  </data>
  <data name="cBLaunchProgram.Location" type="System.Drawing.Point, System.Drawing">
    <value>4, 118</value>
  </data>
  <data name="cBLaunchProgram.RightToLeft" type="System.Windows.Forms.RightToLeft, System.Windows.Forms">
    <value>Yes</value>
  </data>
  <data name="cBLaunchProgram.Size" type="System.Drawing.Size, System.Drawing">
    <value>107, 30</value>
  </data>
  <data name="cBLaunchProgram.TabIndex" type="System.Int32, mscorlib">
    <value>254</value>
  </data>
  <data name="cBLaunchProgram.Text" xml:space="preserve">
    <value>Launch Program 
with profile</value>
  </data>
  <data name="&gt;&gt;cBLaunchProgram.Name" xml:space="preserve">
    <value>cBLaunchProgram</value>
  </data>
  <data name="&gt;&gt;cBLaunchProgram.Type" xml:space="preserve">
    <value>System.Windows.Forms.CheckBox, System.Windows.Forms, Version=4.0.0.0, Culture=neutral, PublicKeyToken=b77a5c561934e089</value>
  </data>
  <data name="&gt;&gt;cBLaunchProgram.Parent" xml:space="preserve">
    <value>gBOther</value>
  </data>
  <data name="&gt;&gt;cBLaunchProgram.ZOrder" xml:space="preserve">
    <value>5</value>
  </data>
  <data name="btnBrowse.BackgroundImageLayout" type="System.Windows.Forms.ImageLayout, System.Windows.Forms">
    <value>Zoom</value>
  </data>
  <data name="btnBrowse.ImageAlign" type="System.Drawing.ContentAlignment, System.Drawing">
    <value>MiddleRight</value>
  </data>
  <data name="btnBrowse.ImeMode" type="System.Windows.Forms.ImeMode, System.Windows.Forms">
    <value>NoControl</value>
  </data>
  <data name="btnBrowse.Location" type="System.Drawing.Point, System.Drawing">
    <value>132, 122</value>
  </data>
  <data name="btnBrowse.Size" type="System.Drawing.Size, System.Drawing">
    <value>67, 23</value>
  </data>
  <data name="btnBrowse.TabIndex" type="System.Int32, mscorlib">
    <value>253</value>
  </data>
  <data name="btnBrowse.Text" xml:space="preserve">
    <value>Browse...</value>
  </data>
  <data name="&gt;&gt;btnBrowse.Name" xml:space="preserve">
    <value>btnBrowse</value>
  </data>
  <data name="&gt;&gt;btnBrowse.Type" xml:space="preserve">
    <value>System.Windows.Forms.Button, System.Windows.Forms, Version=4.0.0.0, Culture=neutral, PublicKeyToken=b77a5c561934e089</value>
  </data>
  <data name="&gt;&gt;btnBrowse.Parent" xml:space="preserve">
    <value>gBOther</value>
  </data>
  <data name="&gt;&gt;btnBrowse.ZOrder" xml:space="preserve">
    <value>6</value>
  </data>
  <data name="lbUseController.AutoSize" type="System.Boolean, mscorlib">
    <value>True</value>
  </data>
  <data name="lbUseController.ImeMode" type="System.Windows.Forms.ImeMode, System.Windows.Forms">
    <value>NoControl</value>
  </data>
  <data name="lbUseController.Location" type="System.Drawing.Point, System.Drawing">
    <value>5, 96</value>
  </data>
  <data name="lbUseController.Size" type="System.Drawing.Size, System.Drawing">
    <value>73, 13</value>
  </data>
  <data name="lbUseController.TabIndex" type="System.Int32, mscorlib">
    <value>252</value>
  </data>
  <data name="lbUseController.Text" xml:space="preserve">
    <value>Use Controller</value>
  </data>
  <data name="&gt;&gt;lbUseController.Name" xml:space="preserve">
    <value>lbUseController</value>
  </data>
  <data name="&gt;&gt;lbUseController.Type" xml:space="preserve">
    <value>System.Windows.Forms.Label, System.Windows.Forms, Version=4.0.0.0, Culture=neutral, PublicKeyToken=b77a5c561934e089</value>
  </data>
  <data name="&gt;&gt;lbUseController.Parent" xml:space="preserve">
    <value>gBOther</value>
  </data>
  <data name="&gt;&gt;lbUseController.ZOrder" xml:space="preserve">
    <value>7</value>
  </data>
  <data name="cBMouseAccel.AutoSize" type="System.Boolean, mscorlib">
    <value>True</value>
  </data>
  <data name="cBMouseAccel.ImeMode" type="System.Windows.Forms.ImeMode, System.Windows.Forms">
    <value>NoControl</value>
  </data>
  <data name="cBMouseAccel.Location" type="System.Drawing.Point, System.Drawing">
    <value>8, 42</value>
  </data>
  <data name="cBMouseAccel.RightToLeft" type="System.Windows.Forms.RightToLeft, System.Windows.Forms">
    <value>Yes</value>
  </data>
  <data name="cBMouseAccel.Size" type="System.Drawing.Size, System.Drawing">
    <value>120, 17</value>
  </data>
  <data name="cBMouseAccel.TabIndex" type="System.Int32, mscorlib">
    <value>251</value>
  </data>
  <data name="cBMouseAccel.Text" xml:space="preserve">
    <value>Mouse Acceleration</value>
  </data>
  <data name="&gt;&gt;cBMouseAccel.Name" xml:space="preserve">
    <value>cBMouseAccel</value>
  </data>
  <data name="&gt;&gt;cBMouseAccel.Type" xml:space="preserve">
    <value>System.Windows.Forms.CheckBox, System.Windows.Forms, Version=4.0.0.0, Culture=neutral, PublicKeyToken=b77a5c561934e089</value>
  </data>
  <data name="&gt;&gt;cBMouseAccel.Parent" xml:space="preserve">
    <value>gBOther</value>
  </data>
  <data name="&gt;&gt;cBMouseAccel.ZOrder" xml:space="preserve">
    <value>8</value>
  </data>
  <data name="nUDSixaxis.Location" type="System.Drawing.Point, System.Drawing">
    <value>85, 95</value>
  </data>
  <data name="nUDSixaxis.Size" type="System.Drawing.Size, System.Drawing">
    <value>29, 20</value>
  </data>
  <data name="nUDSixaxis.TabIndex" type="System.Int32, mscorlib">
    <value>250</value>
  </data>
  <data name="&gt;&gt;nUDSixaxis.Name" xml:space="preserve">
    <value>nUDSixaxis</value>
  </data>
  <data name="&gt;&gt;nUDSixaxis.Type" xml:space="preserve">
    <value>System.Windows.Forms.NumericUpDown, System.Windows.Forms, Version=4.0.0.0, Culture=neutral, PublicKeyToken=b77a5c561934e089</value>
  </data>
  <data name="&gt;&gt;nUDSixaxis.Parent" xml:space="preserve">
    <value>gBOther</value>
  </data>
  <data name="&gt;&gt;nUDSixaxis.ZOrder" xml:space="preserve">
    <value>9</value>
  </data>
  <data name="cBControllerInput.AutoSize" type="System.Boolean, mscorlib">
    <value>True</value>
  </data>
  <data name="cBControllerInput.ImeMode" type="System.Windows.Forms.ImeMode, System.Windows.Forms">
    <value>NoControl</value>
  </data>
  <data name="cBControllerInput.Location" type="System.Drawing.Point, System.Drawing">
    <value>118, 95</value>
  </data>
  <data name="cBControllerInput.RightToLeft" type="System.Windows.Forms.RightToLeft, System.Windows.Forms">
    <value>Yes</value>
  </data>
  <data name="cBControllerInput.Size" type="System.Drawing.Size, System.Drawing">
    <value>142, 17</value>
  </data>
  <data name="cBControllerInput.TabIndex" type="System.Int32, mscorlib">
    <value>242</value>
  </data>
  <data name="cBControllerInput.Text" xml:space="preserve">
    <value>for Mapping and readout</value>
  </data>
  <data name="&gt;&gt;cBControllerInput.Name" xml:space="preserve">
    <value>cBControllerInput</value>
  </data>
  <data name="&gt;&gt;cBControllerInput.Type" xml:space="preserve">
    <value>System.Windows.Forms.CheckBox, System.Windows.Forms, Version=4.0.0.0, Culture=neutral, PublicKeyToken=b77a5c561934e089</value>
  </data>
  <data name="&gt;&gt;cBControllerInput.Parent" xml:space="preserve">
    <value>gBOther</value>
  </data>
  <data name="&gt;&gt;cBControllerInput.ZOrder" xml:space="preserve">
    <value>10</value>
  </data>
  <data name="cBIdleDisconnect.AutoSize" type="System.Boolean, mscorlib">
    <value>True</value>
  </data>
  <data name="cBIdleDisconnect.ImeMode" type="System.Windows.Forms.ImeMode, System.Windows.Forms">
    <value>NoControl</value>
  </data>
  <data name="cBIdleDisconnect.Location" type="System.Drawing.Point, System.Drawing">
    <value>8, 65</value>
  </data>
  <data name="cBIdleDisconnect.RightToLeft" type="System.Windows.Forms.RightToLeft, System.Windows.Forms">
    <value>Yes</value>
  </data>
  <data name="cBIdleDisconnect.Size" type="System.Drawing.Size, System.Drawing">
    <value>100, 17</value>
  </data>
  <data name="cBIdleDisconnect.TabIndex" type="System.Int32, mscorlib">
    <value>232</value>
  </data>
  <data name="cBIdleDisconnect.Text" xml:space="preserve">
    <value>Idle Disconnect</value>
  </data>
  <data name="&gt;&gt;cBIdleDisconnect.Name" xml:space="preserve">
    <value>cBIdleDisconnect</value>
  </data>
  <data name="&gt;&gt;cBIdleDisconnect.Type" xml:space="preserve">
    <value>System.Windows.Forms.CheckBox, System.Windows.Forms, Version=4.0.0.0, Culture=neutral, PublicKeyToken=b77a5c561934e089</value>
  </data>
  <data name="&gt;&gt;cBIdleDisconnect.Parent" xml:space="preserve">
    <value>gBOther</value>
  </data>
  <data name="&gt;&gt;cBIdleDisconnect.ZOrder" xml:space="preserve">
    <value>12</value>
  </data>
  <data name="gBOther.Location" type="System.Drawing.Point, System.Drawing">
    <value>281, 221</value>
  </data>
  <data name="gBOther.Size" type="System.Drawing.Size, System.Drawing">
    <value>272, 256</value>
  </data>
  <data name="gBOther.TabIndex" type="System.Int32, mscorlib">
    <value>247</value>
  </data>
  <data name="gBOther.Text" xml:space="preserve">
    <value>Other</value>
  </data>
  <data name="&gt;&gt;gBOther.Name" xml:space="preserve">
    <value>gBOther</value>
  </data>
  <data name="&gt;&gt;gBOther.Type" xml:space="preserve">
    <value>System.Windows.Forms.GroupBox, System.Windows.Forms, Version=4.0.0.0, Culture=neutral, PublicKeyToken=b77a5c561934e089</value>
  </data>
  <data name="&gt;&gt;gBOther.Parent" xml:space="preserve">
    <value>fLPSettings</value>
  </data>
  <data name="&gt;&gt;gBOther.ZOrder" xml:space="preserve">
    <value>5</value>
  </data>
  <data name="btnRainbow.ImeMode" type="System.Windows.Forms.ImeMode, System.Windows.Forms">
    <value>NoControl</value>
  </data>
  <data name="btnRainbow.Location" type="System.Drawing.Point, System.Drawing">
    <value>4, 206</value>
  </data>
  <data name="btnRainbow.Margin" type="System.Windows.Forms.Padding, System.Windows.Forms">
    <value>2, 2, 2, 2</value>
  </data>
  <data name="btnRainbow.Size" type="System.Drawing.Size, System.Drawing">
    <value>20, 20</value>
  </data>
  <data name="btnRainbow.TabIndex" type="System.Int32, mscorlib">
    <value>243</value>
  </data>
  <data name="&gt;&gt;btnRainbow.Name" xml:space="preserve">
    <value>btnRainbow</value>
  </data>
  <data name="&gt;&gt;btnRainbow.Type" xml:space="preserve">
    <value>System.Windows.Forms.Button, System.Windows.Forms, Version=4.0.0.0, Culture=neutral, PublicKeyToken=b77a5c561934e089</value>
  </data>
  <data name="&gt;&gt;btnRainbow.Parent" xml:space="preserve">
    <value>gBLightbar</value>
  </data>
  <data name="&gt;&gt;btnRainbow.ZOrder" xml:space="preserve">
    <value>0</value>
  </data>
  <data name="lbRainbowB.AutoSize" type="System.Boolean, mscorlib">
    <value>True</value>
  </data>
  <data name="lbRainbowB.ImeMode" type="System.Windows.Forms.ImeMode, System.Windows.Forms">
    <value>NoControl</value>
  </data>
  <data name="lbRainbowB.Location" type="System.Drawing.Point, System.Drawing">
    <value>201, 206</value>
  </data>
  <data name="lbRainbowB.Size" type="System.Drawing.Size, System.Drawing">
    <value>15, 13</value>
  </data>
  <data name="lbRainbowB.TabIndex" type="System.Int32, mscorlib">
    <value>241</value>
  </data>
  <data name="lbRainbowB.Text" xml:space="preserve">
    <value>%</value>
  </data>
  <data name="lbRainbowB.Visible" type="System.Boolean, mscorlib">
    <value>False</value>
  </data>
  <data name="&gt;&gt;lbRainbowB.Name" xml:space="preserve">
    <value>lbRainbowB</value>
  </data>
  <data name="&gt;&gt;lbRainbowB.Type" xml:space="preserve">
    <value>System.Windows.Forms.Label, System.Windows.Forms, Version=4.0.0.0, Culture=neutral, PublicKeyToken=b77a5c561934e089</value>
  </data>
  <data name="&gt;&gt;lbRainbowB.Parent" xml:space="preserve">
    <value>gBLightbar</value>
  </data>
  <data name="&gt;&gt;lbRainbowB.ZOrder" xml:space="preserve">
    <value>1</value>
  </data>
  <data name="nUDRainbowB.Location" type="System.Drawing.Point, System.Drawing">
    <value>149, 206</value>
  </data>
  <data name="nUDRainbowB.Size" type="System.Drawing.Size, System.Drawing">
    <value>43, 20</value>
  </data>
  <data name="nUDRainbowB.TabIndex" type="System.Int32, mscorlib">
    <value>242</value>
  </data>
  <data name="nUDRainbowB.Visible" type="System.Boolean, mscorlib">
    <value>False</value>
  </data>
  <data name="&gt;&gt;nUDRainbowB.Name" xml:space="preserve">
    <value>nUDRainbowB</value>
  </data>
  <data name="&gt;&gt;nUDRainbowB.Type" xml:space="preserve">
    <value>System.Windows.Forms.NumericUpDown, System.Windows.Forms, Version=4.0.0.0, Culture=neutral, PublicKeyToken=b77a5c561934e089</value>
  </data>
  <data name="&gt;&gt;nUDRainbowB.Parent" xml:space="preserve">
    <value>gBLightbar</value>
  </data>
  <data name="&gt;&gt;nUDRainbowB.ZOrder" xml:space="preserve">
    <value>2</value>
  </data>
  <data name="cBFlashType.Items" xml:space="preserve">
    <value>Flash at</value>
  </data>
  <data name="cBFlashType.Items1" xml:space="preserve">
    <value>Pulse at</value>
  </data>
  <data name="cBFlashType.Location" type="System.Drawing.Point, System.Drawing">
    <value>6, 123</value>
  </data>
  <data name="cBFlashType.Size" type="System.Drawing.Size, System.Drawing">
    <value>68, 21</value>
  </data>
  <data name="cBFlashType.TabIndex" type="System.Int32, mscorlib">
    <value>240</value>
  </data>
  <data name="&gt;&gt;cBFlashType.Name" xml:space="preserve">
    <value>cBFlashType</value>
  </data>
  <data name="&gt;&gt;cBFlashType.Type" xml:space="preserve">
    <value>System.Windows.Forms.ComboBox, System.Windows.Forms, Version=4.0.0.0, Culture=neutral, PublicKeyToken=b77a5c561934e089</value>
  </data>
  <data name="&gt;&gt;cBFlashType.Parent" xml:space="preserve">
    <value>gBLightbar</value>
  </data>
  <data name="&gt;&gt;cBFlashType.ZOrder" xml:space="preserve">
    <value>3</value>
  </data>
  <data name="cBWhileCharging.Items" xml:space="preserve">
    <value>Normal</value>
  </data>
  <data name="cBWhileCharging.Items1" xml:space="preserve">
    <value>Pulse</value>
  </data>
  <data name="cBWhileCharging.Items2" xml:space="preserve">
    <value>Rainbow</value>
  </data>
  <data name="cBWhileCharging.Items3" xml:space="preserve">
    <value>Color</value>
  </data>
  <data name="cBWhileCharging.Location" type="System.Drawing.Point, System.Drawing">
    <value>90, 156</value>
  </data>
  <data name="cBWhileCharging.Size" type="System.Drawing.Size, System.Drawing">
    <value>121, 21</value>
  </data>
  <data name="cBWhileCharging.TabIndex" type="System.Int32, mscorlib">
    <value>239</value>
  </data>
  <data name="&gt;&gt;cBWhileCharging.Name" xml:space="preserve">
    <value>cBWhileCharging</value>
  </data>
  <data name="&gt;&gt;cBWhileCharging.Type" xml:space="preserve">
    <value>System.Windows.Forms.ComboBox, System.Windows.Forms, Version=4.0.0.0, Culture=neutral, PublicKeyToken=b77a5c561934e089</value>
  </data>
  <data name="&gt;&gt;cBWhileCharging.Parent" xml:space="preserve">
    <value>gBLightbar</value>
  </data>
  <data name="&gt;&gt;cBWhileCharging.ZOrder" xml:space="preserve">
    <value>4</value>
  </data>
  <data name="btnFlashColor.BackgroundImageLayout" type="System.Windows.Forms.ImageLayout, System.Windows.Forms">
    <value>Zoom</value>
  </data>
  <data name="btnFlashColor.FlatStyle" type="System.Windows.Forms.FlatStyle, System.Windows.Forms">
    <value>Flat</value>
  </data>
  <data name="btnFlashColor.ImeMode" type="System.Windows.Forms.ImeMode, System.Windows.Forms">
    <value>NoControl</value>
  </data>
  <data name="btnFlashColor.Location" type="System.Drawing.Point, System.Drawing">
    <value>148, 127</value>
  </data>
  <data name="btnFlashColor.Size" type="System.Drawing.Size, System.Drawing">
    <value>13, 13</value>
  </data>
  <data name="btnFlashColor.TabIndex" type="System.Int32, mscorlib">
    <value>49</value>
  </data>
  <data name="&gt;&gt;btnFlashColor.Name" xml:space="preserve">
    <value>btnFlashColor</value>
  </data>
  <data name="&gt;&gt;btnFlashColor.Type" xml:space="preserve">
    <value>System.Windows.Forms.Button, System.Windows.Forms, Version=4.0.0.0, Culture=neutral, PublicKeyToken=b77a5c561934e089</value>
  </data>
  <data name="&gt;&gt;btnFlashColor.Parent" xml:space="preserve">
    <value>gBLightbar</value>
  </data>
  <data name="&gt;&gt;btnFlashColor.ZOrder" xml:space="preserve">
    <value>5</value>
  </data>
  <data name="btnChargingColor.FlatStyle" type="System.Windows.Forms.FlatStyle, System.Windows.Forms">
    <value>Flat</value>
  </data>
  <data name="btnChargingColor.ImeMode" type="System.Windows.Forms.ImeMode, System.Windows.Forms">
    <value>NoControl</value>
  </data>
  <data name="btnChargingColor.Location" type="System.Drawing.Point, System.Drawing">
    <value>217, 158</value>
  </data>
  <data name="btnChargingColor.Size" type="System.Drawing.Size, System.Drawing">
    <value>13, 13</value>
  </data>
  <data name="btnChargingColor.TabIndex" type="System.Int32, mscorlib">
    <value>49</value>
  </data>
  <data name="btnChargingColor.Visible" type="System.Boolean, mscorlib">
    <value>False</value>
  </data>
  <data name="&gt;&gt;btnChargingColor.Name" xml:space="preserve">
    <value>btnChargingColor</value>
  </data>
  <data name="&gt;&gt;btnChargingColor.Type" xml:space="preserve">
    <value>System.Windows.Forms.Button, System.Windows.Forms, Version=4.0.0.0, Culture=neutral, PublicKeyToken=b77a5c561934e089</value>
  </data>
  <data name="&gt;&gt;btnChargingColor.Parent" xml:space="preserve">
    <value>gBLightbar</value>
  </data>
  <data name="&gt;&gt;btnChargingColor.ZOrder" xml:space="preserve">
    <value>6</value>
  </data>
  <data name="lbWhileCharging.AutoSize" type="System.Boolean, mscorlib">
    <value>True</value>
  </data>
  <data name="lbWhileCharging.ImeMode" type="System.Windows.Forms.ImeMode, System.Windows.Forms">
    <value>NoControl</value>
  </data>
  <data name="lbWhileCharging.Location" type="System.Drawing.Point, System.Drawing">
    <value>4, 157</value>
  </data>
  <data name="lbWhileCharging.Size" type="System.Drawing.Size, System.Drawing">
    <value>82, 13</value>
  </data>
  <data name="lbWhileCharging.TabIndex" type="System.Int32, mscorlib">
    <value>236</value>
  </data>
  <data name="lbWhileCharging.Text" xml:space="preserve">
    <value>While Charging:</value>
  </data>
  <data name="&gt;&gt;lbWhileCharging.Name" xml:space="preserve">
    <value>lbWhileCharging</value>
  </data>
  <data name="&gt;&gt;lbWhileCharging.Type" xml:space="preserve">
    <value>System.Windows.Forms.Label, System.Windows.Forms, Version=4.0.0.0, Culture=neutral, PublicKeyToken=b77a5c561934e089</value>
  </data>
  <data name="&gt;&gt;lbWhileCharging.Parent" xml:space="preserve">
    <value>gBLightbar</value>
  </data>
  <data name="&gt;&gt;lbWhileCharging.ZOrder" xml:space="preserve">
    <value>7</value>
  </data>
  <data name="lbPercentFlashBar.AutoSize" type="System.Boolean, mscorlib">
    <value>True</value>
  </data>
  <data name="lbPercentFlashBar.ImeMode" type="System.Windows.Forms.ImeMode, System.Windows.Forms">
    <value>NoControl</value>
  </data>
  <data name="lbPercentFlashBar.Location" type="System.Drawing.Point, System.Drawing">
    <value>125, 137</value>
  </data>
  <data name="lbPercentFlashBar.Size" type="System.Drawing.Size, System.Drawing">
    <value>15, 13</value>
  </data>
  <data name="lbPercentFlashBar.TabIndex" type="System.Int32, mscorlib">
    <value>207</value>
  </data>
  <data name="lbPercentFlashBar.Text" xml:space="preserve">
    <value>%</value>
  </data>
  <data name="&gt;&gt;lbPercentFlashBar.Name" xml:space="preserve">
    <value>lbPercentFlashBar</value>
  </data>
  <data name="&gt;&gt;lbPercentFlashBar.Type" xml:space="preserve">
    <value>System.Windows.Forms.Label, System.Windows.Forms, Version=4.0.0.0, Culture=neutral, PublicKeyToken=b77a5c561934e089</value>
  </data>
  <data name="&gt;&gt;lbPercentFlashBar.Parent" xml:space="preserve">
    <value>gBLightbar</value>
  </data>
  <data name="&gt;&gt;lbPercentFlashBar.ZOrder" xml:space="preserve">
    <value>8</value>
  </data>
  <data name="nUDflashLED.Location" type="System.Drawing.Point, System.Drawing">
    <value>80, 124</value>
  </data>
  <data name="nUDflashLED.Size" type="System.Drawing.Size, System.Drawing">
    <value>43, 20</value>
  </data>
  <data name="nUDflashLED.TabIndex" type="System.Int32, mscorlib">
    <value>167</value>
  </data>
  <data name="&gt;&gt;nUDflashLED.Name" xml:space="preserve">
    <value>nUDflashLED</value>
  </data>
  <data name="&gt;&gt;nUDflashLED.Type" xml:space="preserve">
    <value>System.Windows.Forms.NumericUpDown, System.Windows.Forms, Version=4.0.0.0, Culture=neutral, PublicKeyToken=b77a5c561934e089</value>
  </data>
  <data name="&gt;&gt;nUDflashLED.Parent" xml:space="preserve">
    <value>gBLightbar</value>
  </data>
  <data name="&gt;&gt;nUDflashLED.ZOrder" xml:space="preserve">
    <value>9</value>
  </data>
  <data name="gBLightbar.Location" type="System.Drawing.Point, System.Drawing">
    <value>3, 3</value>
  </data>
  <data name="gBLightbar.Size" type="System.Drawing.Size, System.Drawing">
    <value>272, 233</value>
  </data>
  <data name="gBLightbar.TabIndex" type="System.Int32, mscorlib">
    <value>247</value>
  </data>
  <data name="gBLightbar.Text" xml:space="preserve">
    <value>Lightbar</value>
  </data>
  <data name="&gt;&gt;gBLightbar.Name" xml:space="preserve">
    <value>gBLightbar</value>
  </data>
  <data name="&gt;&gt;gBLightbar.Type" xml:space="preserve">
    <value>System.Windows.Forms.GroupBox, System.Windows.Forms, Version=4.0.0.0, Culture=neutral, PublicKeyToken=b77a5c561934e089</value>
  </data>
  <data name="&gt;&gt;gBLightbar.Parent" xml:space="preserve">
    <value>fLPSettings</value>
  </data>
  <data name="&gt;&gt;gBLightbar.ZOrder" xml:space="preserve">
    <value>0</value>
  </data>
  <data name="lbPercentRumble.AutoSize" type="System.Boolean, mscorlib">
    <value>True</value>
  </data>
  <data name="lbPercentRumble.ImeMode" type="System.Windows.Forms.ImeMode, System.Windows.Forms">
    <value>NoControl</value>
  </data>
  <data name="lbPercentRumble.Location" type="System.Drawing.Point, System.Drawing">
    <value>54, 20</value>
  </data>
  <data name="lbPercentRumble.Size" type="System.Drawing.Size, System.Drawing">
    <value>15, 13</value>
  </data>
  <data name="lbPercentRumble.TabIndex" type="System.Int32, mscorlib">
    <value>207</value>
  </data>
  <data name="lbPercentRumble.Text" xml:space="preserve">
    <value>%</value>
  </data>
  <data name="&gt;&gt;lbPercentRumble.Name" xml:space="preserve">
    <value>lbPercentRumble</value>
  </data>
  <data name="&gt;&gt;lbPercentRumble.Type" xml:space="preserve">
    <value>System.Windows.Forms.Label, System.Windows.Forms, Version=4.0.0.0, Culture=neutral, PublicKeyToken=b77a5c561934e089</value>
  </data>
  <data name="&gt;&gt;lbPercentRumble.Parent" xml:space="preserve">
    <value>gBRumble</value>
  </data>
  <data name="&gt;&gt;lbPercentRumble.ZOrder" xml:space="preserve">
    <value>0</value>
  </data>
  <data name="btnRumbleLightTest.ImeMode" type="System.Windows.Forms.ImeMode, System.Windows.Forms">
    <value>NoControl</value>
  </data>
  <data name="btnRumbleLightTest.Location" type="System.Drawing.Point, System.Drawing">
    <value>157, 15</value>
  </data>
  <data name="btnRumbleLightTest.Size" type="System.Drawing.Size, System.Drawing">
    <value>72, 23</value>
  </data>
  <data name="btnRumbleLightTest.TabIndex" type="System.Int32, mscorlib">
    <value>214</value>
  </data>
  <data name="btnRumbleLightTest.Text" xml:space="preserve">
    <value>Test Light</value>
  </data>
  <data name="&gt;&gt;btnRumbleLightTest.Name" xml:space="preserve">
    <value>btnRumbleLightTest</value>
  </data>
  <data name="&gt;&gt;btnRumbleLightTest.Type" xml:space="preserve">
    <value>System.Windows.Forms.Button, System.Windows.Forms, Version=4.0.0.0, Culture=neutral, PublicKeyToken=b77a5c561934e089</value>
  </data>
  <data name="&gt;&gt;btnRumbleLightTest.Parent" xml:space="preserve">
    <value>gBRumble</value>
  </data>
  <data name="&gt;&gt;btnRumbleLightTest.ZOrder" xml:space="preserve">
    <value>1</value>
  </data>
  <data name="gBRumble.Location" type="System.Drawing.Point, System.Drawing">
    <value>281, 3</value>
  </data>
  <data name="gBRumble.Size" type="System.Drawing.Size, System.Drawing">
    <value>272, 46</value>
  </data>
  <data name="gBRumble.TabIndex" type="System.Int32, mscorlib">
    <value>247</value>
  </data>
  <data name="gBRumble.Text" xml:space="preserve">
    <value>Rumble</value>
  </data>
  <data name="&gt;&gt;gBRumble.Name" xml:space="preserve">
    <value>gBRumble</value>
  </data>
  <data name="&gt;&gt;gBRumble.Type" xml:space="preserve">
    <value>System.Windows.Forms.GroupBox, System.Windows.Forms, Version=4.0.0.0, Culture=neutral, PublicKeyToken=b77a5c561934e089</value>
  </data>
  <data name="&gt;&gt;gBRumble.Parent" xml:space="preserve">
    <value>fLPSettings</value>
  </data>
  <data name="&gt;&gt;gBRumble.ZOrder" xml:space="preserve">
    <value>2</value>
  </data>
  <data name="lbSixaxisX.AutoSize" type="System.Boolean, mscorlib">
    <value>True</value>
  </data>
  <data name="lbSixaxisX.ImeMode" type="System.Windows.Forms.ImeMode, System.Windows.Forms">
    <value>NoControl</value>
  </data>
  <data name="lbSixaxisX.Location" type="System.Drawing.Point, System.Drawing">
    <value>157, 4</value>
  </data>
  <data name="lbSixaxisX.Size" type="System.Drawing.Size, System.Drawing">
    <value>49, 13</value>
  </data>
  <data name="lbSixaxisX.TabIndex" type="System.Int32, mscorlib">
    <value>197</value>
  </data>
  <data name="lbSixaxisX.Text" xml:space="preserve">
    <value>Sixaxis X</value>
  </data>
  <data name="&gt;&gt;lbSixaxisX.Name" xml:space="preserve">
    <value>lbSixaxisX</value>
  </data>
  <data name="&gt;&gt;lbSixaxisX.Type" xml:space="preserve">
    <value>System.Windows.Forms.Label, System.Windows.Forms, Version=4.0.0.0, Culture=neutral, PublicKeyToken=b77a5c561934e089</value>
  </data>
  <data name="&gt;&gt;lbSixaxisX.Parent" xml:space="preserve">
    <value>tPDeadzone</value>
  </data>
  <data name="&gt;&gt;lbSixaxisX.ZOrder" xml:space="preserve">
    <value>3</value>
  </data>
  <data name="lbSixaxisZ.AutoSize" type="System.Boolean, mscorlib">
    <value>True</value>
  </data>
  <data name="lbSixaxisZ.ImeMode" type="System.Windows.Forms.ImeMode, System.Windows.Forms">
    <value>NoControl</value>
  </data>
  <data name="lbSixaxisZ.Location" type="System.Drawing.Point, System.Drawing">
    <value>157, 33</value>
  </data>
  <data name="lbSixaxisZ.Size" type="System.Drawing.Size, System.Drawing">
    <value>49, 13</value>
  </data>
  <data name="lbSixaxisZ.TabIndex" type="System.Int32, mscorlib">
    <value>197</value>
  </data>
  <data name="lbSixaxisZ.Text" xml:space="preserve">
    <value>Sixaxis Z</value>
  </data>
  <data name="&gt;&gt;lbSixaxisZ.Name" xml:space="preserve">
    <value>lbSixaxisZ</value>
  </data>
  <data name="&gt;&gt;lbSixaxisZ.Type" xml:space="preserve">
    <value>System.Windows.Forms.Label, System.Windows.Forms, Version=4.0.0.0, Culture=neutral, PublicKeyToken=b77a5c561934e089</value>
  </data>
  <data name="&gt;&gt;lbSixaxisZ.Parent" xml:space="preserve">
    <value>tPDeadzone</value>
  </data>
  <data name="&gt;&gt;lbSixaxisZ.ZOrder" xml:space="preserve">
    <value>5</value>
  </data>
  <data name="nUDSZ.Location" type="System.Drawing.Point, System.Drawing">
    <value>212, 31</value>
  </data>
  <data name="nUDSZ.RightToLeft" type="System.Windows.Forms.RightToLeft, System.Windows.Forms">
    <value>No</value>
  </data>
  <data name="nUDSZ.Size" type="System.Drawing.Size, System.Drawing">
    <value>40, 20</value>
  </data>
  <data name="nUDSZ.TabIndex" type="System.Int32, mscorlib">
    <value>203</value>
  </data>
  <data name="&gt;&gt;nUDSZ.Name" xml:space="preserve">
    <value>nUDSZ</value>
  </data>
  <data name="&gt;&gt;nUDSZ.Type" xml:space="preserve">
    <value>System.Windows.Forms.NumericUpDown, System.Windows.Forms, Version=4.0.0.0, Culture=neutral, PublicKeyToken=b77a5c561934e089</value>
  </data>
  <data name="&gt;&gt;nUDSZ.Parent" xml:space="preserve">
    <value>tPDeadzone</value>
  </data>
  <data name="&gt;&gt;nUDSZ.ZOrder" xml:space="preserve">
    <value>11</value>
  </data>
  <data name="nUDSX.Location" type="System.Drawing.Point, System.Drawing">
    <value>212, 2</value>
  </data>
  <data name="nUDSX.Size" type="System.Drawing.Size, System.Drawing">
    <value>40, 20</value>
  </data>
  <data name="nUDSX.TabIndex" type="System.Int32, mscorlib">
    <value>202</value>
  </data>
  <data name="&gt;&gt;nUDSX.Name" xml:space="preserve">
    <value>nUDSX</value>
  </data>
  <data name="&gt;&gt;nUDSX.Type" xml:space="preserve">
    <value>System.Windows.Forms.NumericUpDown, System.Windows.Forms, Version=4.0.0.0, Culture=neutral, PublicKeyToken=b77a5c561934e089</value>
  </data>
  <data name="&gt;&gt;nUDSX.Parent" xml:space="preserve">
    <value>tPDeadzone</value>
  </data>
  <data name="&gt;&gt;nUDSX.ZOrder" xml:space="preserve">
    <value>8</value>
  </data>
  <metadata name="openFileDialog1.TrayLocation" type="System.Drawing.Point, System.Drawing, Version=4.0.0.0, Culture=neutral, PublicKeyToken=b03f5f7f11d50a3a">
    <value>153, 17</value>
  </metadata>
  <data name="btnSATrack.Enabled" type="System.Boolean, mscorlib">
    <value>False</value>
  </data>
  <data name="btnSATrack.FlatStyle" type="System.Windows.Forms.FlatStyle, System.Windows.Forms">
    <value>Popup</value>
  </data>
  <data name="btnSATrack.ImeMode" type="System.Windows.Forms.ImeMode, System.Windows.Forms">
    <value>NoControl</value>
  </data>
  <data name="btnSATrack.Location" type="System.Drawing.Point, System.Drawing">
    <value>44, 26</value>
  </data>
  <data name="btnSATrack.Size" type="System.Drawing.Size, System.Drawing">
    <value>3, 3</value>
  </data>
  <data name="btnSATrack.TabIndex" type="System.Int32, mscorlib">
    <value>237</value>
  </data>
  <data name="btnSATrack.Text" xml:space="preserve">
    <value>button1</value>
  </data>
  <data name="&gt;&gt;btnSATrack.Name" xml:space="preserve">
    <value>btnSATrack</value>
  </data>
  <data name="&gt;&gt;btnSATrack.Type" xml:space="preserve">
    <value>System.Windows.Forms.Button, System.Windows.Forms, Version=4.0.0.0, Culture=neutral, PublicKeyToken=b77a5c561934e089</value>
  </data>
  <data name="&gt;&gt;btnSATrack.Parent" xml:space="preserve">
    <value>pnlSATrack</value>
  </data>
  <data name="&gt;&gt;btnSATrack.ZOrder" xml:space="preserve">
    <value>0</value>
  </data>
  <data name="btnSATrackS.Enabled" type="System.Boolean, mscorlib">
    <value>False</value>
  </data>
  <data name="btnSATrackS.FlatStyle" type="System.Windows.Forms.FlatStyle, System.Windows.Forms">
    <value>Flat</value>
  </data>
  <data name="btnSATrackS.ImeMode" type="System.Windows.Forms.ImeMode, System.Windows.Forms">
    <value>NoControl</value>
  </data>
  <data name="btnSATrackS.Location" type="System.Drawing.Point, System.Drawing">
    <value>26, 77</value>
  </data>
  <data name="btnSATrackS.Size" type="System.Drawing.Size, System.Drawing">
    <value>3, 3</value>
  </data>
  <data name="btnSATrackS.TabIndex" type="System.Int32, mscorlib">
    <value>249</value>
  </data>
  <data name="&gt;&gt;btnSATrackS.Name" xml:space="preserve">
    <value>btnSATrackS</value>
  </data>
  <data name="&gt;&gt;btnSATrackS.Type" xml:space="preserve">
    <value>System.Windows.Forms.Button, System.Windows.Forms, Version=4.0.0.0, Culture=neutral, PublicKeyToken=b77a5c561934e089</value>
  </data>
  <data name="&gt;&gt;btnSATrackS.Parent" xml:space="preserve">
    <value>pnlSATrack</value>
  </data>
  <data name="&gt;&gt;btnSATrackS.ZOrder" xml:space="preserve">
    <value>1</value>
  </data>
  <data name="pnlSATrack.Location" type="System.Drawing.Point, System.Drawing">
    <value>300, 88</value>
  </data>
  <data name="pnlSATrack.Margin" type="System.Windows.Forms.Padding, System.Windows.Forms">
    <value>2, 2, 2, 2</value>
  </data>
  <data name="pnlSATrack.Size" type="System.Drawing.Size, System.Drawing">
    <value>125, 125</value>
  </data>
  <data name="pnlSATrack.TabIndex" type="System.Int32, mscorlib">
    <value>252</value>
  </data>
  <data name="&gt;&gt;pnlSATrack.Name" xml:space="preserve">
    <value>pnlSATrack</value>
  </data>
  <data name="&gt;&gt;pnlSATrack.Type" xml:space="preserve">
    <value>System.Windows.Forms.Panel, System.Windows.Forms, Version=4.0.0.0, Culture=neutral, PublicKeyToken=b77a5c561934e089</value>
  </data>
  <data name="&gt;&gt;pnlSATrack.Parent" xml:space="preserve">
    <value>lbL2TrackS</value>
  </data>
  <data name="&gt;&gt;pnlSATrack.ZOrder" xml:space="preserve">
    <value>0</value>
  </data>
  <data name="lbL2Track.AutoSize" type="System.Boolean, mscorlib">
    <value>True</value>
  </data>
  <data name="lbL2Track.ImeMode" type="System.Windows.Forms.ImeMode, System.Windows.Forms">
    <value>NoControl</value>
  </data>
  <data name="lbL2Track.Location" type="System.Drawing.Point, System.Drawing">
    <value>94, 338</value>
  </data>
  <data name="lbL2Track.Size" type="System.Drawing.Size, System.Drawing">
    <value>19, 13</value>
  </data>
  <data name="lbL2Track.TabIndex" type="System.Int32, mscorlib">
    <value>216</value>
  </data>
  <data name="lbL2Track.Text" xml:space="preserve">
    <value>L2</value>
  </data>
  <data name="lbL2Track.TextAlign" type="System.Drawing.ContentAlignment, System.Drawing">
    <value>MiddleCenter</value>
  </data>
  <data name="&gt;&gt;lbL2Track.Name" xml:space="preserve">
    <value>lbL2Track</value>
  </data>
  <data name="&gt;&gt;lbL2Track.Type" xml:space="preserve">
    <value>System.Windows.Forms.Label, System.Windows.Forms, Version=4.0.0.0, Culture=neutral, PublicKeyToken=b77a5c561934e089</value>
  </data>
  <data name="&gt;&gt;lbL2Track.Parent" xml:space="preserve">
    <value>lbL2TrackS</value>
  </data>
  <data name="&gt;&gt;lbL2Track.ZOrder" xml:space="preserve">
    <value>1</value>
  </data>
  <data name="lbRSTip.ImeMode" type="System.Windows.Forms.ImeMode, System.Windows.Forms">
    <value>NoControl</value>
  </data>
  <data name="lbRSTip.Location" type="System.Drawing.Point, System.Drawing">
    <value>151, 56</value>
  </data>
  <data name="lbRSTip.Size" type="System.Drawing.Size, System.Drawing">
    <value>125, 31</value>
  </data>
  <data name="lbRSTip.TabIndex" type="System.Int32, mscorlib">
    <value>216</value>
  </data>
  <data name="lbRSTip.Text" xml:space="preserve">
    <value>Right Stick</value>
  </data>
  <data name="lbRSTip.TextAlign" type="System.Drawing.ContentAlignment, System.Drawing">
    <value>MiddleCenter</value>
  </data>
  <data name="&gt;&gt;lbRSTip.Name" xml:space="preserve">
    <value>lbRSTip</value>
  </data>
  <data name="&gt;&gt;lbRSTip.Type" xml:space="preserve">
    <value>System.Windows.Forms.Label, System.Windows.Forms, Version=4.0.0.0, Culture=neutral, PublicKeyToken=b77a5c561934e089</value>
  </data>
  <data name="&gt;&gt;lbRSTip.Parent" xml:space="preserve">
    <value>lbL2TrackS</value>
  </data>
  <data name="&gt;&gt;lbRSTip.ZOrder" xml:space="preserve">
    <value>2</value>
  </data>
  <data name="lbInputDelay.AutoSize" type="System.Boolean, mscorlib">
    <value>True</value>
  </data>
  <data name="lbInputDelay.ImeMode" type="System.Windows.Forms.ImeMode, System.Windows.Forms">
    <value>NoControl</value>
  </data>
  <data name="lbInputDelay.Location" type="System.Drawing.Point, System.Drawing">
    <value>7, 3</value>
  </data>
  <data name="lbInputDelay.Size" type="System.Drawing.Size, System.Drawing">
    <value>100, 13</value>
  </data>
  <data name="lbInputDelay.TabIndex" type="System.Int32, mscorlib">
    <value>216</value>
  </data>
  <data name="lbInputDelay.Text" xml:space="preserve">
    <value>Input Delay: N/Ams</value>
  </data>
  <data name="lbInputDelay.TextAlign" type="System.Drawing.ContentAlignment, System.Drawing">
    <value>MiddleCenter</value>
  </data>
  <data name="&gt;&gt;lbInputDelay.Name" xml:space="preserve">
    <value>lbInputDelay</value>
  </data>
  <data name="&gt;&gt;lbInputDelay.Type" xml:space="preserve">
    <value>System.Windows.Forms.Label, System.Windows.Forms, Version=4.0.0.0, Culture=neutral, PublicKeyToken=b77a5c561934e089</value>
  </data>
  <data name="&gt;&gt;lbInputDelay.Parent" xml:space="preserve">
    <value>lbL2TrackS</value>
  </data>
  <data name="&gt;&gt;lbInputDelay.ZOrder" xml:space="preserve">
    <value>3</value>
  </data>
  <data name="lbR2Track.AutoSize" type="System.Boolean, mscorlib">
    <value>True</value>
  </data>
  <data name="lbR2Track.ImeMode" type="System.Windows.Forms.ImeMode, System.Windows.Forms">
    <value>NoControl</value>
  </data>
  <data name="lbR2Track.Location" type="System.Drawing.Point, System.Drawing">
    <value>162, 338</value>
  </data>
  <data name="lbR2Track.Size" type="System.Drawing.Size, System.Drawing">
    <value>21, 13</value>
  </data>
  <data name="lbR2Track.TabIndex" type="System.Int32, mscorlib">
    <value>216</value>
  </data>
  <data name="lbR2Track.Text" xml:space="preserve">
    <value>R2</value>
  </data>
  <data name="lbR2Track.TextAlign" type="System.Drawing.ContentAlignment, System.Drawing">
    <value>MiddleCenter</value>
  </data>
  <data name="&gt;&gt;lbR2Track.Name" xml:space="preserve">
    <value>lbR2Track</value>
  </data>
  <data name="&gt;&gt;lbR2Track.Type" xml:space="preserve">
    <value>System.Windows.Forms.Label, System.Windows.Forms, Version=4.0.0.0, Culture=neutral, PublicKeyToken=b77a5c561934e089</value>
  </data>
  <data name="&gt;&gt;lbR2Track.Parent" xml:space="preserve">
    <value>lbL2TrackS</value>
  </data>
  <data name="&gt;&gt;lbR2Track.ZOrder" xml:space="preserve">
    <value>4</value>
  </data>
  <data name="lbLSTip.ImeMode" type="System.Windows.Forms.ImeMode, System.Windows.Forms">
    <value>NoControl</value>
  </data>
  <data name="lbLSTip.Location" type="System.Drawing.Point, System.Drawing">
    <value>7, 56</value>
  </data>
  <data name="lbLSTip.Size" type="System.Drawing.Size, System.Drawing">
    <value>125, 31</value>
  </data>
  <data name="lbLSTip.TabIndex" type="System.Int32, mscorlib">
    <value>216</value>
  </data>
  <data name="lbLSTip.Text" xml:space="preserve">
    <value>Left Stick</value>
  </data>
  <data name="lbLSTip.TextAlign" type="System.Drawing.ContentAlignment, System.Drawing">
    <value>MiddleCenter</value>
  </data>
  <data name="&gt;&gt;lbLSTip.Name" xml:space="preserve">
    <value>lbLSTip</value>
  </data>
  <data name="&gt;&gt;lbLSTip.Type" xml:space="preserve">
    <value>System.Windows.Forms.Label, System.Windows.Forms, Version=4.0.0.0, Culture=neutral, PublicKeyToken=b77a5c561934e089</value>
  </data>
  <data name="&gt;&gt;lbLSTip.Parent" xml:space="preserve">
    <value>lbL2TrackS</value>
  </data>
  <data name="&gt;&gt;lbLSTip.ZOrder" xml:space="preserve">
    <value>5</value>
  </data>
  <data name="lbSATip.ImeMode" type="System.Windows.Forms.ImeMode, System.Windows.Forms">
    <value>NoControl</value>
  </data>
  <data name="lbSATip.Location" type="System.Drawing.Point, System.Drawing">
    <value>300, 56</value>
  </data>
  <data name="lbSATip.Size" type="System.Drawing.Size, System.Drawing">
    <value>125, 31</value>
  </data>
  <data name="lbSATip.TabIndex" type="System.Int32, mscorlib">
    <value>216</value>
  </data>
  <data name="lbSATip.Text" xml:space="preserve">
    <value>Sixaxis: X axis is flipped for easier reading</value>
  </data>
  <data name="lbSATip.TextAlign" type="System.Drawing.ContentAlignment, System.Drawing">
    <value>MiddleCenter</value>
  </data>
  <data name="&gt;&gt;lbSATip.Name" xml:space="preserve">
    <value>lbSATip</value>
  </data>
  <data name="&gt;&gt;lbSATip.Type" xml:space="preserve">
    <value>System.Windows.Forms.Label, System.Windows.Forms, Version=4.0.0.0, Culture=neutral, PublicKeyToken=b77a5c561934e089</value>
  </data>
  <data name="&gt;&gt;lbSATip.Parent" xml:space="preserve">
    <value>lbL2TrackS</value>
  </data>
  <data name="&gt;&gt;lbSATip.ZOrder" xml:space="preserve">
    <value>6</value>
  </data>
  <data name="tBR2.AutoSize" type="System.Boolean, mscorlib">
    <value>False</value>
  </data>
  <data name="tBR2.Enabled" type="System.Boolean, mscorlib">
    <value>False</value>
  </data>
  <data name="tBR2.ImeMode" type="System.Windows.Forms.ImeMode, System.Windows.Forms">
    <value>NoControl</value>
  </data>
  <data name="tBR2.Location" type="System.Drawing.Point, System.Drawing">
    <value>142, 233</value>
  </data>
  <data name="tBR2.Orientation" type="System.Windows.Forms.Orientation, System.Windows.Forms">
    <value>Vertical</value>
  </data>
  <data name="tBR2.RightToLeft" type="System.Windows.Forms.RightToLeft, System.Windows.Forms">
    <value>Yes</value>
  </data>
  <data name="tBR2.Size" type="System.Drawing.Size, System.Drawing">
    <value>25, 125</value>
  </data>
  <data name="tBR2.TabIndex" type="System.Int32, mscorlib">
    <value>244</value>
  </data>
  <data name="&gt;&gt;tBR2.Name" xml:space="preserve">
    <value>tBR2</value>
  </data>
  <data name="&gt;&gt;tBR2.Type" xml:space="preserve">
    <value>System.Windows.Forms.TrackBar, System.Windows.Forms, Version=4.0.0.0, Culture=neutral, PublicKeyToken=b77a5c561934e089</value>
  </data>
  <data name="&gt;&gt;tBR2.Parent" xml:space="preserve">
    <value>lbL2TrackS</value>
  </data>
  <data name="&gt;&gt;tBR2.ZOrder" xml:space="preserve">
    <value>7</value>
  </data>
  <data name="tBL2.AutoSize" type="System.Boolean, mscorlib">
    <value>False</value>
  </data>
  <data name="tBL2.Enabled" type="System.Boolean, mscorlib">
    <value>False</value>
  </data>
  <data name="tBL2.ImeMode" type="System.Windows.Forms.ImeMode, System.Windows.Forms">
    <value>NoControl</value>
  </data>
  <data name="tBL2.Location" type="System.Drawing.Point, System.Drawing">
    <value>109, 233</value>
  </data>
  <data name="tBL2.Orientation" type="System.Windows.Forms.Orientation, System.Windows.Forms">
    <value>Vertical</value>
  </data>
  <data name="tBL2.RightToLeft" type="System.Windows.Forms.RightToLeft, System.Windows.Forms">
    <value>Yes</value>
  </data>
  <data name="tBL2.RightToLeftLayout" type="System.Boolean, mscorlib">
    <value>True</value>
  </data>
  <data name="tBL2.Size" type="System.Drawing.Size, System.Drawing">
    <value>25, 125</value>
  </data>
  <data name="tBL2.TabIndex" type="System.Int32, mscorlib">
    <value>244</value>
  </data>
  <data name="&gt;&gt;tBL2.Name" xml:space="preserve">
    <value>tBL2</value>
  </data>
  <data name="&gt;&gt;tBL2.Type" xml:space="preserve">
    <value>System.Windows.Forms.TrackBar, System.Windows.Forms, Version=4.0.0.0, Culture=neutral, PublicKeyToken=b77a5c561934e089</value>
  </data>
  <data name="&gt;&gt;tBL2.Parent" xml:space="preserve">
    <value>lbL2TrackS</value>
  </data>
  <data name="&gt;&gt;tBL2.ZOrder" xml:space="preserve">
    <value>8</value>
  </data>
  <data name="tBsixaxisAccelX.AutoSize" type="System.Boolean, mscorlib">
    <value>False</value>
  </data>
  <data name="tBsixaxisAccelX.ImeMode" type="System.Windows.Forms.ImeMode, System.Windows.Forms">
    <value>NoControl</value>
  </data>
  <data name="tBsixaxisAccelX.Location" type="System.Drawing.Point, System.Drawing">
    <value>71, 25</value>
  </data>
  <data name="tBsixaxisAccelX.Size" type="System.Drawing.Size, System.Drawing">
    <value>49, 19</value>
  </data>
  <data name="tBsixaxisAccelX.TabIndex" type="System.Int32, mscorlib">
    <value>219</value>
  </data>
  <data name="&gt;&gt;tBsixaxisAccelX.Name" xml:space="preserve">
    <value>tBsixaxisAccelX</value>
  </data>
  <data name="&gt;&gt;tBsixaxisAccelX.Type" xml:space="preserve">
    <value>System.Windows.Forms.TrackBar, System.Windows.Forms, Version=4.0.0.0, Culture=neutral, PublicKeyToken=b77a5c561934e089</value>
  </data>
  <data name="&gt;&gt;tBsixaxisAccelX.Parent" xml:space="preserve">
    <value>pnlSixaxis</value>
  </data>
  <data name="&gt;&gt;tBsixaxisAccelX.ZOrder" xml:space="preserve">
    <value>0</value>
  </data>
  <data name="lb6Accel.AutoSize" type="System.Boolean, mscorlib">
    <value>True</value>
  </data>
  <data name="lb6Accel.ImeMode" type="System.Windows.Forms.ImeMode, System.Windows.Forms">
    <value>NoControl</value>
  </data>
  <data name="lb6Accel.Location" type="System.Drawing.Point, System.Drawing">
    <value>81, 4</value>
  </data>
  <data name="lb6Accel.Size" type="System.Drawing.Size, System.Drawing">
    <value>34, 13</value>
  </data>
  <data name="lb6Accel.TabIndex" type="System.Int32, mscorlib">
    <value>215</value>
  </data>
  <data name="lb6Accel.Text" xml:space="preserve">
    <value>Accel</value>
  </data>
  <data name="&gt;&gt;lb6Accel.Name" xml:space="preserve">
    <value>lb6Accel</value>
  </data>
  <data name="&gt;&gt;lb6Accel.Type" xml:space="preserve">
    <value>System.Windows.Forms.Label, System.Windows.Forms, Version=4.0.0.0, Culture=neutral, PublicKeyToken=b77a5c561934e089</value>
  </data>
  <data name="&gt;&gt;lb6Accel.Parent" xml:space="preserve">
    <value>pnlSixaxis</value>
  </data>
  <data name="&gt;&gt;lb6Accel.ZOrder" xml:space="preserve">
    <value>1</value>
  </data>
  <data name="tBsixaxisGyroX.AutoSize" type="System.Boolean, mscorlib">
    <value>False</value>
  </data>
  <data name="tBsixaxisGyroX.ImeMode" type="System.Windows.Forms.ImeMode, System.Windows.Forms">
    <value>NoControl</value>
  </data>
  <data name="tBsixaxisGyroX.Location" type="System.Drawing.Point, System.Drawing">
    <value>3, 24</value>
  </data>
  <data name="tBsixaxisGyroX.Size" type="System.Drawing.Size, System.Drawing">
    <value>49, 19</value>
  </data>
  <data name="tBsixaxisGyroX.TabIndex" type="System.Int32, mscorlib">
    <value>222</value>
  </data>
  <data name="&gt;&gt;tBsixaxisGyroX.Name" xml:space="preserve">
    <value>tBsixaxisGyroX</value>
  </data>
  <data name="&gt;&gt;tBsixaxisGyroX.Type" xml:space="preserve">
    <value>System.Windows.Forms.TrackBar, System.Windows.Forms, Version=4.0.0.0, Culture=neutral, PublicKeyToken=b77a5c561934e089</value>
  </data>
  <data name="&gt;&gt;tBsixaxisGyroX.Parent" xml:space="preserve">
    <value>pnlSixaxis</value>
  </data>
  <data name="&gt;&gt;tBsixaxisGyroX.ZOrder" xml:space="preserve">
    <value>2</value>
  </data>
  <data name="lb6Gryo.AutoSize" type="System.Boolean, mscorlib">
    <value>True</value>
  </data>
  <data name="lb6Gryo.ImeMode" type="System.Windows.Forms.ImeMode, System.Windows.Forms">
    <value>NoControl</value>
  </data>
  <data name="lb6Gryo.Location" type="System.Drawing.Point, System.Drawing">
    <value>13, 5</value>
  </data>
  <data name="lb6Gryo.Size" type="System.Drawing.Size, System.Drawing">
    <value>29, 13</value>
  </data>
  <data name="lb6Gryo.TabIndex" type="System.Int32, mscorlib">
    <value>216</value>
  </data>
  <data name="lb6Gryo.Text" xml:space="preserve">
    <value>Gyro</value>
  </data>
  <data name="&gt;&gt;lb6Gryo.Name" xml:space="preserve">
    <value>lb6Gryo</value>
  </data>
  <data name="&gt;&gt;lb6Gryo.Type" xml:space="preserve">
    <value>System.Windows.Forms.Label, System.Windows.Forms, Version=4.0.0.0, Culture=neutral, PublicKeyToken=b77a5c561934e089</value>
  </data>
  <data name="&gt;&gt;lb6Gryo.Parent" xml:space="preserve">
    <value>pnlSixaxis</value>
  </data>
  <data name="&gt;&gt;lb6Gryo.ZOrder" xml:space="preserve">
    <value>3</value>
  </data>
  <data name="tBsixaxisGyroY.AutoSize" type="System.Boolean, mscorlib">
    <value>False</value>
  </data>
  <data name="tBsixaxisGyroY.ImeMode" type="System.Windows.Forms.ImeMode, System.Windows.Forms">
    <value>NoControl</value>
  </data>
  <data name="tBsixaxisGyroY.Location" type="System.Drawing.Point, System.Drawing">
    <value>2, 52</value>
  </data>
  <data name="tBsixaxisGyroY.Size" type="System.Drawing.Size, System.Drawing">
    <value>49, 19</value>
  </data>
  <data name="tBsixaxisGyroY.TabIndex" type="System.Int32, mscorlib">
    <value>221</value>
  </data>
  <data name="&gt;&gt;tBsixaxisGyroY.Name" xml:space="preserve">
    <value>tBsixaxisGyroY</value>
  </data>
  <data name="&gt;&gt;tBsixaxisGyroY.Type" xml:space="preserve">
    <value>System.Windows.Forms.TrackBar, System.Windows.Forms, Version=4.0.0.0, Culture=neutral, PublicKeyToken=b77a5c561934e089</value>
  </data>
  <data name="&gt;&gt;tBsixaxisGyroY.Parent" xml:space="preserve">
    <value>pnlSixaxis</value>
  </data>
  <data name="&gt;&gt;tBsixaxisGyroY.ZOrder" xml:space="preserve">
    <value>4</value>
  </data>
  <data name="tBsixaxisGyroZ.AutoSize" type="System.Boolean, mscorlib">
    <value>False</value>
  </data>
  <data name="tBsixaxisGyroZ.ImeMode" type="System.Windows.Forms.ImeMode, System.Windows.Forms">
    <value>NoControl</value>
  </data>
  <data name="tBsixaxisGyroZ.Location" type="System.Drawing.Point, System.Drawing">
    <value>3, 79</value>
  </data>
  <data name="tBsixaxisGyroZ.Size" type="System.Drawing.Size, System.Drawing">
    <value>49, 19</value>
  </data>
  <data name="tBsixaxisGyroZ.TabIndex" type="System.Int32, mscorlib">
    <value>220</value>
  </data>
  <data name="&gt;&gt;tBsixaxisGyroZ.Name" xml:space="preserve">
    <value>tBsixaxisGyroZ</value>
  </data>
  <data name="&gt;&gt;tBsixaxisGyroZ.Type" xml:space="preserve">
    <value>System.Windows.Forms.TrackBar, System.Windows.Forms, Version=4.0.0.0, Culture=neutral, PublicKeyToken=b77a5c561934e089</value>
  </data>
  <data name="&gt;&gt;tBsixaxisGyroZ.Parent" xml:space="preserve">
    <value>pnlSixaxis</value>
  </data>
  <data name="&gt;&gt;tBsixaxisGyroZ.ZOrder" xml:space="preserve">
    <value>5</value>
  </data>
  <data name="tBsixaxisAccelY.AutoSize" type="System.Boolean, mscorlib">
    <value>False</value>
  </data>
  <data name="tBsixaxisAccelY.ImeMode" type="System.Windows.Forms.ImeMode, System.Windows.Forms">
    <value>NoControl</value>
  </data>
  <data name="tBsixaxisAccelY.Location" type="System.Drawing.Point, System.Drawing">
    <value>71, 52</value>
  </data>
  <data name="tBsixaxisAccelY.Size" type="System.Drawing.Size, System.Drawing">
    <value>49, 19</value>
  </data>
  <data name="tBsixaxisAccelY.TabIndex" type="System.Int32, mscorlib">
    <value>218</value>
  </data>
  <data name="&gt;&gt;tBsixaxisAccelY.Name" xml:space="preserve">
    <value>tBsixaxisAccelY</value>
  </data>
  <data name="&gt;&gt;tBsixaxisAccelY.Type" xml:space="preserve">
    <value>System.Windows.Forms.TrackBar, System.Windows.Forms, Version=4.0.0.0, Culture=neutral, PublicKeyToken=b77a5c561934e089</value>
  </data>
  <data name="&gt;&gt;tBsixaxisAccelY.Parent" xml:space="preserve">
    <value>pnlSixaxis</value>
  </data>
  <data name="&gt;&gt;tBsixaxisAccelY.ZOrder" xml:space="preserve">
    <value>6</value>
  </data>
  <data name="tBsixaxisAccelZ.AutoSize" type="System.Boolean, mscorlib">
    <value>False</value>
  </data>
  <data name="tBsixaxisAccelZ.ImeMode" type="System.Windows.Forms.ImeMode, System.Windows.Forms">
    <value>NoControl</value>
  </data>
  <data name="tBsixaxisAccelZ.Location" type="System.Drawing.Point, System.Drawing">
    <value>71, 79</value>
  </data>
  <data name="tBsixaxisAccelZ.Size" type="System.Drawing.Size, System.Drawing">
    <value>49, 19</value>
  </data>
  <data name="tBsixaxisAccelZ.TabIndex" type="System.Int32, mscorlib">
    <value>217</value>
  </data>
  <data name="&gt;&gt;tBsixaxisAccelZ.Name" xml:space="preserve">
    <value>tBsixaxisAccelZ</value>
  </data>
  <data name="&gt;&gt;tBsixaxisAccelZ.Type" xml:space="preserve">
    <value>System.Windows.Forms.TrackBar, System.Windows.Forms, Version=4.0.0.0, Culture=neutral, PublicKeyToken=b77a5c561934e089</value>
  </data>
  <data name="&gt;&gt;tBsixaxisAccelZ.Parent" xml:space="preserve">
    <value>pnlSixaxis</value>
  </data>
  <data name="&gt;&gt;tBsixaxisAccelZ.ZOrder" xml:space="preserve">
    <value>7</value>
  </data>
  <data name="pnlSixaxis.Location" type="System.Drawing.Point, System.Drawing">
    <value>300, 233</value>
  </data>
  <data name="pnlSixaxis.Size" type="System.Drawing.Size, System.Drawing">
    <value>125, 125</value>
  </data>
  <data name="pnlSixaxis.TabIndex" type="System.Int32, mscorlib">
    <value>236</value>
  </data>
  <data name="&gt;&gt;pnlSixaxis.Name" xml:space="preserve">
    <value>pnlSixaxis</value>
  </data>
  <data name="&gt;&gt;pnlSixaxis.Type" xml:space="preserve">
    <value>System.Windows.Forms.Panel, System.Windows.Forms, Version=4.0.0.0, Culture=neutral, PublicKeyToken=b77a5c561934e089</value>
  </data>
  <data name="&gt;&gt;pnlSixaxis.Parent" xml:space="preserve">
    <value>lbL2TrackS</value>
  </data>
  <data name="&gt;&gt;pnlSixaxis.ZOrder" xml:space="preserve">
    <value>9</value>
  </data>
  <data name="btnLSTrack.Enabled" type="System.Boolean, mscorlib">
    <value>False</value>
  </data>
  <data name="btnLSTrack.FlatStyle" type="System.Windows.Forms.FlatStyle, System.Windows.Forms">
    <value>Popup</value>
  </data>
  <data name="btnLSTrack.ImeMode" type="System.Windows.Forms.ImeMode, System.Windows.Forms">
    <value>NoControl</value>
  </data>
  <data name="btnLSTrack.Location" type="System.Drawing.Point, System.Drawing">
    <value>29, 61</value>
  </data>
  <data name="btnLSTrack.Size" type="System.Drawing.Size, System.Drawing">
    <value>3, 3</value>
  </data>
  <data name="btnLSTrack.TabIndex" type="System.Int32, mscorlib">
    <value>237</value>
  </data>
  <data name="btnLSTrack.Text" xml:space="preserve">
    <value>button1</value>
  </data>
  <data name="&gt;&gt;btnLSTrack.Name" xml:space="preserve">
    <value>btnLSTrack</value>
  </data>
  <data name="&gt;&gt;btnLSTrack.Type" xml:space="preserve">
    <value>System.Windows.Forms.Button, System.Windows.Forms, Version=4.0.0.0, Culture=neutral, PublicKeyToken=b77a5c561934e089</value>
  </data>
  <data name="&gt;&gt;btnLSTrack.Parent" xml:space="preserve">
    <value>pnlLSTrack</value>
  </data>
  <data name="&gt;&gt;btnLSTrack.ZOrder" xml:space="preserve">
    <value>0</value>
  </data>
  <data name="btnLSTrackS.Enabled" type="System.Boolean, mscorlib">
    <value>False</value>
  </data>
  <data name="btnLSTrackS.FlatStyle" type="System.Windows.Forms.FlatStyle, System.Windows.Forms">
    <value>Flat</value>
  </data>
  <data name="btnLSTrackS.ImeMode" type="System.Windows.Forms.ImeMode, System.Windows.Forms">
    <value>NoControl</value>
  </data>
  <data name="btnLSTrackS.Location" type="System.Drawing.Point, System.Drawing">
    <value>67, 50</value>
  </data>
  <data name="btnLSTrackS.Size" type="System.Drawing.Size, System.Drawing">
    <value>3, 3</value>
  </data>
  <data name="btnLSTrackS.TabIndex" type="System.Int32, mscorlib">
    <value>247</value>
  </data>
  <data name="&gt;&gt;btnLSTrackS.Name" xml:space="preserve">
    <value>btnLSTrackS</value>
  </data>
  <data name="&gt;&gt;btnLSTrackS.Type" xml:space="preserve">
    <value>System.Windows.Forms.Button, System.Windows.Forms, Version=4.0.0.0, Culture=neutral, PublicKeyToken=b77a5c561934e089</value>
  </data>
  <data name="&gt;&gt;btnLSTrackS.Parent" xml:space="preserve">
    <value>pnlLSTrack</value>
  </data>
  <data name="&gt;&gt;btnLSTrackS.ZOrder" xml:space="preserve">
    <value>1</value>
  </data>
  <data name="pnlLSTrack.Location" type="System.Drawing.Point, System.Drawing">
    <value>5, 88</value>
  </data>
  <data name="pnlLSTrack.Margin" type="System.Windows.Forms.Padding, System.Windows.Forms">
    <value>2, 2, 2, 2</value>
  </data>
  <data name="pnlLSTrack.Size" type="System.Drawing.Size, System.Drawing">
    <value>125, 125</value>
  </data>
  <data name="pnlLSTrack.TabIndex" type="System.Int32, mscorlib">
    <value>250</value>
  </data>
  <data name="&gt;&gt;pnlLSTrack.Name" xml:space="preserve">
    <value>pnlLSTrack</value>
  </data>
  <data name="&gt;&gt;pnlLSTrack.Type" xml:space="preserve">
    <value>System.Windows.Forms.Panel, System.Windows.Forms, Version=4.0.0.0, Culture=neutral, PublicKeyToken=b77a5c561934e089</value>
  </data>
  <data name="&gt;&gt;pnlLSTrack.Parent" xml:space="preserve">
    <value>lbL2TrackS</value>
  </data>
  <data name="&gt;&gt;pnlLSTrack.ZOrder" xml:space="preserve">
    <value>10</value>
  </data>
  <data name="btnRSTrackS.Enabled" type="System.Boolean, mscorlib">
    <value>False</value>
  </data>
  <data name="btnRSTrackS.FlatStyle" type="System.Windows.Forms.FlatStyle, System.Windows.Forms">
    <value>Flat</value>
  </data>
  <data name="btnRSTrackS.ImeMode" type="System.Windows.Forms.ImeMode, System.Windows.Forms">
    <value>NoControl</value>
  </data>
  <data name="btnRSTrackS.Location" type="System.Drawing.Point, System.Drawing">
    <value>3, 34</value>
  </data>
  <data name="btnRSTrackS.Size" type="System.Drawing.Size, System.Drawing">
    <value>3, 3</value>
  </data>
  <data name="btnRSTrackS.TabIndex" type="System.Int32, mscorlib">
    <value>248</value>
  </data>
  <data name="&gt;&gt;btnRSTrackS.Name" xml:space="preserve">
    <value>btnRSTrackS</value>
  </data>
  <data name="&gt;&gt;btnRSTrackS.Type" xml:space="preserve">
    <value>System.Windows.Forms.Button, System.Windows.Forms, Version=4.0.0.0, Culture=neutral, PublicKeyToken=b77a5c561934e089</value>
  </data>
  <data name="&gt;&gt;btnRSTrackS.Parent" xml:space="preserve">
    <value>pnlRSTrack</value>
  </data>
  <data name="&gt;&gt;btnRSTrackS.ZOrder" xml:space="preserve">
    <value>0</value>
  </data>
  <data name="btnRSTrack.Enabled" type="System.Boolean, mscorlib">
    <value>False</value>
  </data>
  <data name="btnRSTrack.FlatStyle" type="System.Windows.Forms.FlatStyle, System.Windows.Forms">
    <value>Popup</value>
  </data>
  <data name="btnRSTrack.ImeMode" type="System.Windows.Forms.ImeMode, System.Windows.Forms">
    <value>NoControl</value>
  </data>
  <data name="btnRSTrack.Location" type="System.Drawing.Point, System.Drawing">
    <value>66, 74</value>
  </data>
  <data name="btnRSTrack.Size" type="System.Drawing.Size, System.Drawing">
    <value>3, 3</value>
  </data>
  <data name="btnRSTrack.TabIndex" type="System.Int32, mscorlib">
    <value>237</value>
  </data>
  <data name="btnRSTrack.Text" xml:space="preserve">
    <value>button1</value>
  </data>
  <data name="&gt;&gt;btnRSTrack.Name" xml:space="preserve">
    <value>btnRSTrack</value>
  </data>
  <data name="&gt;&gt;btnRSTrack.Type" xml:space="preserve">
    <value>System.Windows.Forms.Button, System.Windows.Forms, Version=4.0.0.0, Culture=neutral, PublicKeyToken=b77a5c561934e089</value>
  </data>
  <data name="&gt;&gt;btnRSTrack.Parent" xml:space="preserve">
    <value>pnlRSTrack</value>
  </data>
  <data name="&gt;&gt;btnRSTrack.ZOrder" xml:space="preserve">
    <value>1</value>
  </data>
  <data name="pnlRSTrack.Location" type="System.Drawing.Point, System.Drawing">
    <value>151, 88</value>
  </data>
  <data name="pnlRSTrack.Margin" type="System.Windows.Forms.Padding, System.Windows.Forms">
    <value>2, 2, 2, 2</value>
  </data>
  <data name="pnlRSTrack.Size" type="System.Drawing.Size, System.Drawing">
    <value>125, 125</value>
  </data>
  <data name="pnlRSTrack.TabIndex" type="System.Int32, mscorlib">
    <value>251</value>
  </data>
  <data name="&gt;&gt;pnlRSTrack.Name" xml:space="preserve">
    <value>pnlRSTrack</value>
  </data>
  <data name="&gt;&gt;pnlRSTrack.Type" xml:space="preserve">
    <value>System.Windows.Forms.Panel, System.Windows.Forms, Version=4.0.0.0, Culture=neutral, PublicKeyToken=b77a5c561934e089</value>
  </data>
  <data name="&gt;&gt;pnlRSTrack.Parent" xml:space="preserve">
    <value>lbL2TrackS</value>
  </data>
  <data name="&gt;&gt;pnlRSTrack.ZOrder" xml:space="preserve">
    <value>11</value>
  </data>
  <data name="lbL2TrackS.Location" type="System.Drawing.Point, System.Drawing">
    <value>4, 22</value>
  </data>
  <data name="lbL2TrackS.Padding" type="System.Windows.Forms.Padding, System.Windows.Forms">
    <value>3, 3, 3, 3</value>
  </data>
  <data name="lbL2TrackS.Size" type="System.Drawing.Size, System.Drawing">
    <value>438, 485</value>
  </data>
  <data name="lbL2TrackS.TabIndex" type="System.Int32, mscorlib">
    <value>2</value>
  </data>
  <data name="lbL2TrackS.Text" xml:space="preserve">
    <value>Controller Readings</value>
  </data>
  <data name="&gt;&gt;lbL2TrackS.Name" xml:space="preserve">
    <value>lbL2TrackS</value>
  </data>
  <data name="&gt;&gt;lbL2TrackS.Type" xml:space="preserve">
    <value>System.Windows.Forms.TabPage, System.Windows.Forms, Version=4.0.0.0, Culture=neutral, PublicKeyToken=b77a5c561934e089</value>
  </data>
  <data name="&gt;&gt;lbL2TrackS.Parent" xml:space="preserve">
    <value>tCControls</value>
  </data>
  <data name="&gt;&gt;lbL2TrackS.ZOrder" xml:space="preserve">
    <value>2</value>
  </data>
  <data name="bnGyroZN.ImeMode" type="System.Windows.Forms.ImeMode, System.Windows.Forms">
    <value>NoControl</value>
  </data>
  <data name="bnGyroZN.Location" type="System.Drawing.Point, System.Drawing">
    <value>3, 3</value>
  </data>
  <data name="bnGyroZN.Size" type="System.Drawing.Size, System.Drawing">
    <value>80, 23</value>
  </data>
  <data name="bnGyroZN.TabIndex" type="System.Int32, mscorlib">
    <value>250</value>
  </data>
  <data name="&gt;&gt;bnGyroZN.Name" xml:space="preserve">
    <value>bnGyroZN</value>
  </data>
  <data name="&gt;&gt;bnGyroZN.Type" xml:space="preserve">
    <value>System.Windows.Forms.Button, System.Windows.Forms, Version=4.0.0.0, Culture=neutral, PublicKeyToken=b77a5c561934e089</value>
  </data>
  <data name="&gt;&gt;bnGyroZN.Parent" xml:space="preserve">
    <value>fLPTiltControls</value>
  </data>
  <data name="&gt;&gt;bnGyroZN.ZOrder" xml:space="preserve">
    <value>0</value>
  </data>
  <data name="lbGyroZN.ImeMode" type="System.Windows.Forms.ImeMode, System.Windows.Forms">
    <value>NoControl</value>
  </data>
  <data name="lbGyroZN.Location" type="System.Drawing.Point, System.Drawing">
    <value>88, 0</value>
  </data>
  <data name="lbGyroZN.Margin" type="System.Windows.Forms.Padding, System.Windows.Forms">
    <value>2, 0, 2, 0</value>
  </data>
  <data name="lbGyroZN.Size" type="System.Drawing.Size, System.Drawing">
    <value>166, 23</value>
  </data>
  <data name="lbGyroZN.TabIndex" type="System.Int32, mscorlib">
    <value>286</value>
  </data>
  <data name="lbGyroZN.TextAlign" type="System.Drawing.ContentAlignment, System.Drawing">
    <value>MiddleLeft</value>
  </data>
  <data name="&gt;&gt;lbGyroZN.Name" xml:space="preserve">
    <value>lbGyroZN</value>
  </data>
  <data name="&gt;&gt;lbGyroZN.Type" xml:space="preserve">
    <value>System.Windows.Forms.Label, System.Windows.Forms, Version=4.0.0.0, Culture=neutral, PublicKeyToken=b77a5c561934e089</value>
  </data>
  <data name="&gt;&gt;lbGyroZN.Parent" xml:space="preserve">
    <value>fLPTiltControls</value>
  </data>
  <data name="&gt;&gt;lbGyroZN.ZOrder" xml:space="preserve">
    <value>1</value>
  </data>
  <data name="bnGyroZP.ImeMode" type="System.Windows.Forms.ImeMode, System.Windows.Forms">
    <value>NoControl</value>
  </data>
  <data name="bnGyroZP.Location" type="System.Drawing.Point, System.Drawing">
    <value>3, 32</value>
  </data>
  <data name="bnGyroZP.Size" type="System.Drawing.Size, System.Drawing">
    <value>80, 23</value>
  </data>
  <data name="bnGyroZP.TabIndex" type="System.Int32, mscorlib">
    <value>250</value>
  </data>
  <data name="&gt;&gt;bnGyroZP.Name" xml:space="preserve">
    <value>bnGyroZP</value>
  </data>
  <data name="&gt;&gt;bnGyroZP.Type" xml:space="preserve">
    <value>System.Windows.Forms.Button, System.Windows.Forms, Version=4.0.0.0, Culture=neutral, PublicKeyToken=b77a5c561934e089</value>
  </data>
  <data name="&gt;&gt;bnGyroZP.Parent" xml:space="preserve">
    <value>fLPTiltControls</value>
  </data>
  <data name="&gt;&gt;bnGyroZP.ZOrder" xml:space="preserve">
    <value>2</value>
  </data>
  <data name="lbGyroZP.ImeMode" type="System.Windows.Forms.ImeMode, System.Windows.Forms">
    <value>NoControl</value>
  </data>
  <data name="lbGyroZP.Location" type="System.Drawing.Point, System.Drawing">
    <value>88, 29</value>
  </data>
  <data name="lbGyroZP.Margin" type="System.Windows.Forms.Padding, System.Windows.Forms">
    <value>2, 0, 2, 0</value>
  </data>
  <data name="lbGyroZP.Size" type="System.Drawing.Size, System.Drawing">
    <value>166, 23</value>
  </data>
  <data name="lbGyroZP.TabIndex" type="System.Int32, mscorlib">
    <value>287</value>
  </data>
  <data name="lbGyroZP.TextAlign" type="System.Drawing.ContentAlignment, System.Drawing">
    <value>MiddleLeft</value>
  </data>
  <data name="&gt;&gt;lbGyroZP.Name" xml:space="preserve">
    <value>lbGyroZP</value>
  </data>
  <data name="&gt;&gt;lbGyroZP.Type" xml:space="preserve">
    <value>System.Windows.Forms.Label, System.Windows.Forms, Version=4.0.0.0, Culture=neutral, PublicKeyToken=b77a5c561934e089</value>
  </data>
  <data name="&gt;&gt;lbGyroZP.Parent" xml:space="preserve">
    <value>fLPTiltControls</value>
  </data>
  <data name="&gt;&gt;lbGyroZP.ZOrder" xml:space="preserve">
    <value>3</value>
  </data>
  <data name="bnGyroXP.ImeMode" type="System.Windows.Forms.ImeMode, System.Windows.Forms">
    <value>NoControl</value>
  </data>
  <data name="bnGyroXP.Location" type="System.Drawing.Point, System.Drawing">
    <value>3, 61</value>
  </data>
  <data name="bnGyroXP.Size" type="System.Drawing.Size, System.Drawing">
    <value>80, 23</value>
  </data>
  <data name="bnGyroXP.TabIndex" type="System.Int32, mscorlib">
    <value>250</value>
  </data>
  <data name="&gt;&gt;bnGyroXP.Name" xml:space="preserve">
    <value>bnGyroXP</value>
  </data>
  <data name="&gt;&gt;bnGyroXP.Type" xml:space="preserve">
    <value>System.Windows.Forms.Button, System.Windows.Forms, Version=4.0.0.0, Culture=neutral, PublicKeyToken=b77a5c561934e089</value>
  </data>
  <data name="&gt;&gt;bnGyroXP.Parent" xml:space="preserve">
    <value>fLPTiltControls</value>
  </data>
  <data name="&gt;&gt;bnGyroXP.ZOrder" xml:space="preserve">
    <value>4</value>
  </data>
  <data name="lbGyroXP.ImeMode" type="System.Windows.Forms.ImeMode, System.Windows.Forms">
    <value>NoControl</value>
  </data>
  <data name="lbGyroXP.Location" type="System.Drawing.Point, System.Drawing">
    <value>88, 58</value>
  </data>
  <data name="lbGyroXP.Margin" type="System.Windows.Forms.Padding, System.Windows.Forms">
    <value>2, 0, 2, 0</value>
  </data>
  <data name="lbGyroXP.Size" type="System.Drawing.Size, System.Drawing">
    <value>166, 23</value>
  </data>
  <data name="lbGyroXP.TabIndex" type="System.Int32, mscorlib">
    <value>288</value>
  </data>
  <data name="lbGyroXP.TextAlign" type="System.Drawing.ContentAlignment, System.Drawing">
    <value>MiddleLeft</value>
  </data>
  <data name="&gt;&gt;lbGyroXP.Name" xml:space="preserve">
    <value>lbGyroXP</value>
  </data>
  <data name="&gt;&gt;lbGyroXP.Type" xml:space="preserve">
    <value>System.Windows.Forms.Label, System.Windows.Forms, Version=4.0.0.0, Culture=neutral, PublicKeyToken=b77a5c561934e089</value>
  </data>
  <data name="&gt;&gt;lbGyroXP.Parent" xml:space="preserve">
    <value>fLPTiltControls</value>
  </data>
  <data name="&gt;&gt;lbGyroXP.ZOrder" xml:space="preserve">
    <value>5</value>
  </data>
  <data name="bnGyroXN.ImeMode" type="System.Windows.Forms.ImeMode, System.Windows.Forms">
    <value>NoControl</value>
  </data>
  <data name="bnGyroXN.Location" type="System.Drawing.Point, System.Drawing">
    <value>3, 90</value>
  </data>
  <data name="bnGyroXN.Size" type="System.Drawing.Size, System.Drawing">
    <value>80, 23</value>
  </data>
  <data name="bnGyroXN.TabIndex" type="System.Int32, mscorlib">
    <value>250</value>
  </data>
  <data name="&gt;&gt;bnGyroXN.Name" xml:space="preserve">
    <value>bnGyroXN</value>
  </data>
  <data name="&gt;&gt;bnGyroXN.Type" xml:space="preserve">
    <value>System.Windows.Forms.Button, System.Windows.Forms, Version=4.0.0.0, Culture=neutral, PublicKeyToken=b77a5c561934e089</value>
  </data>
  <data name="&gt;&gt;bnGyroXN.Parent" xml:space="preserve">
    <value>fLPTiltControls</value>
  </data>
  <data name="&gt;&gt;bnGyroXN.ZOrder" xml:space="preserve">
    <value>6</value>
  </data>
  <data name="lbGyroXN.ImeMode" type="System.Windows.Forms.ImeMode, System.Windows.Forms">
    <value>NoControl</value>
  </data>
  <data name="lbGyroXN.Location" type="System.Drawing.Point, System.Drawing">
    <value>88, 87</value>
  </data>
  <data name="lbGyroXN.Margin" type="System.Windows.Forms.Padding, System.Windows.Forms">
    <value>2, 0, 2, 0</value>
  </data>
  <data name="lbGyroXN.Size" type="System.Drawing.Size, System.Drawing">
    <value>166, 23</value>
  </data>
  <data name="lbGyroXN.TabIndex" type="System.Int32, mscorlib">
    <value>289</value>
  </data>
  <data name="lbGyroXN.TextAlign" type="System.Drawing.ContentAlignment, System.Drawing">
    <value>MiddleLeft</value>
  </data>
  <data name="&gt;&gt;lbGyroXN.Name" xml:space="preserve">
    <value>lbGyroXN</value>
  </data>
  <data name="&gt;&gt;lbGyroXN.Type" xml:space="preserve">
    <value>System.Windows.Forms.Label, System.Windows.Forms, Version=4.0.0.0, Culture=neutral, PublicKeyToken=b77a5c561934e089</value>
  </data>
  <data name="&gt;&gt;lbGyroXN.Parent" xml:space="preserve">
    <value>fLPTiltControls</value>
  </data>
  <data name="&gt;&gt;lbGyroXN.ZOrder" xml:space="preserve">
    <value>7</value>
  </data>
  <data name="lblSteeringWheelEmulationAxis.AutoSize" type="System.Boolean, mscorlib">
    <value>True</value>
  </data>
  <data name="lblSteeringWheelEmulationAxis.ImeMode" type="System.Windows.Forms.ImeMode, System.Windows.Forms">
    <value>NoControl</value>
  </data>
  <data name="lblSteeringWheelEmulationAxis.Location" type="System.Drawing.Point, System.Drawing">
    <value>3, 116</value>
  </data>
  <data name="lblSteeringWheelEmulationAxis.Padding" type="System.Windows.Forms.Padding, System.Windows.Forms">
    <value>0, 5, 0, 0</value>
  </data>
  <data name="lblSteeringWheelEmulationAxis.Size" type="System.Drawing.Size, System.Drawing">
    <value>98, 18</value>
  </data>
  <data name="lblSteeringWheelEmulationAxis.TabIndex" type="System.Int32, mscorlib">
    <value>290</value>
  </data>
  <data name="lblSteeringWheelEmulationAxis.Text" xml:space="preserve">
    <value>Steering wheel axis</value>
  </data>
  <data name="&gt;&gt;lblSteeringWheelEmulationAxis.Name" xml:space="preserve">
    <value>lblSteeringWheelEmulationAxis</value>
  </data>
  <data name="&gt;&gt;lblSteeringWheelEmulationAxis.Type" xml:space="preserve">
    <value>System.Windows.Forms.Label, System.Windows.Forms, Version=4.0.0.0, Culture=neutral, PublicKeyToken=b77a5c561934e089</value>
  </data>
  <data name="&gt;&gt;lblSteeringWheelEmulationAxis.Parent" xml:space="preserve">
    <value>fLPTiltControls</value>
  </data>
  <data name="&gt;&gt;lblSteeringWheelEmulationAxis.ZOrder" xml:space="preserve">
    <value>8</value>
  </data>
  <data name="cBSteeringWheelEmulationAxis.Items" xml:space="preserve">
    <value>None</value>
  </data>
  <data name="cBSteeringWheelEmulationAxis.Items1" xml:space="preserve">
    <value>Left X-Axis</value>
  </data>
  <data name="cBSteeringWheelEmulationAxis.Items2" xml:space="preserve">
    <value>Left Y-Axis</value>
  </data>
  <data name="cBSteeringWheelEmulationAxis.Items3" xml:space="preserve">
    <value>Right X-Axis</value>
  </data>
  <data name="cBSteeringWheelEmulationAxis.Items4" xml:space="preserve">
    <value>Right Y-Axis</value>
  </data>
  <data name="cBSteeringWheelEmulationAxis.Items5" xml:space="preserve">
    <value>Trigger L+R Axis</value>
  </data>
  <data name="cBSteeringWheelEmulationAxis.Items6" xml:space="preserve">
    <value>VJoy1 X-Axis</value>
  </data>
  <data name="cBSteeringWheelEmulationAxis.Items7" xml:space="preserve">
    <value>VJoy1 Y-Axis</value>
  </data>
  <data name="cBSteeringWheelEmulationAxis.Items8" xml:space="preserve">
    <value>VJoy1 Z-Axis</value>
  </data>
  <data name="cBSteeringWheelEmulationAxis.Items9" xml:space="preserve">
    <value>VJoy2 X-Axis</value>
  </data>
  <data name="cBSteeringWheelEmulationAxis.Items10" xml:space="preserve">
    <value>VJoy2 Y-Axis</value>
  </data>
  <data name="cBSteeringWheelEmulationAxis.Items11" xml:space="preserve">
    <value>VJoy2 Z-Axis</value>
  </data>
  <data name="cBSteeringWheelEmulationAxis.Location" type="System.Drawing.Point, System.Drawing">
    <value>107, 119</value>
  </data>
  <data name="cBSteeringWheelEmulationAxis.Size" type="System.Drawing.Size, System.Drawing">
    <value>110, 21</value>
  </data>
  <data name="cBSteeringWheelEmulationAxis.TabIndex" type="System.Int32, mscorlib">
    <value>291</value>
  </data>
  <data name="&gt;&gt;cBSteeringWheelEmulationAxis.Name" xml:space="preserve">
    <value>cBSteeringWheelEmulationAxis</value>
  </data>
  <data name="&gt;&gt;cBSteeringWheelEmulationAxis.Type" xml:space="preserve">
    <value>System.Windows.Forms.ComboBox, System.Windows.Forms, Version=4.0.0.0, Culture=neutral, PublicKeyToken=b77a5c561934e089</value>
  </data>
  <data name="&gt;&gt;cBSteeringWheelEmulationAxis.Parent" xml:space="preserve">
    <value>fLPTiltControls</value>
  </data>
  <data name="&gt;&gt;cBSteeringWheelEmulationAxis.ZOrder" xml:space="preserve">
    <value>9</value>
  </data>
  <data name="lblSteeringWheelEmulationRange.AutoSize" type="System.Boolean, mscorlib">
    <value>True</value>
  </data>
  <data name="lblSteeringWheelEmulationRange.ImeMode" type="System.Windows.Forms.ImeMode, System.Windows.Forms">
    <value>NoControl</value>
  </data>
  <data name="lblSteeringWheelEmulationRange.Location" type="System.Drawing.Point, System.Drawing">
    <value>3, 143</value>
  </data>
  <data name="lblSteeringWheelEmulationRange.Padding" type="System.Windows.Forms.Padding, System.Windows.Forms">
    <value>0, 5, 0, 0</value>
  </data>
  <data name="lblSteeringWheelEmulationRange.Size" type="System.Drawing.Size, System.Drawing">
    <value>107, 18</value>
  </data>
  <data name="lblSteeringWheelEmulationRange.TabIndex" type="System.Int32, mscorlib">
    <value>292</value>
  </data>
  <data name="lblSteeringWheelEmulationRange.Text" xml:space="preserve">
    <value>Steering wheel range</value>
  </data>
  <data name="&gt;&gt;lblSteeringWheelEmulationRange.Name" xml:space="preserve">
    <value>lblSteeringWheelEmulationRange</value>
  </data>
  <data name="&gt;&gt;lblSteeringWheelEmulationRange.Type" xml:space="preserve">
    <value>System.Windows.Forms.Label, System.Windows.Forms, Version=4.0.0.0, Culture=neutral, PublicKeyToken=b77a5c561934e089</value>
  </data>
  <data name="&gt;&gt;lblSteeringWheelEmulationRange.Parent" xml:space="preserve">
    <value>fLPTiltControls</value>
  </data>
  <data name="&gt;&gt;lblSteeringWheelEmulationRange.ZOrder" xml:space="preserve">
    <value>10</value>
  </data>
  <data name="cBSteeringWheelEmulationRange.Items" xml:space="preserve">
    <value>90</value>
  </data>
  <data name="cBSteeringWheelEmulationRange.Items1" xml:space="preserve">
    <value>180</value>
  </data>
  <data name="cBSteeringWheelEmulationRange.Items2" xml:space="preserve">
    <value>270</value>
  </data>
  <data name="cBSteeringWheelEmulationRange.Items3" xml:space="preserve">
    <value>360</value>
  </data>
  <data name="cBSteeringWheelEmulationRange.Items4" xml:space="preserve">
    <value>450</value>
  </data>
  <data name="cBSteeringWheelEmulationRange.Items5" xml:space="preserve">
    <value>720</value>
  </data>
  <data name="cBSteeringWheelEmulationRange.Items6" xml:space="preserve">
    <value>900</value>
  </data>
  <data name="cBSteeringWheelEmulationRange.Items7" xml:space="preserve">
    <value>1080</value>
  </data>
  <data name="cBSteeringWheelEmulationRange.Items8" xml:space="preserve">
    <value>1440</value>
  </data>
  <data name="cBSteeringWheelEmulationRange.Location" type="System.Drawing.Point, System.Drawing">
    <value>116, 146</value>
  </data>
  <data name="cBSteeringWheelEmulationRange.Size" type="System.Drawing.Size, System.Drawing">
    <value>60, 21</value>
  </data>
  <data name="cBSteeringWheelEmulationRange.TabIndex" type="System.Int32, mscorlib">
    <value>293</value>
  </data>
  <data name="&gt;&gt;cBSteeringWheelEmulationRange.Name" xml:space="preserve">
    <value>cBSteeringWheelEmulationRange</value>
  </data>
  <data name="&gt;&gt;cBSteeringWheelEmulationRange.Type" xml:space="preserve">
    <value>System.Windows.Forms.ComboBox, System.Windows.Forms, Version=4.0.0.0, Culture=neutral, PublicKeyToken=b77a5c561934e089</value>
  </data>
  <data name="&gt;&gt;cBSteeringWheelEmulationRange.Parent" xml:space="preserve">
    <value>fLPTiltControls</value>
  </data>
  <data name="&gt;&gt;cBSteeringWheelEmulationRange.ZOrder" xml:space="preserve">
    <value>11</value>
  </data>
  <data name="btnSteeringWheelEmulationCalibrate.ImeMode" type="System.Windows.Forms.ImeMode, System.Windows.Forms">
    <value>NoControl</value>
  </data>
  <data name="btnSteeringWheelEmulationCalibrate.Location" type="System.Drawing.Point, System.Drawing">
    <value>182, 146</value>
  </data>
  <data name="btnSteeringWheelEmulationCalibrate.Size" type="System.Drawing.Size, System.Drawing">
    <value>75, 23</value>
  </data>
  <data name="btnSteeringWheelEmulationCalibrate.TabIndex" type="System.Int32, mscorlib">
    <value>294</value>
  </data>
  <data name="btnSteeringWheelEmulationCalibrate.Text" xml:space="preserve">
    <value>Calibrate...</value>
  </data>
  <data name="&gt;&gt;btnSteeringWheelEmulationCalibrate.Name" xml:space="preserve">
    <value>btnSteeringWheelEmulationCalibrate</value>
  </data>
  <data name="&gt;&gt;btnSteeringWheelEmulationCalibrate.Type" xml:space="preserve">
    <value>System.Windows.Forms.Button, System.Windows.Forms, Version=4.0.0.0, Culture=neutral, PublicKeyToken=b77a5c561934e089</value>
  </data>
  <data name="&gt;&gt;btnSteeringWheelEmulationCalibrate.Parent" xml:space="preserve">
    <value>fLPTiltControls</value>
  </data>
  <data name="&gt;&gt;btnSteeringWheelEmulationCalibrate.ZOrder" xml:space="preserve">
    <value>12</value>
  </data>
  <data name="fLPTiltControls.Location" type="System.Drawing.Point, System.Drawing">
    <value>4, 43</value>
  </data>
  <data name="fLPTiltControls.Size" type="System.Drawing.Size, System.Drawing">
<<<<<<< HEAD
    <value>271, 170</value>
=======
    <value>271, 203</value>
>>>>>>> d609453f
  </data>
  <data name="fLPTiltControls.TabIndex" type="System.Int32, mscorlib">
    <value>254</value>
  </data>
  <data name="&gt;&gt;fLPTiltControls.Name" xml:space="preserve">
    <value>fLPTiltControls</value>
  </data>
  <data name="&gt;&gt;fLPTiltControls.Type" xml:space="preserve">
    <value>System.Windows.Forms.FlowLayoutPanel, System.Windows.Forms, Version=4.0.0.0, Culture=neutral, PublicKeyToken=b77a5c561934e089</value>
  </data>
  <data name="&gt;&gt;fLPTiltControls.Parent" xml:space="preserve">
    <value>gBGyro</value>
  </data>
  <data name="&gt;&gt;fLPTiltControls.ZOrder" xml:space="preserve">
    <value>2</value>
  </data>
  <data name="tPControls.AutoScroll" type="System.Boolean, mscorlib">
    <value>True</value>
  </data>
  <data name="lBControls.Anchor" type="System.Windows.Forms.AnchorStyles, System.Windows.Forms">
    <value>Top, Bottom, Left</value>
  </data>
  <data name="lBControls.Items" xml:space="preserve">
    <value>Cross :</value>
  </data>
  <data name="lBControls.Items1" xml:space="preserve">
    <value>Circle :</value>
  </data>
  <data name="lBControls.Items2" xml:space="preserve">
    <value>Square :</value>
  </data>
  <data name="lBControls.Items3" xml:space="preserve">
    <value>Triangle :</value>
  </data>
  <data name="lBControls.Items4" xml:space="preserve">
    <value>Options :</value>
  </data>
  <data name="lBControls.Items5" xml:space="preserve">
    <value>Share :</value>
  </data>
  <data name="lBControls.Items6" xml:space="preserve">
    <value>Up :</value>
  </data>
  <data name="lBControls.Items7" xml:space="preserve">
    <value>Down :</value>
  </data>
  <data name="lBControls.Items8" xml:space="preserve">
    <value>Left :</value>
  </data>
  <data name="lBControls.Items9" xml:space="preserve">
    <value>Right :</value>
  </data>
  <data name="lBControls.Items10" xml:space="preserve">
    <value>PS :</value>
  </data>
  <data name="lBControls.Items11" xml:space="preserve">
    <value>L1 :</value>
  </data>
  <data name="lBControls.Items12" xml:space="preserve">
    <value>R1 :</value>
  </data>
  <data name="lBControls.Items13" xml:space="preserve">
    <value>L2 :</value>
  </data>
  <data name="lBControls.Items14" xml:space="preserve">
    <value>R2 :</value>
  </data>
  <data name="lBControls.Items15" xml:space="preserve">
    <value>L3 :</value>
  </data>
  <data name="lBControls.Items16" xml:space="preserve">
    <value>R3 :</value>
  </data>
  <data name="lBControls.Items17" xml:space="preserve">
    <value>Left Touch :</value>
  </data>
  <data name="lBControls.Items18" xml:space="preserve">
    <value>Upper Touch :</value>
  </data>
  <data name="lBControls.Items19" xml:space="preserve">
    <value>Multitouch :</value>
  </data>
  <data name="lBControls.Items20" xml:space="preserve">
    <value>Right Touch :</value>
  </data>
  <data name="lBControls.Items21" xml:space="preserve">
    <value>Left Stick Up :</value>
  </data>
  <data name="lBControls.Items22" xml:space="preserve">
    <value>Left Stick Down :</value>
  </data>
  <data name="lBControls.Items23" xml:space="preserve">
    <value>Left Stick Left :</value>
  </data>
  <data name="lBControls.Items24" xml:space="preserve">
    <value>Left Stick Right :</value>
  </data>
  <data name="lBControls.Items25" xml:space="preserve">
    <value>Right Stick Up :</value>
  </data>
  <data name="lBControls.Items26" xml:space="preserve">
    <value>Right Stick Down :</value>
  </data>
  <data name="lBControls.Items27" xml:space="preserve">
    <value>Right Stick Left :</value>
  </data>
  <data name="lBControls.Items28" xml:space="preserve">
    <value>Right Stick Right :</value>
  </data>
  <data name="lBControls.Items29" xml:space="preserve">
    <value>Sixaxis Up :</value>
  </data>
  <data name="lBControls.Items30" xml:space="preserve">
    <value>Sixaxis Down :</value>
  </data>
  <data name="lBControls.Items31" xml:space="preserve">
    <value>Sixaxis Left :</value>
  </data>
  <data name="lBControls.Items32" xml:space="preserve">
    <value>Sixaxis Right :</value>
  </data>
  <data name="lBControls.Location" type="System.Drawing.Point, System.Drawing">
    <value>278, 254</value>
  </data>
  <data name="lBControls.Size" type="System.Drawing.Size, System.Drawing">
    <value>157, 212</value>
  </data>
  <data name="lBControls.TabIndex" type="System.Int32, mscorlib">
    <value>180</value>
  </data>
  <data name="&gt;&gt;lBControls.Name" xml:space="preserve">
    <value>lBControls</value>
  </data>
  <data name="&gt;&gt;lBControls.Type" xml:space="preserve">
    <value>System.Windows.Forms.ListBox, System.Windows.Forms, Version=4.0.0.0, Culture=neutral, PublicKeyToken=b77a5c561934e089</value>
  </data>
  <data name="&gt;&gt;lBControls.Parent" xml:space="preserve">
    <value>tPControls</value>
  </data>
  <data name="&gt;&gt;lBControls.ZOrder" xml:space="preserve">
    <value>0</value>
  </data>
  <data name="lbControlTip.ImeMode" type="System.Windows.Forms.ImeMode, System.Windows.Forms">
    <value>NoControl</value>
  </data>
  <data name="lbControlTip.Location" type="System.Drawing.Point, System.Drawing">
    <value>6, 234</value>
  </data>
  <data name="lbControlTip.Size" type="System.Drawing.Size, System.Drawing">
    <value>182, 22</value>
  </data>
  <data name="lbControlTip.TabIndex" type="System.Int32, mscorlib">
    <value>181</value>
  </data>
  <data name="lbControlTip.Text" xml:space="preserve">
    <value>Click the lightbar for color picker</value>
  </data>
  <data name="lbControlTip.TextAlign" type="System.Drawing.ContentAlignment, System.Drawing">
    <value>MiddleCenter</value>
  </data>
  <data name="lbControlTip.Visible" type="System.Boolean, mscorlib">
    <value>False</value>
  </data>
  <data name="&gt;&gt;lbControlTip.Name" xml:space="preserve">
    <value>lbControlTip</value>
  </data>
  <data name="&gt;&gt;lbControlTip.Type" xml:space="preserve">
    <value>System.Windows.Forms.Label, System.Windows.Forms, Version=4.0.0.0, Culture=neutral, PublicKeyToken=b77a5c561934e089</value>
  </data>
  <data name="&gt;&gt;lbControlTip.Parent" xml:space="preserve">
    <value>tPControls</value>
  </data>
  <data name="&gt;&gt;lbControlTip.ZOrder" xml:space="preserve">
    <value>2</value>
  </data>
  <data name="pnlController.BackgroundImageLayout" type="System.Windows.Forms.ImageLayout, System.Windows.Forms">
    <value>Zoom</value>
  </data>
  <data name="pBHoveredButton.Enabled" type="System.Boolean, mscorlib">
    <value>False</value>
  </data>
  <data name="pBHoveredButton.ImeMode" type="System.Windows.Forms.ImeMode, System.Windows.Forms">
    <value>NoControl</value>
  </data>
  <data name="pBHoveredButton.Location" type="System.Drawing.Point, System.Drawing">
    <value>394, -2</value>
  </data>
  <data name="pBHoveredButton.Margin" type="System.Windows.Forms.Padding, System.Windows.Forms">
    <value>2, 2, 2, 2</value>
  </data>
  <data name="pBHoveredButton.Size" type="System.Drawing.Size, System.Drawing">
    <value>29, 27</value>
  </data>
  <data name="pBHoveredButton.SizeMode" type="System.Windows.Forms.PictureBoxSizeMode, System.Windows.Forms">
    <value>StretchImage</value>
  </data>
  <data name="pBHoveredButton.TabIndex" type="System.Int32, mscorlib">
    <value>284</value>
  </data>
  <data name="&gt;&gt;pBHoveredButton.Name" xml:space="preserve">
    <value>pBHoveredButton</value>
  </data>
  <data name="&gt;&gt;pBHoveredButton.Type" xml:space="preserve">
    <value>System.Windows.Forms.PictureBox, System.Windows.Forms, Version=4.0.0.0, Culture=neutral, PublicKeyToken=b77a5c561934e089</value>
  </data>
  <data name="&gt;&gt;pBHoveredButton.Parent" xml:space="preserve">
    <value>pnlController</value>
  </data>
  <data name="&gt;&gt;pBHoveredButton.ZOrder" xml:space="preserve">
    <value>0</value>
  </data>
  <data name="lbLRS.ImeMode" type="System.Windows.Forms.ImeMode, System.Windows.Forms">
    <value>NoControl</value>
  </data>
  <data name="lbLRS.Location" type="System.Drawing.Point, System.Drawing">
    <value>249, 143</value>
  </data>
  <data name="lbLRS.Margin" type="System.Windows.Forms.Padding, System.Windows.Forms">
    <value>2, 0, 2, 0</value>
  </data>
  <data name="lbLRS.Size" type="System.Drawing.Size, System.Drawing">
    <value>2, 2</value>
  </data>
  <data name="lbLRS.TabIndex" type="System.Int32, mscorlib">
    <value>304</value>
  </data>
  <data name="lbLRS.Visible" type="System.Boolean, mscorlib">
    <value>False</value>
  </data>
  <data name="&gt;&gt;lbLRS.Name" xml:space="preserve">
    <value>lbLRS</value>
  </data>
  <data name="&gt;&gt;lbLRS.Type" xml:space="preserve">
    <value>System.Windows.Forms.Label, System.Windows.Forms, Version=4.0.0.0, Culture=neutral, PublicKeyToken=b77a5c561934e089</value>
  </data>
  <data name="&gt;&gt;lbLRS.Parent" xml:space="preserve">
    <value>pnlController</value>
  </data>
  <data name="&gt;&gt;lbLRS.ZOrder" xml:space="preserve">
    <value>1</value>
  </data>
  <data name="lbLLS.ImeMode" type="System.Windows.Forms.ImeMode, System.Windows.Forms">
    <value>NoControl</value>
  </data>
  <data name="lbLLS.Location" type="System.Drawing.Point, System.Drawing">
    <value>118, 143</value>
  </data>
  <data name="lbLLS.Margin" type="System.Windows.Forms.Padding, System.Windows.Forms">
    <value>2, 0, 2, 0</value>
  </data>
  <data name="lbLLS.Size" type="System.Drawing.Size, System.Drawing">
    <value>2, 2</value>
  </data>
  <data name="lbLLS.TabIndex" type="System.Int32, mscorlib">
    <value>303</value>
  </data>
  <data name="lbLLS.Visible" type="System.Boolean, mscorlib">
    <value>False</value>
  </data>
  <data name="&gt;&gt;lbLLS.Name" xml:space="preserve">
    <value>lbLLS</value>
  </data>
  <data name="&gt;&gt;lbLLS.Type" xml:space="preserve">
    <value>System.Windows.Forms.Label, System.Windows.Forms, Version=4.0.0.0, Culture=neutral, PublicKeyToken=b77a5c561934e089</value>
  </data>
  <data name="&gt;&gt;lbLLS.Parent" xml:space="preserve">
    <value>pnlController</value>
  </data>
  <data name="&gt;&gt;lbLLS.ZOrder" xml:space="preserve">
    <value>2</value>
  </data>
  <data name="bnRSDown.BackgroundImageLayout" type="System.Windows.Forms.ImageLayout, System.Windows.Forms">
    <value>None</value>
  </data>
  <data name="bnRSDown.FlatStyle" type="System.Windows.Forms.FlatStyle, System.Windows.Forms">
    <value>Flat</value>
  </data>
  <data name="bnRSDown.ImeMode" type="System.Windows.Forms.ImeMode, System.Windows.Forms">
    <value>NoControl</value>
  </data>
  <data name="bnRSDown.Location" type="System.Drawing.Point, System.Drawing">
    <value>265, 187</value>
  </data>
  <data name="bnRSDown.Size" type="System.Drawing.Size, System.Drawing">
    <value>26, 8</value>
  </data>
  <data name="bnRSDown.TabIndex" type="System.Int32, mscorlib">
    <value>172</value>
  </data>
  <data name="bnRSDown.Text" xml:space="preserve">
    <value>Right Y-Axis+</value>
  </data>
  <data name="&gt;&gt;bnRSDown.Name" xml:space="preserve">
    <value>bnRSDown</value>
  </data>
  <data name="&gt;&gt;bnRSDown.Type" xml:space="preserve">
    <value>System.Windows.Forms.Button, System.Windows.Forms, Version=4.0.0.0, Culture=neutral, PublicKeyToken=b77a5c561934e089</value>
  </data>
  <data name="&gt;&gt;bnRSDown.Parent" xml:space="preserve">
    <value>pnlController</value>
  </data>
  <data name="&gt;&gt;bnRSDown.ZOrder" xml:space="preserve">
    <value>3</value>
  </data>
  <data name="lbLTouchUpper.ImeMode" type="System.Windows.Forms.ImeMode, System.Windows.Forms">
    <value>NoControl</value>
  </data>
  <data name="lbLTouchUpper.Location" type="System.Drawing.Point, System.Drawing">
    <value>144, 2</value>
  </data>
  <data name="lbLTouchUpper.Margin" type="System.Windows.Forms.Padding, System.Windows.Forms">
    <value>2, 0, 2, 0</value>
  </data>
  <data name="lbLTouchUpper.Size" type="System.Drawing.Size, System.Drawing">
    <value>2, 2</value>
  </data>
  <data name="lbLTouchUpper.TabIndex" type="System.Int32, mscorlib">
    <value>302</value>
  </data>
  <data name="lbLTouchUpper.Visible" type="System.Boolean, mscorlib">
    <value>False</value>
  </data>
  <data name="&gt;&gt;lbLTouchUpper.Name" xml:space="preserve">
    <value>lbLTouchUpper</value>
  </data>
  <data name="&gt;&gt;lbLTouchUpper.Type" xml:space="preserve">
    <value>System.Windows.Forms.Label, System.Windows.Forms, Version=4.0.0.0, Culture=neutral, PublicKeyToken=b77a5c561934e089</value>
  </data>
  <data name="&gt;&gt;lbLTouchUpper.Parent" xml:space="preserve">
    <value>pnlController</value>
  </data>
  <data name="&gt;&gt;lbLTouchUpper.ZOrder" xml:space="preserve">
    <value>4</value>
  </data>
  <data name="lbLTouchRight.ImeMode" type="System.Windows.Forms.ImeMode, System.Windows.Forms">
    <value>NoControl</value>
  </data>
  <data name="lbLTouchRight.Location" type="System.Drawing.Point, System.Drawing">
    <value>144, 45</value>
  </data>
  <data name="lbLTouchRight.Margin" type="System.Windows.Forms.Padding, System.Windows.Forms">
    <value>2, 0, 2, 0</value>
  </data>
  <data name="lbLTouchRight.Size" type="System.Drawing.Size, System.Drawing">
    <value>2, 2</value>
  </data>
  <data name="lbLTouchRight.TabIndex" type="System.Int32, mscorlib">
    <value>301</value>
  </data>
  <data name="lbLTouchRight.Visible" type="System.Boolean, mscorlib">
    <value>False</value>
  </data>
  <data name="&gt;&gt;lbLTouchRight.Name" xml:space="preserve">
    <value>lbLTouchRight</value>
  </data>
  <data name="&gt;&gt;lbLTouchRight.Type" xml:space="preserve">
    <value>System.Windows.Forms.Label, System.Windows.Forms, Version=4.0.0.0, Culture=neutral, PublicKeyToken=b77a5c561934e089</value>
  </data>
  <data name="&gt;&gt;lbLTouchRight.Parent" xml:space="preserve">
    <value>pnlController</value>
  </data>
  <data name="&gt;&gt;lbLTouchRight.ZOrder" xml:space="preserve">
    <value>5</value>
  </data>
  <data name="bnL3.BackgroundImageLayout" type="System.Windows.Forms.ImageLayout, System.Windows.Forms">
    <value>None</value>
  </data>
  <data name="bnL3.FlatStyle" type="System.Windows.Forms.FlatStyle, System.Windows.Forms">
    <value>Flat</value>
  </data>
  <data name="bnL3.ImeMode" type="System.Windows.Forms.ImeMode, System.Windows.Forms">
    <value>NoControl</value>
  </data>
  <data name="bnL3.Location" type="System.Drawing.Point, System.Drawing">
    <value>134, 164</value>
  </data>
  <data name="bnL3.Size" type="System.Drawing.Size, System.Drawing">
    <value>28, 22</value>
  </data>
  <data name="bnL3.TabIndex" type="System.Int32, mscorlib">
    <value>163</value>
  </data>
  <data name="bnL3.Text" xml:space="preserve">
    <value>Left Stick</value>
  </data>
  <data name="&gt;&gt;bnL3.Name" xml:space="preserve">
    <value>bnL3</value>
  </data>
  <data name="&gt;&gt;bnL3.Type" xml:space="preserve">
    <value>System.Windows.Forms.Button, System.Windows.Forms, Version=4.0.0.0, Culture=neutral, PublicKeyToken=b77a5c561934e089</value>
  </data>
  <data name="&gt;&gt;bnL3.Parent" xml:space="preserve">
    <value>pnlController</value>
  </data>
  <data name="&gt;&gt;bnL3.ZOrder" xml:space="preserve">
    <value>6</value>
  </data>
  <data name="lbLTouchLM.ImeMode" type="System.Windows.Forms.ImeMode, System.Windows.Forms">
    <value>NoControl</value>
  </data>
  <data name="lbLTouchLM.Location" type="System.Drawing.Point, System.Drawing">
    <value>130, 45</value>
  </data>
  <data name="lbLTouchLM.Margin" type="System.Windows.Forms.Padding, System.Windows.Forms">
    <value>2, 0, 2, 0</value>
  </data>
  <data name="lbLTouchLM.Size" type="System.Drawing.Size, System.Drawing">
    <value>2, 2</value>
  </data>
  <data name="lbLTouchLM.TabIndex" type="System.Int32, mscorlib">
    <value>300</value>
  </data>
  <data name="lbLTouchLM.Visible" type="System.Boolean, mscorlib">
    <value>False</value>
  </data>
  <data name="&gt;&gt;lbLTouchLM.Name" xml:space="preserve">
    <value>lbLTouchLM</value>
  </data>
  <data name="&gt;&gt;lbLTouchLM.Type" xml:space="preserve">
    <value>System.Windows.Forms.Label, System.Windows.Forms, Version=4.0.0.0, Culture=neutral, PublicKeyToken=b77a5c561934e089</value>
  </data>
  <data name="&gt;&gt;lbLTouchLM.Parent" xml:space="preserve">
    <value>pnlController</value>
  </data>
  <data name="&gt;&gt;lbLTouchLM.ZOrder" xml:space="preserve">
    <value>7</value>
  </data>
  <data name="bnRSUp.BackgroundImageLayout" type="System.Windows.Forms.ImageLayout, System.Windows.Forms">
    <value>None</value>
  </data>
  <data name="bnRSUp.FlatStyle" type="System.Windows.Forms.FlatStyle, System.Windows.Forms">
    <value>Flat</value>
  </data>
  <data name="bnRSUp.ImeMode" type="System.Windows.Forms.ImeMode, System.Windows.Forms">
    <value>NoControl</value>
  </data>
  <data name="bnRSUp.Location" type="System.Drawing.Point, System.Drawing">
    <value>262, 152</value>
  </data>
  <data name="bnRSUp.Size" type="System.Drawing.Size, System.Drawing">
    <value>29, 14</value>
  </data>
  <data name="bnRSUp.TabIndex" type="System.Int32, mscorlib">
    <value>171</value>
  </data>
  <data name="bnRSUp.Text" xml:space="preserve">
    <value>Right Y-Axis-</value>
  </data>
  <data name="&gt;&gt;bnRSUp.Name" xml:space="preserve">
    <value>bnRSUp</value>
  </data>
  <data name="&gt;&gt;bnRSUp.Type" xml:space="preserve">
    <value>System.Windows.Forms.Button, System.Windows.Forms, Version=4.0.0.0, Culture=neutral, PublicKeyToken=b77a5c561934e089</value>
  </data>
  <data name="&gt;&gt;bnRSUp.Parent" xml:space="preserve">
    <value>pnlController</value>
  </data>
  <data name="&gt;&gt;bnRSUp.ZOrder" xml:space="preserve">
    <value>8</value>
  </data>
  <data name="lbLR2.ImeMode" type="System.Windows.Forms.ImeMode, System.Windows.Forms">
    <value>NoControl</value>
  </data>
  <data name="lbLR2.Location" type="System.Drawing.Point, System.Drawing">
    <value>313, 2</value>
  </data>
  <data name="lbLR2.Margin" type="System.Windows.Forms.Padding, System.Windows.Forms">
    <value>2, 0, 2, 0</value>
  </data>
  <data name="lbLR2.Size" type="System.Drawing.Size, System.Drawing">
    <value>2, 2</value>
  </data>
  <data name="lbLR2.TabIndex" type="System.Int32, mscorlib">
    <value>299</value>
  </data>
  <data name="lbLR2.Visible" type="System.Boolean, mscorlib">
    <value>False</value>
  </data>
  <data name="&gt;&gt;lbLR2.Name" xml:space="preserve">
    <value>lbLR2</value>
  </data>
  <data name="&gt;&gt;lbLR2.Type" xml:space="preserve">
    <value>System.Windows.Forms.Label, System.Windows.Forms, Version=4.0.0.0, Culture=neutral, PublicKeyToken=b77a5c561934e089</value>
  </data>
  <data name="&gt;&gt;lbLR2.Parent" xml:space="preserve">
    <value>pnlController</value>
  </data>
  <data name="&gt;&gt;lbLR2.ZOrder" xml:space="preserve">
    <value>9</value>
  </data>
  <data name="bnRSRight.BackgroundImageLayout" type="System.Windows.Forms.ImageLayout, System.Windows.Forms">
    <value>None</value>
  </data>
  <data name="bnRSRight.FlatStyle" type="System.Windows.Forms.FlatStyle, System.Windows.Forms">
    <value>Flat</value>
  </data>
  <data name="bnRSRight.ImeMode" type="System.Windows.Forms.ImeMode, System.Windows.Forms">
    <value>NoControl</value>
  </data>
  <data name="bnRSRight.Location" type="System.Drawing.Point, System.Drawing">
    <value>291, 163</value>
  </data>
  <data name="bnRSRight.Size" type="System.Drawing.Size, System.Drawing">
    <value>10, 19</value>
  </data>
  <data name="bnRSRight.TabIndex" type="System.Int32, mscorlib">
    <value>170</value>
  </data>
  <data name="bnRSRight.Text" xml:space="preserve">
    <value>Right X-Axis+</value>
  </data>
  <data name="&gt;&gt;bnRSRight.Name" xml:space="preserve">
    <value>bnRSRight</value>
  </data>
  <data name="&gt;&gt;bnRSRight.Type" xml:space="preserve">
    <value>System.Windows.Forms.Button, System.Windows.Forms, Version=4.0.0.0, Culture=neutral, PublicKeyToken=b77a5c561934e089</value>
  </data>
  <data name="&gt;&gt;bnRSRight.Parent" xml:space="preserve">
    <value>pnlController</value>
  </data>
  <data name="&gt;&gt;bnRSRight.ZOrder" xml:space="preserve">
    <value>10</value>
  </data>
  <data name="lbLL2.ImeMode" type="System.Windows.Forms.ImeMode, System.Windows.Forms">
    <value>NoControl</value>
  </data>
  <data name="lbLL2.Location" type="System.Drawing.Point, System.Drawing">
    <value>66, 2</value>
  </data>
  <data name="lbLL2.Margin" type="System.Windows.Forms.Padding, System.Windows.Forms">
    <value>2, 0, 2, 0</value>
  </data>
  <data name="lbLL2.Size" type="System.Drawing.Size, System.Drawing">
    <value>2, 2</value>
  </data>
  <data name="lbLL2.TabIndex" type="System.Int32, mscorlib">
    <value>298</value>
  </data>
  <data name="lbLL2.Visible" type="System.Boolean, mscorlib">
    <value>False</value>
  </data>
  <data name="&gt;&gt;lbLL2.Name" xml:space="preserve">
    <value>lbLL2</value>
  </data>
  <data name="&gt;&gt;lbLL2.Type" xml:space="preserve">
    <value>System.Windows.Forms.Label, System.Windows.Forms, Version=4.0.0.0, Culture=neutral, PublicKeyToken=b77a5c561934e089</value>
  </data>
  <data name="&gt;&gt;lbLL2.Parent" xml:space="preserve">
    <value>pnlController</value>
  </data>
  <data name="&gt;&gt;lbLL2.ZOrder" xml:space="preserve">
    <value>11</value>
  </data>
  <data name="bnR3.BackgroundImageLayout" type="System.Windows.Forms.ImageLayout, System.Windows.Forms">
    <value>None</value>
  </data>
  <data name="bnR3.FlatStyle" type="System.Windows.Forms.FlatStyle, System.Windows.Forms">
    <value>Flat</value>
  </data>
  <data name="bnR3.ImeMode" type="System.Windows.Forms.ImeMode, System.Windows.Forms">
    <value>NoControl</value>
  </data>
  <data name="bnR3.Location" type="System.Drawing.Point, System.Drawing">
    <value>264, 166</value>
  </data>
  <data name="bnR3.Size" type="System.Drawing.Size, System.Drawing">
    <value>27, 22</value>
  </data>
  <data name="bnR3.TabIndex" type="System.Int32, mscorlib">
    <value>168</value>
  </data>
  <data name="bnR3.Text" xml:space="preserve">
    <value>Right Stick</value>
  </data>
  <data name="&gt;&gt;bnR3.Name" xml:space="preserve">
    <value>bnR3</value>
  </data>
  <data name="&gt;&gt;bnR3.Type" xml:space="preserve">
    <value>System.Windows.Forms.Button, System.Windows.Forms, Version=4.0.0.0, Culture=neutral, PublicKeyToken=b77a5c561934e089</value>
  </data>
  <data name="&gt;&gt;bnR3.Parent" xml:space="preserve">
    <value>pnlController</value>
  </data>
  <data name="&gt;&gt;bnR3.ZOrder" xml:space="preserve">
    <value>12</value>
  </data>
  <data name="lbLR1.ImeMode" type="System.Windows.Forms.ImeMode, System.Windows.Forms">
    <value>NoControl</value>
  </data>
  <data name="lbLR1.Location" type="System.Drawing.Point, System.Drawing">
    <value>312, 23</value>
  </data>
  <data name="lbLR1.Margin" type="System.Windows.Forms.Padding, System.Windows.Forms">
    <value>2, 0, 2, 0</value>
  </data>
  <data name="lbLR1.Size" type="System.Drawing.Size, System.Drawing">
    <value>2, 2</value>
  </data>
  <data name="lbLR1.TabIndex" type="System.Int32, mscorlib">
    <value>297</value>
  </data>
  <data name="lbLR1.Visible" type="System.Boolean, mscorlib">
    <value>False</value>
  </data>
  <data name="&gt;&gt;lbLR1.Name" xml:space="preserve">
    <value>lbLR1</value>
  </data>
  <data name="&gt;&gt;lbLR1.Type" xml:space="preserve">
    <value>System.Windows.Forms.Label, System.Windows.Forms, Version=4.0.0.0, Culture=neutral, PublicKeyToken=b77a5c561934e089</value>
  </data>
  <data name="&gt;&gt;lbLR1.Parent" xml:space="preserve">
    <value>pnlController</value>
  </data>
  <data name="&gt;&gt;lbLR1.ZOrder" xml:space="preserve">
    <value>13</value>
  </data>
  <data name="bnRSLeft.BackgroundImageLayout" type="System.Windows.Forms.ImageLayout, System.Windows.Forms">
    <value>None</value>
  </data>
  <data name="bnRSLeft.FlatStyle" type="System.Windows.Forms.FlatStyle, System.Windows.Forms">
    <value>Flat</value>
  </data>
  <data name="bnRSLeft.ImeMode" type="System.Windows.Forms.ImeMode, System.Windows.Forms">
    <value>NoControl</value>
  </data>
  <data name="bnRSLeft.Location" type="System.Drawing.Point, System.Drawing">
    <value>253, 163</value>
  </data>
  <data name="bnRSLeft.Size" type="System.Drawing.Size, System.Drawing">
    <value>10, 19</value>
  </data>
  <data name="bnRSLeft.TabIndex" type="System.Int32, mscorlib">
    <value>169</value>
  </data>
  <data name="bnRSLeft.Text" xml:space="preserve">
    <value>Right X-Axis-</value>
  </data>
  <data name="&gt;&gt;bnRSLeft.Name" xml:space="preserve">
    <value>bnRSLeft</value>
  </data>
  <data name="&gt;&gt;bnRSLeft.Type" xml:space="preserve">
    <value>System.Windows.Forms.Button, System.Windows.Forms, Version=4.0.0.0, Culture=neutral, PublicKeyToken=b77a5c561934e089</value>
  </data>
  <data name="&gt;&gt;bnRSLeft.Parent" xml:space="preserve">
    <value>pnlController</value>
  </data>
  <data name="&gt;&gt;bnRSLeft.ZOrder" xml:space="preserve">
    <value>14</value>
  </data>
  <data name="lbLL1.ImeMode" type="System.Windows.Forms.ImeMode, System.Windows.Forms">
    <value>NoControl</value>
  </data>
  <data name="lbLL1.Location" type="System.Drawing.Point, System.Drawing">
    <value>59, 22</value>
  </data>
  <data name="lbLL1.Margin" type="System.Windows.Forms.Padding, System.Windows.Forms">
    <value>2, 0, 2, 0</value>
  </data>
  <data name="lbLL1.Size" type="System.Drawing.Size, System.Drawing">
    <value>2, 2</value>
  </data>
  <data name="lbLL1.TabIndex" type="System.Int32, mscorlib">
    <value>296</value>
  </data>
  <data name="lbLL1.Visible" type="System.Boolean, mscorlib">
    <value>False</value>
  </data>
  <data name="&gt;&gt;lbLL1.Name" xml:space="preserve">
    <value>lbLL1</value>
  </data>
  <data name="&gt;&gt;lbLL1.Type" xml:space="preserve">
    <value>System.Windows.Forms.Label, System.Windows.Forms, Version=4.0.0.0, Culture=neutral, PublicKeyToken=b77a5c561934e089</value>
  </data>
  <data name="&gt;&gt;lbLL1.Parent" xml:space="preserve">
    <value>pnlController</value>
  </data>
  <data name="&gt;&gt;lbLL1.ZOrder" xml:space="preserve">
    <value>15</value>
  </data>
  <data name="bnLSLeft.BackgroundImageLayout" type="System.Windows.Forms.ImageLayout, System.Windows.Forms">
    <value>None</value>
  </data>
  <data name="bnLSLeft.FlatStyle" type="System.Windows.Forms.FlatStyle, System.Windows.Forms">
    <value>Flat</value>
  </data>
  <data name="bnLSLeft.ImeMode" type="System.Windows.Forms.ImeMode, System.Windows.Forms">
    <value>NoControl</value>
  </data>
  <data name="bnLSLeft.Location" type="System.Drawing.Point, System.Drawing">
    <value>126, 163</value>
  </data>
  <data name="bnLSLeft.Size" type="System.Drawing.Size, System.Drawing">
    <value>8, 22</value>
  </data>
  <data name="bnLSLeft.TabIndex" type="System.Int32, mscorlib">
    <value>164</value>
  </data>
  <data name="bnLSLeft.Text" xml:space="preserve">
    <value>Left X-Axis-</value>
  </data>
  <data name="&gt;&gt;bnLSLeft.Name" xml:space="preserve">
    <value>bnLSLeft</value>
  </data>
  <data name="&gt;&gt;bnLSLeft.Type" xml:space="preserve">
    <value>System.Windows.Forms.Button, System.Windows.Forms, Version=4.0.0.0, Culture=neutral, PublicKeyToken=b77a5c561934e089</value>
  </data>
  <data name="&gt;&gt;bnLSLeft.Parent" xml:space="preserve">
    <value>pnlController</value>
  </data>
  <data name="&gt;&gt;bnLSLeft.ZOrder" xml:space="preserve">
    <value>16</value>
  </data>
  <data name="lbLPS.ImeMode" type="System.Windows.Forms.ImeMode, System.Windows.Forms">
    <value>NoControl</value>
  </data>
  <data name="lbLPS.Location" type="System.Drawing.Point, System.Drawing">
    <value>200, 154</value>
  </data>
  <data name="lbLPS.Margin" type="System.Windows.Forms.Padding, System.Windows.Forms">
    <value>2, 0, 2, 0</value>
  </data>
  <data name="lbLPS.Size" type="System.Drawing.Size, System.Drawing">
    <value>2, 2</value>
  </data>
  <data name="lbLPS.TabIndex" type="System.Int32, mscorlib">
    <value>295</value>
  </data>
  <data name="lbLPS.Visible" type="System.Boolean, mscorlib">
    <value>False</value>
  </data>
  <data name="&gt;&gt;lbLPS.Name" xml:space="preserve">
    <value>lbLPS</value>
  </data>
  <data name="&gt;&gt;lbLPS.Type" xml:space="preserve">
    <value>System.Windows.Forms.Label, System.Windows.Forms, Version=4.0.0.0, Culture=neutral, PublicKeyToken=b77a5c561934e089</value>
  </data>
  <data name="&gt;&gt;lbLPS.Parent" xml:space="preserve">
    <value>pnlController</value>
  </data>
  <data name="&gt;&gt;lbLPS.ZOrder" xml:space="preserve">
    <value>17</value>
  </data>
  <data name="bnLSUp.BackgroundImageLayout" type="System.Windows.Forms.ImageLayout, System.Windows.Forms">
    <value>None</value>
  </data>
  <data name="bnLSUp.FlatStyle" type="System.Windows.Forms.FlatStyle, System.Windows.Forms">
    <value>Flat</value>
  </data>
  <data name="bnLSUp.ImeMode" type="System.Windows.Forms.ImeMode, System.Windows.Forms">
    <value>NoControl</value>
  </data>
  <data name="bnLSUp.Location" type="System.Drawing.Point, System.Drawing">
    <value>134, 153</value>
  </data>
  <data name="bnLSUp.Size" type="System.Drawing.Size, System.Drawing">
    <value>28, 11</value>
  </data>
  <data name="bnLSUp.TabIndex" type="System.Int32, mscorlib">
    <value>167</value>
  </data>
  <data name="bnLSUp.Text" xml:space="preserve">
    <value>Left Y-Axis-</value>
  </data>
  <data name="&gt;&gt;bnLSUp.Name" xml:space="preserve">
    <value>bnLSUp</value>
  </data>
  <data name="&gt;&gt;bnLSUp.Type" xml:space="preserve">
    <value>System.Windows.Forms.Button, System.Windows.Forms, Version=4.0.0.0, Culture=neutral, PublicKeyToken=b77a5c561934e089</value>
  </data>
  <data name="&gt;&gt;bnLSUp.Parent" xml:space="preserve">
    <value>pnlController</value>
  </data>
  <data name="&gt;&gt;bnLSUp.ZOrder" xml:space="preserve">
    <value>18</value>
  </data>
  <data name="lbLLeft.ImeMode" type="System.Windows.Forms.ImeMode, System.Windows.Forms">
    <value>NoControl</value>
  </data>
  <data name="lbLLeft.Location" type="System.Drawing.Point, System.Drawing">
    <value>42, 107</value>
  </data>
  <data name="lbLLeft.Margin" type="System.Windows.Forms.Padding, System.Windows.Forms">
    <value>2, 0, 2, 0</value>
  </data>
  <data name="lbLLeft.Size" type="System.Drawing.Size, System.Drawing">
    <value>2, 2</value>
  </data>
  <data name="lbLLeft.TabIndex" type="System.Int32, mscorlib">
    <value>294</value>
  </data>
  <data name="lbLLeft.Visible" type="System.Boolean, mscorlib">
    <value>False</value>
  </data>
  <data name="&gt;&gt;lbLLeft.Name" xml:space="preserve">
    <value>lbLLeft</value>
  </data>
  <data name="&gt;&gt;lbLLeft.Type" xml:space="preserve">
    <value>System.Windows.Forms.Label, System.Windows.Forms, Version=4.0.0.0, Culture=neutral, PublicKeyToken=b77a5c561934e089</value>
  </data>
  <data name="&gt;&gt;lbLLeft.Parent" xml:space="preserve">
    <value>pnlController</value>
  </data>
  <data name="&gt;&gt;lbLLeft.ZOrder" xml:space="preserve">
    <value>19</value>
  </data>
  <data name="bnLSRight.BackgroundImageLayout" type="System.Windows.Forms.ImageLayout, System.Windows.Forms">
    <value>None</value>
  </data>
  <data name="bnLSRight.FlatStyle" type="System.Windows.Forms.FlatStyle, System.Windows.Forms">
    <value>Flat</value>
  </data>
  <data name="bnLSRight.ImeMode" type="System.Windows.Forms.ImeMode, System.Windows.Forms">
    <value>NoControl</value>
  </data>
  <data name="bnLSRight.Location" type="System.Drawing.Point, System.Drawing">
    <value>162, 163</value>
  </data>
  <data name="bnLSRight.Size" type="System.Drawing.Size, System.Drawing">
    <value>11, 21</value>
  </data>
  <data name="bnLSRight.TabIndex" type="System.Int32, mscorlib">
    <value>165</value>
  </data>
  <data name="bnLSRight.Text" xml:space="preserve">
    <value>Left X-Axis+</value>
  </data>
  <data name="&gt;&gt;bnLSRight.Name" xml:space="preserve">
    <value>bnLSRight</value>
  </data>
  <data name="&gt;&gt;bnLSRight.Type" xml:space="preserve">
    <value>System.Windows.Forms.Button, System.Windows.Forms, Version=4.0.0.0, Culture=neutral, PublicKeyToken=b77a5c561934e089</value>
  </data>
  <data name="&gt;&gt;bnLSRight.Parent" xml:space="preserve">
    <value>pnlController</value>
  </data>
  <data name="&gt;&gt;bnLSRight.ZOrder" xml:space="preserve">
    <value>20</value>
  </data>
  <data name="lbLright.ImeMode" type="System.Windows.Forms.ImeMode, System.Windows.Forms">
    <value>NoControl</value>
  </data>
  <data name="lbLright.Location" type="System.Drawing.Point, System.Drawing">
    <value>90, 106</value>
  </data>
  <data name="lbLright.Margin" type="System.Windows.Forms.Padding, System.Windows.Forms">
    <value>2, 0, 2, 0</value>
  </data>
  <data name="lbLright.Size" type="System.Drawing.Size, System.Drawing">
    <value>2, 2</value>
  </data>
  <data name="lbLright.TabIndex" type="System.Int32, mscorlib">
    <value>293</value>
  </data>
  <data name="lbLright.Visible" type="System.Boolean, mscorlib">
    <value>False</value>
  </data>
  <data name="&gt;&gt;lbLright.Name" xml:space="preserve">
    <value>lbLright</value>
  </data>
  <data name="&gt;&gt;lbLright.Type" xml:space="preserve">
    <value>System.Windows.Forms.Label, System.Windows.Forms, Version=4.0.0.0, Culture=neutral, PublicKeyToken=b77a5c561934e089</value>
  </data>
  <data name="&gt;&gt;lbLright.Parent" xml:space="preserve">
    <value>pnlController</value>
  </data>
  <data name="&gt;&gt;lbLright.ZOrder" xml:space="preserve">
    <value>21</value>
  </data>
  <data name="bnLSDown.BackgroundImageLayout" type="System.Windows.Forms.ImageLayout, System.Windows.Forms">
    <value>None</value>
  </data>
  <data name="bnLSDown.FlatStyle" type="System.Windows.Forms.FlatStyle, System.Windows.Forms">
    <value>Flat</value>
  </data>
  <data name="bnLSDown.ImeMode" type="System.Windows.Forms.ImeMode, System.Windows.Forms">
    <value>NoControl</value>
  </data>
  <data name="bnLSDown.Location" type="System.Drawing.Point, System.Drawing">
    <value>134, 185</value>
  </data>
  <data name="bnLSDown.Size" type="System.Drawing.Size, System.Drawing">
    <value>28, 10</value>
  </data>
  <data name="bnLSDown.TabIndex" type="System.Int32, mscorlib">
    <value>166</value>
  </data>
  <data name="bnLSDown.Text" xml:space="preserve">
    <value>Left Y-Axis+</value>
  </data>
  <data name="&gt;&gt;bnLSDown.Name" xml:space="preserve">
    <value>bnLSDown</value>
  </data>
  <data name="&gt;&gt;bnLSDown.Type" xml:space="preserve">
    <value>System.Windows.Forms.Button, System.Windows.Forms, Version=4.0.0.0, Culture=neutral, PublicKeyToken=b77a5c561934e089</value>
  </data>
  <data name="&gt;&gt;bnLSDown.Parent" xml:space="preserve">
    <value>pnlController</value>
  </data>
  <data name="&gt;&gt;bnLSDown.ZOrder" xml:space="preserve">
    <value>22</value>
  </data>
  <data name="lbLDown.ImeMode" type="System.Windows.Forms.ImeMode, System.Windows.Forms">
    <value>NoControl</value>
  </data>
  <data name="lbLDown.Location" type="System.Drawing.Point, System.Drawing">
    <value>73, 121</value>
  </data>
  <data name="lbLDown.Margin" type="System.Windows.Forms.Padding, System.Windows.Forms">
    <value>2, 0, 2, 0</value>
  </data>
  <data name="lbLDown.Size" type="System.Drawing.Size, System.Drawing">
    <value>2, 2</value>
  </data>
  <data name="lbLDown.TabIndex" type="System.Int32, mscorlib">
    <value>292</value>
  </data>
  <data name="lbLDown.Visible" type="System.Boolean, mscorlib">
    <value>False</value>
  </data>
  <data name="&gt;&gt;lbLDown.Name" xml:space="preserve">
    <value>lbLDown</value>
  </data>
  <data name="&gt;&gt;lbLDown.Type" xml:space="preserve">
    <value>System.Windows.Forms.Label, System.Windows.Forms, Version=4.0.0.0, Culture=neutral, PublicKeyToken=b77a5c561934e089</value>
  </data>
  <data name="&gt;&gt;lbLDown.Parent" xml:space="preserve">
    <value>pnlController</value>
  </data>
  <data name="&gt;&gt;lbLDown.ZOrder" xml:space="preserve">
    <value>23</value>
  </data>
  <data name="bnR2.BackgroundImageLayout" type="System.Windows.Forms.ImageLayout, System.Windows.Forms">
    <value>None</value>
  </data>
  <data name="bnR2.FlatStyle" type="System.Windows.Forms.FlatStyle, System.Windows.Forms">
    <value>Flat</value>
  </data>
  <data name="bnR2.ImeMode" type="System.Windows.Forms.ImeMode, System.Windows.Forms">
    <value>NoControl</value>
  </data>
  <data name="bnR2.Location" type="System.Drawing.Point, System.Drawing">
    <value>314, -1</value>
  </data>
  <data name="bnR2.Size" type="System.Drawing.Size, System.Drawing">
    <value>45, 21</value>
  </data>
  <data name="bnR2.TabIndex" type="System.Int32, mscorlib">
    <value>89</value>
  </data>
  <data name="bnR2.Text" xml:space="preserve">
    <value>Right Trigger</value>
  </data>
  <data name="&gt;&gt;bnR2.Name" xml:space="preserve">
    <value>bnR2</value>
  </data>
  <data name="&gt;&gt;bnR2.Type" xml:space="preserve">
    <value>System.Windows.Forms.Button, System.Windows.Forms, Version=4.0.0.0, Culture=neutral, PublicKeyToken=b77a5c561934e089</value>
  </data>
  <data name="&gt;&gt;bnR2.Parent" xml:space="preserve">
    <value>pnlController</value>
  </data>
  <data name="&gt;&gt;bnR2.ZOrder" xml:space="preserve">
    <value>24</value>
  </data>
  <data name="bnUp.BackgroundImageLayout" type="System.Windows.Forms.ImageLayout, System.Windows.Forms">
    <value>None</value>
  </data>
  <data name="bnUp.FlatStyle" type="System.Windows.Forms.FlatStyle, System.Windows.Forms">
    <value>Flat</value>
  </data>
  <data name="bnUp.ImeMode" type="System.Windows.Forms.ImeMode, System.Windows.Forms">
    <value>NoControl</value>
  </data>
  <data name="bnUp.Location" type="System.Drawing.Point, System.Drawing">
    <value>74, 77</value>
  </data>
  <data name="bnUp.Size" type="System.Drawing.Size, System.Drawing">
    <value>21, 32</value>
  </data>
  <data name="bnUp.TabIndex" type="System.Int32, mscorlib">
    <value>80</value>
  </data>
  <data name="bnUp.Text" xml:space="preserve">
    <value>Up Button</value>
  </data>
  <data name="&gt;&gt;bnUp.Name" xml:space="preserve">
    <value>bnUp</value>
  </data>
  <data name="&gt;&gt;bnUp.Type" xml:space="preserve">
    <value>System.Windows.Forms.Button, System.Windows.Forms, Version=4.0.0.0, Culture=neutral, PublicKeyToken=b77a5c561934e089</value>
  </data>
  <data name="&gt;&gt;bnUp.Parent" xml:space="preserve">
    <value>pnlController</value>
  </data>
  <data name="&gt;&gt;bnUp.ZOrder" xml:space="preserve">
    <value>25</value>
  </data>
  <data name="bnDown.BackgroundImageLayout" type="System.Windows.Forms.ImageLayout, System.Windows.Forms">
    <value>None</value>
  </data>
  <data name="bnDown.FlatStyle" type="System.Windows.Forms.FlatStyle, System.Windows.Forms">
    <value>Flat</value>
  </data>
  <data name="bnDown.ImeMode" type="System.Windows.Forms.ImeMode, System.Windows.Forms">
    <value>NoControl</value>
  </data>
  <data name="bnDown.Location" type="System.Drawing.Point, System.Drawing">
    <value>74, 121</value>
  </data>
  <data name="bnDown.Size" type="System.Drawing.Size, System.Drawing">
    <value>20, 27</value>
  </data>
  <data name="bnDown.TabIndex" type="System.Int32, mscorlib">
    <value>81</value>
  </data>
  <data name="bnDown.Text" xml:space="preserve">
    <value>Down Button</value>
  </data>
  <data name="&gt;&gt;bnDown.Name" xml:space="preserve">
    <value>bnDown</value>
  </data>
  <data name="&gt;&gt;bnDown.Type" xml:space="preserve">
    <value>System.Windows.Forms.Button, System.Windows.Forms, Version=4.0.0.0, Culture=neutral, PublicKeyToken=b77a5c561934e089</value>
  </data>
  <data name="&gt;&gt;bnDown.Parent" xml:space="preserve">
    <value>pnlController</value>
  </data>
  <data name="&gt;&gt;bnDown.ZOrder" xml:space="preserve">
    <value>26</value>
  </data>
  <data name="bnTriangle.BackgroundImageLayout" type="System.Windows.Forms.ImageLayout, System.Windows.Forms">
    <value>None</value>
  </data>
  <data name="bnTriangle.FlatStyle" type="System.Windows.Forms.FlatStyle, System.Windows.Forms">
    <value>Flat</value>
  </data>
  <data name="bnTriangle.ImeMode" type="System.Windows.Forms.ImeMode, System.Windows.Forms">
    <value>NoControl</value>
  </data>
  <data name="bnTriangle.Location" type="System.Drawing.Point, System.Drawing">
    <value>323, 75</value>
  </data>
  <data name="bnTriangle.Size" type="System.Drawing.Size, System.Drawing">
    <value>30, 30</value>
  </data>
  <data name="bnTriangle.TabIndex" type="System.Int32, mscorlib">
    <value>73</value>
  </data>
  <data name="bnTriangle.Text" xml:space="preserve">
    <value>Y Button</value>
  </data>
  <data name="&gt;&gt;bnTriangle.Name" xml:space="preserve">
    <value>bnTriangle</value>
  </data>
  <data name="&gt;&gt;bnTriangle.Type" xml:space="preserve">
    <value>System.Windows.Forms.Button, System.Windows.Forms, Version=4.0.0.0, Culture=neutral, PublicKeyToken=b77a5c561934e089</value>
  </data>
  <data name="&gt;&gt;bnTriangle.Parent" xml:space="preserve">
    <value>pnlController</value>
  </data>
  <data name="&gt;&gt;bnTriangle.ZOrder" xml:space="preserve">
    <value>27</value>
  </data>
  <data name="bnR1.BackgroundImageLayout" type="System.Windows.Forms.ImageLayout, System.Windows.Forms">
    <value>None</value>
  </data>
  <data name="bnR1.FlatStyle" type="System.Windows.Forms.FlatStyle, System.Windows.Forms">
    <value>Flat</value>
  </data>
  <data name="bnR1.ImeMode" type="System.Windows.Forms.ImeMode, System.Windows.Forms">
    <value>NoControl</value>
  </data>
  <data name="bnR1.Location" type="System.Drawing.Point, System.Drawing">
    <value>310, 22</value>
  </data>
  <data name="bnR1.Size" type="System.Drawing.Size, System.Drawing">
    <value>56, 22</value>
  </data>
  <data name="bnR1.TabIndex" type="System.Int32, mscorlib">
    <value>87</value>
  </data>
  <data name="bnR1.Text" xml:space="preserve">
    <value>Right Bumper</value>
  </data>
  <data name="&gt;&gt;bnR1.Name" xml:space="preserve">
    <value>bnR1</value>
  </data>
  <data name="&gt;&gt;bnR1.Type" xml:space="preserve">
    <value>System.Windows.Forms.Button, System.Windows.Forms, Version=4.0.0.0, Culture=neutral, PublicKeyToken=b77a5c561934e089</value>
  </data>
  <data name="&gt;&gt;bnR1.Parent" xml:space="preserve">
    <value>pnlController</value>
  </data>
  <data name="&gt;&gt;bnR1.ZOrder" xml:space="preserve">
    <value>28</value>
  </data>
  <data name="bnSquare.BackgroundImageLayout" type="System.Windows.Forms.ImageLayout, System.Windows.Forms">
    <value>None</value>
  </data>
  <data name="bnSquare.FlatStyle" type="System.Windows.Forms.FlatStyle, System.Windows.Forms">
    <value>Flat</value>
  </data>
  <data name="bnSquare.ImeMode" type="System.Windows.Forms.ImeMode, System.Windows.Forms">
    <value>NoControl</value>
  </data>
  <data name="bnSquare.Location" type="System.Drawing.Point, System.Drawing">
    <value>295, 103</value>
  </data>
  <data name="bnSquare.Size" type="System.Drawing.Size, System.Drawing">
    <value>26, 26</value>
  </data>
  <data name="bnSquare.TabIndex" type="System.Int32, mscorlib">
    <value>72</value>
  </data>
  <data name="bnSquare.Text" xml:space="preserve">
    <value>X Button</value>
  </data>
  <data name="&gt;&gt;bnSquare.Name" xml:space="preserve">
    <value>bnSquare</value>
  </data>
  <data name="&gt;&gt;bnSquare.Type" xml:space="preserve">
    <value>System.Windows.Forms.Button, System.Windows.Forms, Version=4.0.0.0, Culture=neutral, PublicKeyToken=b77a5c561934e089</value>
  </data>
  <data name="&gt;&gt;bnSquare.Parent" xml:space="preserve">
    <value>pnlController</value>
  </data>
  <data name="&gt;&gt;bnSquare.ZOrder" xml:space="preserve">
    <value>29</value>
  </data>
  <data name="bnRight.BackgroundImageLayout" type="System.Windows.Forms.ImageLayout, System.Windows.Forms">
    <value>None</value>
  </data>
  <data name="bnRight.FlatStyle" type="System.Windows.Forms.FlatStyle, System.Windows.Forms">
    <value>Flat</value>
  </data>
  <data name="bnRight.ImeMode" type="System.Windows.Forms.ImeMode, System.Windows.Forms">
    <value>NoControl</value>
  </data>
  <data name="bnRight.Location" type="System.Drawing.Point, System.Drawing">
    <value>96, 105</value>
  </data>
  <data name="bnRight.Size" type="System.Drawing.Size, System.Drawing">
    <value>33, 23</value>
  </data>
  <data name="bnRight.TabIndex" type="System.Int32, mscorlib">
    <value>82</value>
  </data>
  <data name="bnRight.Text" xml:space="preserve">
    <value>Right Button</value>
  </data>
  <data name="&gt;&gt;bnRight.Name" xml:space="preserve">
    <value>bnRight</value>
  </data>
  <data name="&gt;&gt;bnRight.Type" xml:space="preserve">
    <value>System.Windows.Forms.Button, System.Windows.Forms, Version=4.0.0.0, Culture=neutral, PublicKeyToken=b77a5c561934e089</value>
  </data>
  <data name="&gt;&gt;bnRight.Parent" xml:space="preserve">
    <value>pnlController</value>
  </data>
  <data name="&gt;&gt;bnRight.ZOrder" xml:space="preserve">
    <value>30</value>
  </data>
  <data name="lbLUp.ImeMode" type="System.Windows.Forms.ImeMode, System.Windows.Forms">
    <value>NoControl</value>
  </data>
  <data name="lbLUp.Location" type="System.Drawing.Point, System.Drawing">
    <value>72, 78</value>
  </data>
  <data name="lbLUp.Margin" type="System.Windows.Forms.Padding, System.Windows.Forms">
    <value>2, 0, 2, 0</value>
  </data>
  <data name="lbLUp.Size" type="System.Drawing.Size, System.Drawing">
    <value>2, 2</value>
  </data>
  <data name="lbLUp.TabIndex" type="System.Int32, mscorlib">
    <value>291</value>
  </data>
  <data name="lbLUp.Visible" type="System.Boolean, mscorlib">
    <value>False</value>
  </data>
  <data name="&gt;&gt;lbLUp.Name" xml:space="preserve">
    <value>lbLUp</value>
  </data>
  <data name="&gt;&gt;lbLUp.Type" xml:space="preserve">
    <value>System.Windows.Forms.Label, System.Windows.Forms, Version=4.0.0.0, Culture=neutral, PublicKeyToken=b77a5c561934e089</value>
  </data>
  <data name="&gt;&gt;lbLUp.Parent" xml:space="preserve">
    <value>pnlController</value>
  </data>
  <data name="&gt;&gt;lbLUp.ZOrder" xml:space="preserve">
    <value>31</value>
  </data>
  <data name="bnLeft.BackgroundImageLayout" type="System.Windows.Forms.ImageLayout, System.Windows.Forms">
    <value>None</value>
  </data>
  <data name="bnLeft.FlatStyle" type="System.Windows.Forms.FlatStyle, System.Windows.Forms">
    <value>Flat</value>
  </data>
  <data name="bnLeft.ImeMode" type="System.Windows.Forms.ImeMode, System.Windows.Forms">
    <value>NoControl</value>
  </data>
  <data name="bnLeft.Location" type="System.Drawing.Point, System.Drawing">
    <value>42, 106</value>
  </data>
  <data name="bnLeft.Size" type="System.Drawing.Size, System.Drawing">
    <value>34, 22</value>
  </data>
  <data name="bnLeft.TabIndex" type="System.Int32, mscorlib">
    <value>83</value>
  </data>
  <data name="bnLeft.Text" xml:space="preserve">
    <value>Left Button</value>
  </data>
  <data name="&gt;&gt;bnLeft.Name" xml:space="preserve">
    <value>bnLeft</value>
  </data>
  <data name="&gt;&gt;bnLeft.Type" xml:space="preserve">
    <value>System.Windows.Forms.Button, System.Windows.Forms, Version=4.0.0.0, Culture=neutral, PublicKeyToken=b77a5c561934e089</value>
  </data>
  <data name="&gt;&gt;bnLeft.Parent" xml:space="preserve">
    <value>pnlController</value>
  </data>
  <data name="&gt;&gt;bnLeft.ZOrder" xml:space="preserve">
    <value>32</value>
  </data>
  <data name="lbLShare.ImeMode" type="System.Windows.Forms.ImeMode, System.Windows.Forms">
    <value>NoControl</value>
  </data>
  <data name="lbLShare.Location" type="System.Drawing.Point, System.Drawing">
    <value>122, 66</value>
  </data>
  <data name="lbLShare.Margin" type="System.Windows.Forms.Padding, System.Windows.Forms">
    <value>2, 0, 2, 0</value>
  </data>
  <data name="lbLShare.Size" type="System.Drawing.Size, System.Drawing">
    <value>2, 2</value>
  </data>
  <data name="lbLShare.TabIndex" type="System.Int32, mscorlib">
    <value>290</value>
  </data>
  <data name="lbLShare.Visible" type="System.Boolean, mscorlib">
    <value>False</value>
  </data>
  <data name="&gt;&gt;lbLShare.Name" xml:space="preserve">
    <value>lbLShare</value>
  </data>
  <data name="&gt;&gt;lbLShare.Type" xml:space="preserve">
    <value>System.Windows.Forms.Label, System.Windows.Forms, Version=4.0.0.0, Culture=neutral, PublicKeyToken=b77a5c561934e089</value>
  </data>
  <data name="&gt;&gt;lbLShare.Parent" xml:space="preserve">
    <value>pnlController</value>
  </data>
  <data name="&gt;&gt;lbLShare.ZOrder" xml:space="preserve">
    <value>33</value>
  </data>
  <data name="bnOptions.BackgroundImageLayout" type="System.Windows.Forms.ImageLayout, System.Windows.Forms">
    <value>None</value>
  </data>
  <data name="bnOptions.FlatStyle" type="System.Windows.Forms.FlatStyle, System.Windows.Forms">
    <value>Flat</value>
  </data>
  <data name="bnOptions.ImeMode" type="System.Windows.Forms.ImeMode, System.Windows.Forms">
    <value>NoControl</value>
  </data>
  <data name="bnOptions.Location" type="System.Drawing.Point, System.Drawing">
    <value>282, 58</value>
  </data>
  <data name="bnOptions.Size" type="System.Drawing.Size, System.Drawing">
    <value>28, 32</value>
  </data>
  <data name="bnOptions.TabIndex" type="System.Int32, mscorlib">
    <value>84</value>
  </data>
  <data name="bnOptions.Text" xml:space="preserve">
    <value>Start</value>
  </data>
  <data name="&gt;&gt;bnOptions.Name" xml:space="preserve">
    <value>bnOptions</value>
  </data>
  <data name="&gt;&gt;bnOptions.Type" xml:space="preserve">
    <value>System.Windows.Forms.Button, System.Windows.Forms, Version=4.0.0.0, Culture=neutral, PublicKeyToken=b77a5c561934e089</value>
  </data>
  <data name="&gt;&gt;bnOptions.Parent" xml:space="preserve">
    <value>pnlController</value>
  </data>
  <data name="&gt;&gt;bnOptions.ZOrder" xml:space="preserve">
    <value>34</value>
  </data>
  <data name="bnShare.BackgroundImageLayout" type="System.Windows.Forms.ImageLayout, System.Windows.Forms">
    <value>None</value>
  </data>
  <data name="bnShare.FlatStyle" type="System.Windows.Forms.FlatStyle, System.Windows.Forms">
    <value>Flat</value>
  </data>
  <data name="bnShare.ImeMode" type="System.Windows.Forms.ImeMode, System.Windows.Forms">
    <value>NoControl</value>
  </data>
  <data name="bnShare.Location" type="System.Drawing.Point, System.Drawing">
    <value>120, 57</value>
  </data>
  <data name="bnShare.Size" type="System.Drawing.Size, System.Drawing">
    <value>22, 32</value>
  </data>
  <data name="bnShare.TabIndex" type="System.Int32, mscorlib">
    <value>85</value>
  </data>
  <data name="bnShare.Text" xml:space="preserve">
    <value>Back</value>
  </data>
  <data name="&gt;&gt;bnShare.Name" xml:space="preserve">
    <value>bnShare</value>
  </data>
  <data name="&gt;&gt;bnShare.Type" xml:space="preserve">
    <value>System.Windows.Forms.Button, System.Windows.Forms, Version=4.0.0.0, Culture=neutral, PublicKeyToken=b77a5c561934e089</value>
  </data>
  <data name="&gt;&gt;bnShare.Parent" xml:space="preserve">
    <value>pnlController</value>
  </data>
  <data name="&gt;&gt;bnShare.ZOrder" xml:space="preserve">
    <value>35</value>
  </data>
  <data name="lbLOptions.ImeMode" type="System.Windows.Forms.ImeMode, System.Windows.Forms">
    <value>NoControl</value>
  </data>
  <data name="lbLOptions.Location" type="System.Drawing.Point, System.Drawing">
    <value>286, 66</value>
  </data>
  <data name="lbLOptions.Margin" type="System.Windows.Forms.Padding, System.Windows.Forms">
    <value>2, 0, 2, 0</value>
  </data>
  <data name="lbLOptions.Size" type="System.Drawing.Size, System.Drawing">
    <value>12, 12</value>
  </data>
  <data name="lbLOptions.TabIndex" type="System.Int32, mscorlib">
    <value>289</value>
  </data>
  <data name="lbLOptions.Visible" type="System.Boolean, mscorlib">
    <value>False</value>
  </data>
  <data name="&gt;&gt;lbLOptions.Name" xml:space="preserve">
    <value>lbLOptions</value>
  </data>
  <data name="&gt;&gt;lbLOptions.Type" xml:space="preserve">
    <value>System.Windows.Forms.Label, System.Windows.Forms, Version=4.0.0.0, Culture=neutral, PublicKeyToken=b77a5c561934e089</value>
  </data>
  <data name="&gt;&gt;lbLOptions.Parent" xml:space="preserve">
    <value>pnlController</value>
  </data>
  <data name="&gt;&gt;lbLOptions.ZOrder" xml:space="preserve">
    <value>36</value>
  </data>
  <data name="bnL1.BackgroundImageLayout" type="System.Windows.Forms.ImageLayout, System.Windows.Forms">
    <value>None</value>
  </data>
  <data name="bnL1.FlatStyle" type="System.Windows.Forms.FlatStyle, System.Windows.Forms">
    <value>Flat</value>
  </data>
  <data name="bnL1.ImeMode" type="System.Windows.Forms.ImeMode, System.Windows.Forms">
    <value>NoControl</value>
  </data>
  <data name="bnL1.Location" type="System.Drawing.Point, System.Drawing">
    <value>58, 22</value>
  </data>
  <data name="bnL1.Size" type="System.Drawing.Size, System.Drawing">
    <value>55, 22</value>
  </data>
  <data name="bnL1.TabIndex" type="System.Int32, mscorlib">
    <value>88</value>
  </data>
  <data name="bnL1.Text" xml:space="preserve">
    <value>Left Bumper</value>
  </data>
  <data name="&gt;&gt;bnL1.Name" xml:space="preserve">
    <value>bnL1</value>
  </data>
  <data name="&gt;&gt;bnL1.Type" xml:space="preserve">
    <value>System.Windows.Forms.Button, System.Windows.Forms, Version=4.0.0.0, Culture=neutral, PublicKeyToken=b77a5c561934e089</value>
  </data>
  <data name="&gt;&gt;bnL1.Parent" xml:space="preserve">
    <value>pnlController</value>
  </data>
  <data name="&gt;&gt;bnL1.ZOrder" xml:space="preserve">
    <value>37</value>
  </data>
  <data name="bnTouchRight.BackgroundImageLayout" type="System.Windows.Forms.ImageLayout, System.Windows.Forms">
    <value>None</value>
  </data>
  <data name="bnTouchRight.FlatStyle" type="System.Windows.Forms.FlatStyle, System.Windows.Forms">
    <value>Flat</value>
  </data>
  <data name="bnTouchRight.ImeMode" type="System.Windows.Forms.ImeMode, System.Windows.Forms">
    <value>NoControl</value>
  </data>
  <data name="bnTouchRight.Location" type="System.Drawing.Point, System.Drawing">
    <value>234, 62</value>
  </data>
  <data name="bnTouchRight.Size" type="System.Drawing.Size, System.Drawing">
    <value>46, 65</value>
  </data>
  <data name="bnTouchRight.TabIndex" type="System.Int32, mscorlib">
    <value>190</value>
  </data>
  <data name="bnTouchRight.Text" xml:space="preserve">
    <value>Left Mouse Button</value>
  </data>
  <data name="&gt;&gt;bnTouchRight.Name" xml:space="preserve">
    <value>bnTouchRight</value>
  </data>
  <data name="&gt;&gt;bnTouchRight.Type" xml:space="preserve">
    <value>System.Windows.Forms.Button, System.Windows.Forms, Version=4.0.0.0, Culture=neutral, PublicKeyToken=b77a5c561934e089</value>
  </data>
  <data name="&gt;&gt;bnTouchRight.Parent" xml:space="preserve">
    <value>pnlController</value>
  </data>
  <data name="&gt;&gt;bnTouchRight.ZOrder" xml:space="preserve">
    <value>38</value>
  </data>
  <data name="bnL2.BackgroundImageLayout" type="System.Windows.Forms.ImageLayout, System.Windows.Forms">
    <value>None</value>
  </data>
  <data name="bnL2.FlatStyle" type="System.Windows.Forms.FlatStyle, System.Windows.Forms">
    <value>Flat</value>
  </data>
  <data name="bnL2.ImeMode" type="System.Windows.Forms.ImeMode, System.Windows.Forms">
    <value>NoControl</value>
  </data>
  <data name="bnL2.Location" type="System.Drawing.Point, System.Drawing">
    <value>70, 2</value>
  </data>
  <data name="bnL2.Size" type="System.Drawing.Size, System.Drawing">
    <value>40, 17</value>
  </data>
  <data name="bnL2.TabIndex" type="System.Int32, mscorlib">
    <value>90</value>
  </data>
  <data name="bnL2.Text" xml:space="preserve">
    <value>Left Trigger</value>
  </data>
  <data name="&gt;&gt;bnL2.Name" xml:space="preserve">
    <value>bnL2</value>
  </data>
  <data name="&gt;&gt;bnL2.Type" xml:space="preserve">
    <value>System.Windows.Forms.Button, System.Windows.Forms, Version=4.0.0.0, Culture=neutral, PublicKeyToken=b77a5c561934e089</value>
  </data>
  <data name="&gt;&gt;bnL2.Parent" xml:space="preserve">
    <value>pnlController</value>
  </data>
  <data name="&gt;&gt;bnL2.ZOrder" xml:space="preserve">
    <value>39</value>
  </data>
  <data name="lbLTriangle.ImeMode" type="System.Windows.Forms.ImeMode, System.Windows.Forms">
    <value>NoControl</value>
  </data>
  <data name="lbLTriangle.Location" type="System.Drawing.Point, System.Drawing">
    <value>324, 77</value>
  </data>
  <data name="lbLTriangle.Margin" type="System.Windows.Forms.Padding, System.Windows.Forms">
    <value>2, 0, 2, 0</value>
  </data>
  <data name="lbLTriangle.Size" type="System.Drawing.Size, System.Drawing">
    <value>2, 2</value>
  </data>
  <data name="lbLTriangle.TabIndex" type="System.Int32, mscorlib">
    <value>288</value>
  </data>
  <data name="lbLTriangle.Visible" type="System.Boolean, mscorlib">
    <value>False</value>
  </data>
  <data name="&gt;&gt;lbLTriangle.Name" xml:space="preserve">
    <value>lbLTriangle</value>
  </data>
  <data name="&gt;&gt;lbLTriangle.Type" xml:space="preserve">
    <value>System.Windows.Forms.Label, System.Windows.Forms, Version=4.0.0.0, Culture=neutral, PublicKeyToken=b77a5c561934e089</value>
  </data>
  <data name="&gt;&gt;lbLTriangle.Parent" xml:space="preserve">
    <value>pnlController</value>
  </data>
  <data name="&gt;&gt;lbLTriangle.ZOrder" xml:space="preserve">
    <value>40</value>
  </data>
  <data name="bnTouchLeft.BackgroundImageLayout" type="System.Windows.Forms.ImageLayout, System.Windows.Forms">
    <value>None</value>
  </data>
  <data name="bnTouchLeft.FlatStyle" type="System.Windows.Forms.FlatStyle, System.Windows.Forms">
    <value>Flat</value>
  </data>
  <data name="bnTouchLeft.ImeMode" type="System.Windows.Forms.ImeMode, System.Windows.Forms">
    <value>NoControl</value>
  </data>
  <data name="bnTouchLeft.Location" type="System.Drawing.Point, System.Drawing">
    <value>143, 63</value>
  </data>
  <data name="bnTouchLeft.Size" type="System.Drawing.Size, System.Drawing">
    <value>42, 63</value>
  </data>
  <data name="bnTouchLeft.TabIndex" type="System.Int32, mscorlib">
    <value>191</value>
  </data>
  <data name="bnTouchLeft.Text" xml:space="preserve">
    <value>Left Mouse Button</value>
  </data>
  <data name="&gt;&gt;bnTouchLeft.Name" xml:space="preserve">
    <value>bnTouchLeft</value>
  </data>
  <data name="&gt;&gt;bnTouchLeft.Type" xml:space="preserve">
    <value>System.Windows.Forms.Button, System.Windows.Forms, Version=4.0.0.0, Culture=neutral, PublicKeyToken=b77a5c561934e089</value>
  </data>
  <data name="&gt;&gt;bnTouchLeft.Parent" xml:space="preserve">
    <value>pnlController</value>
  </data>
  <data name="&gt;&gt;bnTouchLeft.ZOrder" xml:space="preserve">
    <value>41</value>
  </data>
  <data name="lbLSquare.ImeMode" type="System.Windows.Forms.ImeMode, System.Windows.Forms">
    <value>NoControl</value>
  </data>
  <data name="lbLSquare.Location" type="System.Drawing.Point, System.Drawing">
    <value>294, 103</value>
  </data>
  <data name="lbLSquare.Margin" type="System.Windows.Forms.Padding, System.Windows.Forms">
    <value>2, 0, 2, 0</value>
  </data>
  <data name="lbLSquare.Size" type="System.Drawing.Size, System.Drawing">
    <value>2, 2</value>
  </data>
  <data name="lbLSquare.TabIndex" type="System.Int32, mscorlib">
    <value>287</value>
  </data>
  <data name="lbLSquare.Visible" type="System.Boolean, mscorlib">
    <value>False</value>
  </data>
  <data name="&gt;&gt;lbLSquare.Name" xml:space="preserve">
    <value>lbLSquare</value>
  </data>
  <data name="&gt;&gt;lbLSquare.Type" xml:space="preserve">
    <value>System.Windows.Forms.Label, System.Windows.Forms, Version=4.0.0.0, Culture=neutral, PublicKeyToken=b77a5c561934e089</value>
  </data>
  <data name="&gt;&gt;lbLSquare.Parent" xml:space="preserve">
    <value>pnlController</value>
  </data>
  <data name="&gt;&gt;lbLSquare.ZOrder" xml:space="preserve">
    <value>42</value>
  </data>
  <data name="bnTouchMulti.BackgroundImageLayout" type="System.Windows.Forms.ImageLayout, System.Windows.Forms">
    <value>None</value>
  </data>
  <data name="bnTouchMulti.FlatStyle" type="System.Windows.Forms.FlatStyle, System.Windows.Forms">
    <value>Flat</value>
  </data>
  <data name="bnTouchMulti.ImeMode" type="System.Windows.Forms.ImeMode, System.Windows.Forms">
    <value>NoControl</value>
  </data>
  <data name="bnTouchMulti.Location" type="System.Drawing.Point, System.Drawing">
    <value>186, 61</value>
  </data>
  <data name="bnTouchMulti.Size" type="System.Drawing.Size, System.Drawing">
    <value>47, 67</value>
  </data>
  <data name="bnTouchMulti.TabIndex" type="System.Int32, mscorlib">
    <value>192</value>
  </data>
  <data name="bnTouchMulti.Text" xml:space="preserve">
    <value>Right Mouse Button</value>
  </data>
  <data name="&gt;&gt;bnTouchMulti.Name" xml:space="preserve">
    <value>bnTouchMulti</value>
  </data>
  <data name="&gt;&gt;bnTouchMulti.Type" xml:space="preserve">
    <value>System.Windows.Forms.Button, System.Windows.Forms, Version=4.0.0.0, Culture=neutral, PublicKeyToken=b77a5c561934e089</value>
  </data>
  <data name="&gt;&gt;bnTouchMulti.Parent" xml:space="preserve">
    <value>pnlController</value>
  </data>
  <data name="&gt;&gt;bnTouchMulti.ZOrder" xml:space="preserve">
    <value>43</value>
  </data>
  <data name="lbLCircle.ImeMode" type="System.Windows.Forms.ImeMode, System.Windows.Forms">
    <value>NoControl</value>
  </data>
  <data name="lbLCircle.Location" type="System.Drawing.Point, System.Drawing">
    <value>354, 103</value>
  </data>
  <data name="lbLCircle.Margin" type="System.Windows.Forms.Padding, System.Windows.Forms">
    <value>2, 0, 2, 0</value>
  </data>
  <data name="lbLCircle.Size" type="System.Drawing.Size, System.Drawing">
    <value>2, 2</value>
  </data>
  <data name="lbLCircle.TabIndex" type="System.Int32, mscorlib">
    <value>286</value>
  </data>
  <data name="lbLCircle.Visible" type="System.Boolean, mscorlib">
    <value>False</value>
  </data>
  <data name="&gt;&gt;lbLCircle.Name" xml:space="preserve">
    <value>lbLCircle</value>
  </data>
  <data name="&gt;&gt;lbLCircle.Type" xml:space="preserve">
    <value>System.Windows.Forms.Label, System.Windows.Forms, Version=4.0.0.0, Culture=neutral, PublicKeyToken=b77a5c561934e089</value>
  </data>
  <data name="&gt;&gt;lbLCircle.Parent" xml:space="preserve">
    <value>pnlController</value>
  </data>
  <data name="&gt;&gt;lbLCircle.ZOrder" xml:space="preserve">
    <value>44</value>
  </data>
  <data name="lbLCross.ImeMode" type="System.Windows.Forms.ImeMode, System.Windows.Forms">
    <value>NoControl</value>
  </data>
  <data name="lbLCross.Location" type="System.Drawing.Point, System.Drawing">
    <value>324, 130</value>
  </data>
  <data name="lbLCross.Margin" type="System.Windows.Forms.Padding, System.Windows.Forms">
    <value>2, 0, 2, 0</value>
  </data>
  <data name="lbLCross.Size" type="System.Drawing.Size, System.Drawing">
    <value>2, 2</value>
  </data>
  <data name="lbLCross.TabIndex" type="System.Int32, mscorlib">
    <value>285</value>
  </data>
  <data name="lbLCross.Visible" type="System.Boolean, mscorlib">
    <value>False</value>
  </data>
  <data name="&gt;&gt;lbLCross.Name" xml:space="preserve">
    <value>lbLCross</value>
  </data>
  <data name="&gt;&gt;lbLCross.Type" xml:space="preserve">
    <value>System.Windows.Forms.Label, System.Windows.Forms, Version=4.0.0.0, Culture=neutral, PublicKeyToken=b77a5c561934e089</value>
  </data>
  <data name="&gt;&gt;lbLCross.Parent" xml:space="preserve">
    <value>pnlController</value>
  </data>
  <data name="&gt;&gt;lbLCross.ZOrder" xml:space="preserve">
    <value>45</value>
  </data>
  <data name="bnTouchUpper.BackgroundImageLayout" type="System.Windows.Forms.ImageLayout, System.Windows.Forms">
    <value>None</value>
  </data>
  <data name="bnTouchUpper.FlatStyle" type="System.Windows.Forms.FlatStyle, System.Windows.Forms">
    <value>Flat</value>
  </data>
  <data name="bnTouchUpper.ImeMode" type="System.Windows.Forms.ImeMode, System.Windows.Forms">
    <value>NoControl</value>
  </data>
  <data name="bnTouchUpper.Location" type="System.Drawing.Point, System.Drawing">
    <value>143, 42</value>
  </data>
  <data name="bnTouchUpper.Size" type="System.Drawing.Size, System.Drawing">
    <value>138, 19</value>
  </data>
  <data name="bnTouchUpper.TabIndex" type="System.Int32, mscorlib">
    <value>193</value>
  </data>
  <data name="bnTouchUpper.Text" xml:space="preserve">
    <value>Middle Mouse Button</value>
  </data>
  <data name="&gt;&gt;bnTouchUpper.Name" xml:space="preserve">
    <value>bnTouchUpper</value>
  </data>
  <data name="&gt;&gt;bnTouchUpper.Type" xml:space="preserve">
    <value>System.Windows.Forms.Button, System.Windows.Forms, Version=4.0.0.0, Culture=neutral, PublicKeyToken=b77a5c561934e089</value>
  </data>
  <data name="&gt;&gt;bnTouchUpper.Parent" xml:space="preserve">
    <value>pnlController</value>
  </data>
  <data name="&gt;&gt;bnTouchUpper.ZOrder" xml:space="preserve">
    <value>46</value>
  </data>
  <data name="btnLightbar.BackgroundImageLayout" type="System.Windows.Forms.ImageLayout, System.Windows.Forms">
    <value>Zoom</value>
  </data>
  <data name="btnLightbar.FlatStyle" type="System.Windows.Forms.FlatStyle, System.Windows.Forms">
    <value>Flat</value>
  </data>
  <data name="btnLightbar.ImeMode" type="System.Windows.Forms.ImeMode, System.Windows.Forms">
    <value>NoControl</value>
  </data>
  <data name="btnLightbar.Location" type="System.Drawing.Point, System.Drawing">
    <value>143, 30</value>
  </data>
  <data name="btnLightbar.Size" type="System.Drawing.Size, System.Drawing">
    <value>138, 13</value>
  </data>
  <data name="btnLightbar.TabIndex" type="System.Int32, mscorlib">
    <value>91</value>
  </data>
  <data name="&gt;&gt;btnLightbar.Name" xml:space="preserve">
    <value>btnLightbar</value>
  </data>
  <data name="&gt;&gt;btnLightbar.Type" xml:space="preserve">
    <value>System.Windows.Forms.Button, System.Windows.Forms, Version=4.0.0.0, Culture=neutral, PublicKeyToken=b77a5c561934e089</value>
  </data>
  <data name="&gt;&gt;btnLightbar.Parent" xml:space="preserve">
    <value>pnlController</value>
  </data>
  <data name="&gt;&gt;btnLightbar.ZOrder" xml:space="preserve">
    <value>47</value>
  </data>
  <data name="bnPS.BackgroundImageLayout" type="System.Windows.Forms.ImageLayout, System.Windows.Forms">
    <value>None</value>
  </data>
  <data name="bnPS.FlatStyle" type="System.Windows.Forms.FlatStyle, System.Windows.Forms">
    <value>Flat</value>
  </data>
  <data name="bnPS.ImeMode" type="System.Windows.Forms.ImeMode, System.Windows.Forms">
    <value>NoControl</value>
  </data>
  <data name="bnPS.Location" type="System.Drawing.Point, System.Drawing">
    <value>203, 154</value>
  </data>
  <data name="bnPS.Size" type="System.Drawing.Size, System.Drawing">
    <value>17, 17</value>
  </data>
  <data name="bnPS.TabIndex" type="System.Int32, mscorlib">
    <value>86</value>
  </data>
  <data name="bnPS.Text" xml:space="preserve">
    <value>Guide</value>
  </data>
  <data name="&gt;&gt;bnPS.Name" xml:space="preserve">
    <value>bnPS</value>
  </data>
  <data name="&gt;&gt;bnPS.Type" xml:space="preserve">
    <value>System.Windows.Forms.Button, System.Windows.Forms, Version=4.0.0.0, Culture=neutral, PublicKeyToken=b77a5c561934e089</value>
  </data>
  <data name="&gt;&gt;bnPS.Parent" xml:space="preserve">
    <value>pnlController</value>
  </data>
  <data name="&gt;&gt;bnPS.ZOrder" xml:space="preserve">
    <value>48</value>
  </data>
  <data name="bnCross.BackgroundImageLayout" type="System.Windows.Forms.ImageLayout, System.Windows.Forms">
    <value>None</value>
  </data>
  <data name="bnCross.FlatStyle" type="System.Windows.Forms.FlatStyle, System.Windows.Forms">
    <value>Flat</value>
  </data>
  <data name="bnCross.ImeMode" type="System.Windows.Forms.ImeMode, System.Windows.Forms">
    <value>NoControl</value>
  </data>
  <data name="bnCross.Location" type="System.Drawing.Point, System.Drawing">
    <value>324, 128</value>
  </data>
  <data name="bnCross.Size" type="System.Drawing.Size, System.Drawing">
    <value>30, 29</value>
  </data>
  <data name="bnCross.TabIndex" type="System.Int32, mscorlib">
    <value>74</value>
  </data>
  <data name="bnCross.Text" xml:space="preserve">
    <value>A Button</value>
  </data>
  <data name="&gt;&gt;bnCross.Name" xml:space="preserve">
    <value>bnCross</value>
  </data>
  <data name="&gt;&gt;bnCross.Type" xml:space="preserve">
    <value>System.Windows.Forms.Button, System.Windows.Forms, Version=4.0.0.0, Culture=neutral, PublicKeyToken=b77a5c561934e089</value>
  </data>
  <data name="&gt;&gt;bnCross.Parent" xml:space="preserve">
    <value>pnlController</value>
  </data>
  <data name="&gt;&gt;bnCross.ZOrder" xml:space="preserve">
    <value>49</value>
  </data>
  <data name="bnCircle.BackgroundImageLayout" type="System.Windows.Forms.ImageLayout, System.Windows.Forms">
    <value>None</value>
  </data>
  <data name="bnCircle.FlatStyle" type="System.Windows.Forms.FlatStyle, System.Windows.Forms">
    <value>Flat</value>
  </data>
  <data name="bnCircle.ImeMode" type="System.Windows.Forms.ImeMode, System.Windows.Forms">
    <value>NoControl</value>
  </data>
  <data name="bnCircle.Location" type="System.Drawing.Point, System.Drawing">
    <value>354, 101</value>
  </data>
  <data name="bnCircle.Size" type="System.Drawing.Size, System.Drawing">
    <value>29, 30</value>
  </data>
  <data name="bnCircle.TabIndex" type="System.Int32, mscorlib">
    <value>71</value>
  </data>
  <data name="bnCircle.Text" xml:space="preserve">
    <value>B Button</value>
  </data>
  <data name="&gt;&gt;bnCircle.Name" xml:space="preserve">
    <value>bnCircle</value>
  </data>
  <data name="&gt;&gt;bnCircle.Type" xml:space="preserve">
    <value>System.Windows.Forms.Button, System.Windows.Forms, Version=4.0.0.0, Culture=neutral, PublicKeyToken=b77a5c561934e089</value>
  </data>
  <data name="&gt;&gt;bnCircle.Parent" xml:space="preserve">
    <value>pnlController</value>
  </data>
  <data name="&gt;&gt;bnCircle.ZOrder" xml:space="preserve">
    <value>50</value>
  </data>
  <data name="lbControlName.ImeMode" type="System.Windows.Forms.ImeMode, System.Windows.Forms">
    <value>NoControl</value>
  </data>
  <data name="lbControlName.Location" type="System.Drawing.Point, System.Drawing">
    <value>90, 195</value>
  </data>
  <data name="lbControlName.Size" type="System.Drawing.Size, System.Drawing">
    <value>250, 30</value>
  </data>
  <data name="lbControlName.TabIndex" type="System.Int32, mscorlib">
    <value>283</value>
  </data>
  <data name="lbControlName.Text" xml:space="preserve">
    <value>Cross: A</value>
  </data>
  <data name="lbControlName.TextAlign" type="System.Drawing.ContentAlignment, System.Drawing">
    <value>TopCenter</value>
  </data>
  <data name="&gt;&gt;lbControlName.Name" xml:space="preserve">
    <value>lbControlName</value>
  </data>
  <data name="&gt;&gt;lbControlName.Type" xml:space="preserve">
    <value>System.Windows.Forms.Label, System.Windows.Forms, Version=4.0.0.0, Culture=neutral, PublicKeyToken=b77a5c561934e089</value>
  </data>
  <data name="&gt;&gt;lbControlName.Parent" xml:space="preserve">
    <value>pnlController</value>
  </data>
  <data name="&gt;&gt;lbControlName.ZOrder" xml:space="preserve">
    <value>51</value>
  </data>
  <data name="pnlController.Location" type="System.Drawing.Point, System.Drawing">
    <value>2, 2</value>
  </data>
  <data name="pnlController.Margin" type="System.Windows.Forms.Padding, System.Windows.Forms">
    <value>2, 2, 2, 2</value>
  </data>
  <data name="pnlController.Size" type="System.Drawing.Size, System.Drawing">
    <value>422, 230</value>
  </data>
  <data name="pnlController.TabIndex" type="System.Int32, mscorlib">
    <value>282</value>
  </data>
  <data name="&gt;&gt;pnlController.Name" xml:space="preserve">
    <value>pnlController</value>
  </data>
  <data name="&gt;&gt;pnlController.Type" xml:space="preserve">
    <value>System.Windows.Forms.Panel, System.Windows.Forms, Version=4.0.0.0, Culture=neutral, PublicKeyToken=b77a5c561934e089</value>
  </data>
  <data name="&gt;&gt;pnlController.Parent" xml:space="preserve">
    <value>tPControls</value>
  </data>
  <data name="&gt;&gt;pnlController.ZOrder" xml:space="preserve">
    <value>3</value>
  </data>
  <data name="tPControls.Location" type="System.Drawing.Point, System.Drawing">
    <value>4, 22</value>
  </data>
  <data name="tPControls.Padding" type="System.Windows.Forms.Padding, System.Windows.Forms">
    <value>3, 3, 3, 3</value>
  </data>
  <data name="tPControls.Size" type="System.Drawing.Size, System.Drawing">
    <value>438, 485</value>
  </data>
  <data name="tPControls.TabIndex" type="System.Int32, mscorlib">
    <value>0</value>
  </data>
  <data name="tPControls.Text" xml:space="preserve">
    <value>Controls</value>
  </data>
  <data name="&gt;&gt;tPControls.Name" xml:space="preserve">
    <value>tPControls</value>
  </data>
  <data name="&gt;&gt;tPControls.Type" xml:space="preserve">
    <value>System.Windows.Forms.TabPage, System.Windows.Forms, Version=4.0.0.0, Culture=neutral, PublicKeyToken=b77a5c561934e089</value>
  </data>
  <data name="&gt;&gt;tPControls.Parent" xml:space="preserve">
    <value>tCControls</value>
  </data>
  <data name="&gt;&gt;tPControls.ZOrder" xml:space="preserve">
    <value>0</value>
  </data>
  <data name="cHName.Text" xml:space="preserve">
    <value>Name</value>
  </data>
  <data name="cHName.Width" type="System.Int32, mscorlib">
    <value>140</value>
  </data>
  <data name="cHTrigger.Text" xml:space="preserve">
    <value>Trigger</value>
  </data>
  <data name="cHTrigger.Width" type="System.Int32, mscorlib">
    <value>105</value>
  </data>
  <data name="cHAction.Text" xml:space="preserve">
    <value>Action</value>
  </data>
  <data name="cHAction.Width" type="System.Int32, mscorlib">
    <value>100</value>
  </data>
  <data name="lVActions.Dock" type="System.Windows.Forms.DockStyle, System.Windows.Forms">
    <value>Fill</value>
  </data>
  <data name="lVActions.Location" type="System.Drawing.Point, System.Drawing">
    <value>0, 66</value>
  </data>
  <data name="lVActions.Size" type="System.Drawing.Size, System.Drawing">
    <value>438, 419</value>
  </data>
  <data name="lVActions.TabIndex" type="System.Int32, mscorlib">
    <value>13</value>
  </data>
  <data name="&gt;&gt;lVActions.Name" xml:space="preserve">
    <value>lVActions</value>
  </data>
  <data name="&gt;&gt;lVActions.Type" xml:space="preserve">
    <value>System.Windows.Forms.ListView, System.Windows.Forms, Version=4.0.0.0, Culture=neutral, PublicKeyToken=b77a5c561934e089</value>
  </data>
  <data name="&gt;&gt;lVActions.Parent" xml:space="preserve">
    <value>pnlActions</value>
  </data>
  <data name="&gt;&gt;lVActions.ZOrder" xml:space="preserve">
    <value>0</value>
  </data>
  <data name="btnNewAction.ImeMode" type="System.Windows.Forms.ImeMode, System.Windows.Forms">
    <value>NoControl</value>
  </data>
  <data name="btnNewAction.Location" type="System.Drawing.Point, System.Drawing">
    <value>3, 3</value>
  </data>
  <data name="btnNewAction.Size" type="System.Drawing.Size, System.Drawing">
    <value>136, 23</value>
  </data>
  <data name="btnNewAction.TabIndex" type="System.Int32, mscorlib">
    <value>14</value>
  </data>
  <data name="btnNewAction.Text" xml:space="preserve">
    <value>New Action</value>
  </data>
  <data name="&gt;&gt;btnNewAction.Name" xml:space="preserve">
    <value>btnNewAction</value>
  </data>
  <data name="&gt;&gt;btnNewAction.Type" xml:space="preserve">
    <value>System.Windows.Forms.Button, System.Windows.Forms, Version=4.0.0.0, Culture=neutral, PublicKeyToken=b77a5c561934e089</value>
  </data>
  <data name="&gt;&gt;btnNewAction.Parent" xml:space="preserve">
    <value>fLPActionButtons</value>
  </data>
  <data name="&gt;&gt;btnNewAction.ZOrder" xml:space="preserve">
    <value>0</value>
  </data>
  <data name="btnEditAction.ImeMode" type="System.Windows.Forms.ImeMode, System.Windows.Forms">
    <value>NoControl</value>
  </data>
  <data name="btnEditAction.Location" type="System.Drawing.Point, System.Drawing">
    <value>145, 3</value>
  </data>
  <data name="btnEditAction.Size" type="System.Drawing.Size, System.Drawing">
    <value>136, 23</value>
  </data>
  <data name="btnEditAction.TabIndex" type="System.Int32, mscorlib">
    <value>14</value>
  </data>
  <data name="btnEditAction.Text" xml:space="preserve">
    <value>Edit Action</value>
  </data>
  <data name="&gt;&gt;btnEditAction.Name" xml:space="preserve">
    <value>btnEditAction</value>
  </data>
  <data name="&gt;&gt;btnEditAction.Type" xml:space="preserve">
    <value>System.Windows.Forms.Button, System.Windows.Forms, Version=4.0.0.0, Culture=neutral, PublicKeyToken=b77a5c561934e089</value>
  </data>
  <data name="&gt;&gt;btnEditAction.Parent" xml:space="preserve">
    <value>fLPActionButtons</value>
  </data>
  <data name="&gt;&gt;btnEditAction.ZOrder" xml:space="preserve">
    <value>1</value>
  </data>
  <data name="btnRemAction.ImeMode" type="System.Windows.Forms.ImeMode, System.Windows.Forms">
    <value>NoControl</value>
  </data>
  <data name="btnRemAction.Location" type="System.Drawing.Point, System.Drawing">
    <value>287, 3</value>
  </data>
  <data name="btnRemAction.Size" type="System.Drawing.Size, System.Drawing">
    <value>136, 23</value>
  </data>
  <data name="btnRemAction.TabIndex" type="System.Int32, mscorlib">
    <value>14</value>
  </data>
  <data name="btnRemAction.Text" xml:space="preserve">
    <value>Remove Action</value>
  </data>
  <data name="&gt;&gt;btnRemAction.Name" xml:space="preserve">
    <value>btnRemAction</value>
  </data>
  <data name="&gt;&gt;btnRemAction.Type" xml:space="preserve">
    <value>System.Windows.Forms.Button, System.Windows.Forms, Version=4.0.0.0, Culture=neutral, PublicKeyToken=b77a5c561934e089</value>
  </data>
  <data name="&gt;&gt;btnRemAction.Parent" xml:space="preserve">
    <value>fLPActionButtons</value>
  </data>
  <data name="&gt;&gt;btnRemAction.ZOrder" xml:space="preserve">
    <value>2</value>
  </data>
  <data name="fLPActionButtons.Dock" type="System.Windows.Forms.DockStyle, System.Windows.Forms">
    <value>Fill</value>
  </data>
  <data name="fLPActionButtons.Location" type="System.Drawing.Point, System.Drawing">
    <value>0, 28</value>
  </data>
  <data name="fLPActionButtons.Size" type="System.Drawing.Size, System.Drawing">
    <value>438, 38</value>
  </data>
  <data name="fLPActionButtons.TabIndex" type="System.Int32, mscorlib">
    <value>15</value>
  </data>
  <data name="&gt;&gt;fLPActionButtons.Name" xml:space="preserve">
    <value>fLPActionButtons</value>
  </data>
  <data name="&gt;&gt;fLPActionButtons.Type" xml:space="preserve">
    <value>System.Windows.Forms.FlowLayoutPanel, System.Windows.Forms, Version=4.0.0.0, Culture=neutral, PublicKeyToken=b77a5c561934e089</value>
  </data>
  <data name="&gt;&gt;fLPActionButtons.Parent" xml:space="preserve">
    <value>panel2</value>
  </data>
  <data name="&gt;&gt;fLPActionButtons.ZOrder" xml:space="preserve">
    <value>0</value>
  </data>
  <data name="lbActionsTip.Dock" type="System.Windows.Forms.DockStyle, System.Windows.Forms">
    <value>Top</value>
  </data>
  <data name="lbActionsTip.ImeMode" type="System.Windows.Forms.ImeMode, System.Windows.Forms">
    <value>NoControl</value>
  </data>
  <data name="lbActionsTip.Location" type="System.Drawing.Point, System.Drawing">
    <value>0, 0</value>
  </data>
  <data name="lbActionsTip.Size" type="System.Drawing.Size, System.Drawing">
    <value>438, 28</value>
  </data>
  <data name="lbActionsTip.TabIndex" type="System.Int32, mscorlib">
    <value>15</value>
  </data>
  <data name="lbActionsTip.Text" xml:space="preserve">
    <value>Hold selected controls to perform an action, check the Action to use it while profile is loaded</value>
  </data>
  <data name="lbActionsTip.TextAlign" type="System.Drawing.ContentAlignment, System.Drawing">
    <value>MiddleCenter</value>
  </data>
  <data name="&gt;&gt;lbActionsTip.Name" xml:space="preserve">
    <value>lbActionsTip</value>
  </data>
  <data name="&gt;&gt;lbActionsTip.Type" xml:space="preserve">
    <value>System.Windows.Forms.Label, System.Windows.Forms, Version=4.0.0.0, Culture=neutral, PublicKeyToken=b77a5c561934e089</value>
  </data>
  <data name="&gt;&gt;lbActionsTip.Parent" xml:space="preserve">
    <value>panel2</value>
  </data>
  <data name="&gt;&gt;lbActionsTip.ZOrder" xml:space="preserve">
    <value>1</value>
  </data>
  <data name="panel2.Dock" type="System.Windows.Forms.DockStyle, System.Windows.Forms">
    <value>Top</value>
  </data>
  <data name="panel2.Location" type="System.Drawing.Point, System.Drawing">
    <value>0, 0</value>
  </data>
  <data name="panel2.Margin" type="System.Windows.Forms.Padding, System.Windows.Forms">
    <value>2, 2, 2, 2</value>
  </data>
  <data name="panel2.Size" type="System.Drawing.Size, System.Drawing">
    <value>438, 66</value>
  </data>
  <data name="panel2.TabIndex" type="System.Int32, mscorlib">
    <value>16</value>
  </data>
  <data name="&gt;&gt;panel2.Name" xml:space="preserve">
    <value>panel2</value>
  </data>
  <data name="&gt;&gt;panel2.Type" xml:space="preserve">
    <value>System.Windows.Forms.Panel, System.Windows.Forms, Version=4.0.0.0, Culture=neutral, PublicKeyToken=b77a5c561934e089</value>
  </data>
  <data name="&gt;&gt;panel2.Parent" xml:space="preserve">
    <value>pnlActions</value>
  </data>
  <data name="&gt;&gt;panel2.ZOrder" xml:space="preserve">
    <value>1</value>
  </data>
  <data name="pnlActions.Dock" type="System.Windows.Forms.DockStyle, System.Windows.Forms">
    <value>Fill</value>
  </data>
  <data name="pnlActions.Location" type="System.Drawing.Point, System.Drawing">
    <value>0, 0</value>
  </data>
  <data name="pnlActions.Size" type="System.Drawing.Size, System.Drawing">
    <value>438, 485</value>
  </data>
  <data name="pnlActions.TabIndex" type="System.Int32, mscorlib">
    <value>15</value>
  </data>
  <data name="&gt;&gt;pnlActions.Name" xml:space="preserve">
    <value>pnlActions</value>
  </data>
  <data name="&gt;&gt;pnlActions.Type" xml:space="preserve">
    <value>System.Windows.Forms.Panel, System.Windows.Forms, Version=4.0.0.0, Culture=neutral, PublicKeyToken=b77a5c561934e089</value>
  </data>
  <data name="&gt;&gt;pnlActions.Parent" xml:space="preserve">
    <value>tPSpecial</value>
  </data>
  <data name="&gt;&gt;pnlActions.ZOrder" xml:space="preserve">
    <value>0</value>
  </data>
  <data name="tPSpecial.Location" type="System.Drawing.Point, System.Drawing">
    <value>4, 22</value>
  </data>
  <data name="tPSpecial.Size" type="System.Drawing.Size, System.Drawing">
    <value>438, 485</value>
  </data>
  <data name="tPSpecial.TabIndex" type="System.Int32, mscorlib">
    <value>3</value>
  </data>
  <data name="tPSpecial.Text" xml:space="preserve">
    <value>Special Actions</value>
  </data>
  <data name="&gt;&gt;tPSpecial.Name" xml:space="preserve">
    <value>tPSpecial</value>
  </data>
  <data name="&gt;&gt;tPSpecial.Type" xml:space="preserve">
    <value>System.Windows.Forms.TabPage, System.Windows.Forms, Version=4.0.0.0, Culture=neutral, PublicKeyToken=b77a5c561934e089</value>
  </data>
  <data name="&gt;&gt;tPSpecial.Parent" xml:space="preserve">
    <value>tCControls</value>
  </data>
  <data name="&gt;&gt;tPSpecial.ZOrder" xml:space="preserve">
    <value>1</value>
  </data>
  <data name="tCControls.Dock" type="System.Windows.Forms.DockStyle, System.Windows.Forms">
    <value>Left</value>
  </data>
  <data name="tCControls.Location" type="System.Drawing.Point, System.Drawing">
    <value>0, 0</value>
  </data>
  <data name="tCControls.Size" type="System.Drawing.Size, System.Drawing">
    <value>446, 511</value>
  </data>
  <data name="tCControls.TabIndex" type="System.Int32, mscorlib">
    <value>253</value>
  </data>
  <data name="&gt;&gt;tCControls.Name" xml:space="preserve">
    <value>tCControls</value>
  </data>
  <data name="&gt;&gt;tCControls.Type" xml:space="preserve">
    <value>System.Windows.Forms.TabControl, System.Windows.Forms, Version=4.0.0.0, Culture=neutral, PublicKeyToken=b77a5c561934e089</value>
  </data>
  <data name="&gt;&gt;tCControls.Parent" xml:space="preserve">
    <value>$this</value>
  </data>
  <data name="&gt;&gt;tCControls.ZOrder" xml:space="preserve">
    <value>4</value>
  </data>
  <data name="tPDeadzone.Location" type="System.Drawing.Point, System.Drawing">
    <value>4, 22</value>
  </data>
  <data name="tPDeadzone.Padding" type="System.Windows.Forms.Padding, System.Windows.Forms">
    <value>3, 3, 3, 3</value>
  </data>
  <data name="tPDeadzone.Size" type="System.Drawing.Size, System.Drawing">
    <value>264, 52</value>
  </data>
  <data name="tPDeadzone.TabIndex" type="System.Int32, mscorlib">
    <value>0</value>
  </data>
  <data name="tPDeadzone.Text" xml:space="preserve">
    <value>Deadzone</value>
  </data>
  <data name="&gt;&gt;tPDeadzone.Name" xml:space="preserve">
    <value>tPDeadzone</value>
  </data>
  <data name="&gt;&gt;tPDeadzone.Type" xml:space="preserve">
    <value>System.Windows.Forms.TabPage, System.Windows.Forms, Version=4.0.0.0, Culture=neutral, PublicKeyToken=b77a5c561934e089</value>
  </data>
  <data name="&gt;&gt;tPDeadzone.Parent" xml:space="preserve">
    <value>tCSens</value>
  </data>
  <data name="&gt;&gt;tPDeadzone.ZOrder" xml:space="preserve">
    <value>0</value>
  </data>
  <data name="nUDSixaxisZAntiDead.Location" type="System.Drawing.Point, System.Drawing">
    <value>214, 29</value>
  </data>
  <data name="nUDSixaxisZAntiDead.Size" type="System.Drawing.Size, System.Drawing">
    <value>47, 20</value>
  </data>
  <data name="nUDSixaxisZAntiDead.TabIndex" type="System.Int32, mscorlib">
    <value>11</value>
  </data>
  <data name="&gt;&gt;nUDSixaxisZAntiDead.Name" xml:space="preserve">
    <value>nUDSixaxisZAntiDead</value>
  </data>
  <data name="&gt;&gt;nUDSixaxisZAntiDead.Type" xml:space="preserve">
    <value>System.Windows.Forms.NumericUpDown, System.Windows.Forms, Version=4.0.0.0, Culture=neutral, PublicKeyToken=b77a5c561934e089</value>
  </data>
  <data name="&gt;&gt;nUDSixaxisZAntiDead.Parent" xml:space="preserve">
    <value>antiDeadzoneTabPage</value>
  </data>
  <data name="&gt;&gt;nUDSixaxisZAntiDead.ZOrder" xml:space="preserve">
    <value>0</value>
  </data>
  <data name="nUDSixaxisXAntiDead.Location" type="System.Drawing.Point, System.Drawing">
    <value>215, 4</value>
  </data>
  <data name="nUDSixaxisXAntiDead.Size" type="System.Drawing.Size, System.Drawing">
    <value>46, 20</value>
  </data>
  <data name="nUDSixaxisXAntiDead.TabIndex" type="System.Int32, mscorlib">
    <value>10</value>
  </data>
  <data name="&gt;&gt;nUDSixaxisXAntiDead.Name" xml:space="preserve">
    <value>nUDSixaxisXAntiDead</value>
  </data>
  <data name="&gt;&gt;nUDSixaxisXAntiDead.Type" xml:space="preserve">
    <value>System.Windows.Forms.NumericUpDown, System.Windows.Forms, Version=4.0.0.0, Culture=neutral, PublicKeyToken=b77a5c561934e089</value>
  </data>
  <data name="&gt;&gt;nUDSixaxisXAntiDead.Parent" xml:space="preserve">
    <value>antiDeadzoneTabPage</value>
  </data>
  <data name="&gt;&gt;nUDSixaxisXAntiDead.ZOrder" xml:space="preserve">
    <value>1</value>
  </data>
  <data name="label20.AutoSize" type="System.Boolean, mscorlib">
    <value>True</value>
  </data>
  <data name="label20.ImeMode" type="System.Windows.Forms.ImeMode, System.Windows.Forms">
    <value>NoControl</value>
  </data>
  <data name="label20.Location" type="System.Drawing.Point, System.Drawing">
    <value>160, 31</value>
  </data>
  <data name="label20.Size" type="System.Drawing.Size, System.Drawing">
    <value>52, 13</value>
  </data>
  <data name="label20.TabIndex" type="System.Int32, mscorlib">
    <value>9</value>
  </data>
  <data name="label20.Text" xml:space="preserve">
    <value>Sixaxis Z:</value>
  </data>
  <data name="&gt;&gt;label20.Name" xml:space="preserve">
    <value>label20</value>
  </data>
  <data name="&gt;&gt;label20.Type" xml:space="preserve">
    <value>System.Windows.Forms.Label, System.Windows.Forms, Version=4.0.0.0, Culture=neutral, PublicKeyToken=b77a5c561934e089</value>
  </data>
  <data name="&gt;&gt;label20.Parent" xml:space="preserve">
    <value>antiDeadzoneTabPage</value>
  </data>
  <data name="&gt;&gt;label20.ZOrder" xml:space="preserve">
    <value>2</value>
  </data>
  <data name="label19.AutoSize" type="System.Boolean, mscorlib">
    <value>True</value>
  </data>
  <data name="label19.ImeMode" type="System.Windows.Forms.ImeMode, System.Windows.Forms">
    <value>NoControl</value>
  </data>
  <data name="label19.Location" type="System.Drawing.Point, System.Drawing">
    <value>160, 6</value>
  </data>
  <data name="label19.Size" type="System.Drawing.Size, System.Drawing">
    <value>52, 13</value>
  </data>
  <data name="label19.TabIndex" type="System.Int32, mscorlib">
    <value>8</value>
  </data>
  <data name="label19.Text" xml:space="preserve">
    <value>Sixaxis X:</value>
  </data>
  <data name="&gt;&gt;label19.Name" xml:space="preserve">
    <value>label19</value>
  </data>
  <data name="&gt;&gt;label19.Type" xml:space="preserve">
    <value>System.Windows.Forms.Label, System.Windows.Forms, Version=4.0.0.0, Culture=neutral, PublicKeyToken=b77a5c561934e089</value>
  </data>
  <data name="&gt;&gt;label19.Parent" xml:space="preserve">
    <value>antiDeadzoneTabPage</value>
  </data>
  <data name="&gt;&gt;label19.ZOrder" xml:space="preserve">
    <value>3</value>
  </data>
  <data name="nUDR2AntiDead.Location" type="System.Drawing.Point, System.Drawing">
    <value>107, 29</value>
  </data>
  <data name="nUDR2AntiDead.Size" type="System.Drawing.Size, System.Drawing">
    <value>44, 20</value>
  </data>
  <data name="nUDR2AntiDead.TabIndex" type="System.Int32, mscorlib">
    <value>7</value>
  </data>
  <data name="&gt;&gt;nUDR2AntiDead.Name" xml:space="preserve">
    <value>nUDR2AntiDead</value>
  </data>
  <data name="&gt;&gt;nUDR2AntiDead.Type" xml:space="preserve">
    <value>System.Windows.Forms.NumericUpDown, System.Windows.Forms, Version=4.0.0.0, Culture=neutral, PublicKeyToken=b77a5c561934e089</value>
  </data>
  <data name="&gt;&gt;nUDR2AntiDead.Parent" xml:space="preserve">
    <value>antiDeadzoneTabPage</value>
  </data>
  <data name="&gt;&gt;nUDR2AntiDead.ZOrder" xml:space="preserve">
    <value>4</value>
  </data>
  <data name="label3.AutoSize" type="System.Boolean, mscorlib">
    <value>True</value>
  </data>
  <data name="label3.ImeMode" type="System.Windows.Forms.ImeMode, System.Windows.Forms">
    <value>NoControl</value>
  </data>
  <data name="label3.Location" type="System.Drawing.Point, System.Drawing">
    <value>83, 31</value>
  </data>
  <data name="label3.Size" type="System.Drawing.Size, System.Drawing">
    <value>24, 13</value>
  </data>
  <data name="label3.TabIndex" type="System.Int32, mscorlib">
    <value>6</value>
  </data>
  <data name="label3.Text" xml:space="preserve">
    <value>R2:</value>
  </data>
  <data name="&gt;&gt;label3.Name" xml:space="preserve">
    <value>label3</value>
  </data>
  <data name="&gt;&gt;label3.Type" xml:space="preserve">
    <value>System.Windows.Forms.Label, System.Windows.Forms, Version=4.0.0.0, Culture=neutral, PublicKeyToken=b77a5c561934e089</value>
  </data>
  <data name="&gt;&gt;label3.Parent" xml:space="preserve">
    <value>antiDeadzoneTabPage</value>
  </data>
  <data name="&gt;&gt;label3.ZOrder" xml:space="preserve">
    <value>5</value>
  </data>
  <data name="nUDL2AntiDead.Location" type="System.Drawing.Point, System.Drawing">
    <value>31, 29</value>
  </data>
  <data name="nUDL2AntiDead.Size" type="System.Drawing.Size, System.Drawing">
    <value>42, 20</value>
  </data>
  <data name="nUDL2AntiDead.TabIndex" type="System.Int32, mscorlib">
    <value>5</value>
  </data>
  <data name="&gt;&gt;nUDL2AntiDead.Name" xml:space="preserve">
    <value>nUDL2AntiDead</value>
  </data>
  <data name="&gt;&gt;nUDL2AntiDead.Type" xml:space="preserve">
    <value>System.Windows.Forms.NumericUpDown, System.Windows.Forms, Version=4.0.0.0, Culture=neutral, PublicKeyToken=b77a5c561934e089</value>
  </data>
  <data name="&gt;&gt;nUDL2AntiDead.Parent" xml:space="preserve">
    <value>antiDeadzoneTabPage</value>
  </data>
  <data name="&gt;&gt;nUDL2AntiDead.ZOrder" xml:space="preserve">
    <value>6</value>
  </data>
  <data name="label4.AutoSize" type="System.Boolean, mscorlib">
    <value>True</value>
  </data>
  <data name="label4.ImeMode" type="System.Windows.Forms.ImeMode, System.Windows.Forms">
    <value>NoControl</value>
  </data>
  <data name="label4.Location" type="System.Drawing.Point, System.Drawing">
    <value>7, 31</value>
  </data>
  <data name="label4.Size" type="System.Drawing.Size, System.Drawing">
    <value>22, 13</value>
  </data>
  <data name="label4.TabIndex" type="System.Int32, mscorlib">
    <value>4</value>
  </data>
  <data name="label4.Text" xml:space="preserve">
    <value>L2:</value>
  </data>
  <data name="&gt;&gt;label4.Name" xml:space="preserve">
    <value>label4</value>
  </data>
  <data name="&gt;&gt;label4.Type" xml:space="preserve">
    <value>System.Windows.Forms.Label, System.Windows.Forms, Version=4.0.0.0, Culture=neutral, PublicKeyToken=b77a5c561934e089</value>
  </data>
  <data name="&gt;&gt;label4.Parent" xml:space="preserve">
    <value>antiDeadzoneTabPage</value>
  </data>
  <data name="&gt;&gt;label4.ZOrder" xml:space="preserve">
    <value>7</value>
  </data>
  <data name="nUDRSAntiDead.Location" type="System.Drawing.Point, System.Drawing">
    <value>108, 3</value>
  </data>
  <data name="nUDRSAntiDead.Size" type="System.Drawing.Size, System.Drawing">
    <value>43, 20</value>
  </data>
  <data name="nUDRSAntiDead.TabIndex" type="System.Int32, mscorlib">
    <value>3</value>
  </data>
  <data name="&gt;&gt;nUDRSAntiDead.Name" xml:space="preserve">
    <value>nUDRSAntiDead</value>
  </data>
  <data name="&gt;&gt;nUDRSAntiDead.Type" xml:space="preserve">
    <value>System.Windows.Forms.NumericUpDown, System.Windows.Forms, Version=4.0.0.0, Culture=neutral, PublicKeyToken=b77a5c561934e089</value>
  </data>
  <data name="&gt;&gt;nUDRSAntiDead.Parent" xml:space="preserve">
    <value>antiDeadzoneTabPage</value>
  </data>
  <data name="&gt;&gt;nUDRSAntiDead.ZOrder" xml:space="preserve">
    <value>8</value>
  </data>
  <data name="label2.AutoSize" type="System.Boolean, mscorlib">
    <value>True</value>
  </data>
  <data name="label2.ImeMode" type="System.Windows.Forms.ImeMode, System.Windows.Forms">
    <value>NoControl</value>
  </data>
  <data name="label2.Location" type="System.Drawing.Point, System.Drawing">
    <value>82, 6</value>
  </data>
  <data name="label2.Size" type="System.Drawing.Size, System.Drawing">
    <value>25, 13</value>
  </data>
  <data name="label2.TabIndex" type="System.Int32, mscorlib">
    <value>2</value>
  </data>
  <data name="label2.Text" xml:space="preserve">
    <value>RS:</value>
  </data>
  <data name="&gt;&gt;label2.Name" xml:space="preserve">
    <value>label2</value>
  </data>
  <data name="&gt;&gt;label2.Type" xml:space="preserve">
    <value>System.Windows.Forms.Label, System.Windows.Forms, Version=4.0.0.0, Culture=neutral, PublicKeyToken=b77a5c561934e089</value>
  </data>
  <data name="&gt;&gt;label2.Parent" xml:space="preserve">
    <value>antiDeadzoneTabPage</value>
  </data>
  <data name="&gt;&gt;label2.ZOrder" xml:space="preserve">
    <value>9</value>
  </data>
  <data name="nUDLSAntiDead.Location" type="System.Drawing.Point, System.Drawing">
    <value>31, 3</value>
  </data>
  <data name="nUDLSAntiDead.Size" type="System.Drawing.Size, System.Drawing">
    <value>42, 20</value>
  </data>
  <data name="nUDLSAntiDead.TabIndex" type="System.Int32, mscorlib">
    <value>1</value>
  </data>
  <data name="&gt;&gt;nUDLSAntiDead.Name" xml:space="preserve">
    <value>nUDLSAntiDead</value>
  </data>
  <data name="&gt;&gt;nUDLSAntiDead.Type" xml:space="preserve">
    <value>System.Windows.Forms.NumericUpDown, System.Windows.Forms, Version=4.0.0.0, Culture=neutral, PublicKeyToken=b77a5c561934e089</value>
  </data>
  <data name="&gt;&gt;nUDLSAntiDead.Parent" xml:space="preserve">
    <value>antiDeadzoneTabPage</value>
  </data>
  <data name="&gt;&gt;nUDLSAntiDead.ZOrder" xml:space="preserve">
    <value>10</value>
  </data>
  <data name="label1.AutoSize" type="System.Boolean, mscorlib">
    <value>True</value>
  </data>
  <data name="label1.ImeMode" type="System.Windows.Forms.ImeMode, System.Windows.Forms">
    <value>NoControl</value>
  </data>
  <data name="label1.Location" type="System.Drawing.Point, System.Drawing">
    <value>6, 5</value>
  </data>
  <data name="label1.Size" type="System.Drawing.Size, System.Drawing">
    <value>23, 13</value>
  </data>
  <data name="label1.TabIndex" type="System.Int32, mscorlib">
    <value>0</value>
  </data>
  <data name="label1.Text" xml:space="preserve">
    <value>LS:</value>
  </data>
  <data name="&gt;&gt;label1.Name" xml:space="preserve">
    <value>label1</value>
  </data>
  <data name="&gt;&gt;label1.Type" xml:space="preserve">
    <value>System.Windows.Forms.Label, System.Windows.Forms, Version=4.0.0.0, Culture=neutral, PublicKeyToken=b77a5c561934e089</value>
  </data>
  <data name="&gt;&gt;label1.Parent" xml:space="preserve">
    <value>antiDeadzoneTabPage</value>
  </data>
  <data name="&gt;&gt;label1.ZOrder" xml:space="preserve">
    <value>11</value>
  </data>
  <data name="antiDeadzoneTabPage.Location" type="System.Drawing.Point, System.Drawing">
    <value>4, 22</value>
  </data>
  <data name="antiDeadzoneTabPage.Padding" type="System.Windows.Forms.Padding, System.Windows.Forms">
    <value>3, 3, 3, 3</value>
  </data>
  <data name="antiDeadzoneTabPage.Size" type="System.Drawing.Size, System.Drawing">
    <value>264, 52</value>
  </data>
  <data name="antiDeadzoneTabPage.TabIndex" type="System.Int32, mscorlib">
    <value>2</value>
  </data>
  <data name="antiDeadzoneTabPage.Text" xml:space="preserve">
    <value>Anti-Deadzone</value>
  </data>
  <data name="&gt;&gt;antiDeadzoneTabPage.Name" xml:space="preserve">
    <value>antiDeadzoneTabPage</value>
  </data>
  <data name="&gt;&gt;antiDeadzoneTabPage.Type" xml:space="preserve">
    <value>System.Windows.Forms.TabPage, System.Windows.Forms, Version=4.0.0.0, Culture=neutral, PublicKeyToken=b77a5c561934e089</value>
  </data>
  <data name="&gt;&gt;antiDeadzoneTabPage.Parent" xml:space="preserve">
    <value>tCSens</value>
  </data>
  <data name="&gt;&gt;antiDeadzoneTabPage.ZOrder" xml:space="preserve">
    <value>1</value>
  </data>
  <data name="nUDSixAxisZMaxZone.Location" type="System.Drawing.Point, System.Drawing">
    <value>220, 29</value>
  </data>
  <data name="nUDSixAxisZMaxZone.Size" type="System.Drawing.Size, System.Drawing">
    <value>40, 20</value>
  </data>
  <data name="nUDSixAxisZMaxZone.TabIndex" type="System.Int32, mscorlib">
    <value>11</value>
  </data>
  <data name="&gt;&gt;nUDSixAxisZMaxZone.Name" xml:space="preserve">
    <value>nUDSixAxisZMaxZone</value>
  </data>
  <data name="&gt;&gt;nUDSixAxisZMaxZone.Type" xml:space="preserve">
    <value>System.Windows.Forms.NumericUpDown, System.Windows.Forms, Version=4.0.0.0, Culture=neutral, PublicKeyToken=b77a5c561934e089</value>
  </data>
  <data name="&gt;&gt;nUDSixAxisZMaxZone.Parent" xml:space="preserve">
    <value>maxZoneTabPage</value>
  </data>
  <data name="&gt;&gt;nUDSixAxisZMaxZone.ZOrder" xml:space="preserve">
    <value>0</value>
  </data>
  <data name="nUDSixAxisXMaxZone.Location" type="System.Drawing.Point, System.Drawing">
    <value>220, 3</value>
  </data>
  <data name="nUDSixAxisXMaxZone.Size" type="System.Drawing.Size, System.Drawing">
    <value>41, 20</value>
  </data>
  <data name="nUDSixAxisXMaxZone.TabIndex" type="System.Int32, mscorlib">
    <value>10</value>
  </data>
  <data name="&gt;&gt;nUDSixAxisXMaxZone.Name" xml:space="preserve">
    <value>nUDSixAxisXMaxZone</value>
  </data>
  <data name="&gt;&gt;nUDSixAxisXMaxZone.Type" xml:space="preserve">
    <value>System.Windows.Forms.NumericUpDown, System.Windows.Forms, Version=4.0.0.0, Culture=neutral, PublicKeyToken=b77a5c561934e089</value>
  </data>
  <data name="&gt;&gt;nUDSixAxisXMaxZone.Parent" xml:space="preserve">
    <value>maxZoneTabPage</value>
  </data>
  <data name="&gt;&gt;nUDSixAxisXMaxZone.ZOrder" xml:space="preserve">
    <value>1</value>
  </data>
  <data name="label18.AutoSize" type="System.Boolean, mscorlib">
    <value>True</value>
  </data>
  <data name="label18.ImeMode" type="System.Windows.Forms.ImeMode, System.Windows.Forms">
    <value>NoControl</value>
  </data>
  <data name="label18.Location" type="System.Drawing.Point, System.Drawing">
    <value>162, 31</value>
  </data>
  <data name="label18.Size" type="System.Drawing.Size, System.Drawing">
    <value>52, 13</value>
  </data>
  <data name="label18.TabIndex" type="System.Int32, mscorlib">
    <value>9</value>
  </data>
  <data name="label18.Text" xml:space="preserve">
    <value>Sixaxis Z:</value>
  </data>
  <data name="&gt;&gt;label18.Name" xml:space="preserve">
    <value>label18</value>
  </data>
  <data name="&gt;&gt;label18.Type" xml:space="preserve">
    <value>System.Windows.Forms.Label, System.Windows.Forms, Version=4.0.0.0, Culture=neutral, PublicKeyToken=b77a5c561934e089</value>
  </data>
  <data name="&gt;&gt;label18.Parent" xml:space="preserve">
    <value>maxZoneTabPage</value>
  </data>
  <data name="&gt;&gt;label18.ZOrder" xml:space="preserve">
    <value>2</value>
  </data>
  <data name="label17.AutoSize" type="System.Boolean, mscorlib">
    <value>True</value>
  </data>
  <data name="label17.ImeMode" type="System.Windows.Forms.ImeMode, System.Windows.Forms">
    <value>NoControl</value>
  </data>
  <data name="label17.Location" type="System.Drawing.Point, System.Drawing">
    <value>162, 6</value>
  </data>
  <data name="label17.Size" type="System.Drawing.Size, System.Drawing">
    <value>52, 13</value>
  </data>
  <data name="label17.TabIndex" type="System.Int32, mscorlib">
    <value>8</value>
  </data>
  <data name="label17.Text" xml:space="preserve">
    <value>Sixaxis X:</value>
  </data>
  <data name="&gt;&gt;label17.Name" xml:space="preserve">
    <value>label17</value>
  </data>
  <data name="&gt;&gt;label17.Type" xml:space="preserve">
    <value>System.Windows.Forms.Label, System.Windows.Forms, Version=4.0.0.0, Culture=neutral, PublicKeyToken=b77a5c561934e089</value>
  </data>
  <data name="&gt;&gt;label17.Parent" xml:space="preserve">
    <value>maxZoneTabPage</value>
  </data>
  <data name="&gt;&gt;label17.ZOrder" xml:space="preserve">
    <value>3</value>
  </data>
  <data name="nUDR2Maxzone.Location" type="System.Drawing.Point, System.Drawing">
    <value>114, 29</value>
  </data>
  <data name="nUDR2Maxzone.Size" type="System.Drawing.Size, System.Drawing">
    <value>40, 20</value>
  </data>
  <data name="nUDR2Maxzone.TabIndex" type="System.Int32, mscorlib">
    <value>7</value>
  </data>
  <data name="&gt;&gt;nUDR2Maxzone.Name" xml:space="preserve">
    <value>nUDR2Maxzone</value>
  </data>
  <data name="&gt;&gt;nUDR2Maxzone.Type" xml:space="preserve">
    <value>System.Windows.Forms.NumericUpDown, System.Windows.Forms, Version=4.0.0.0, Culture=neutral, PublicKeyToken=b77a5c561934e089</value>
  </data>
  <data name="&gt;&gt;nUDR2Maxzone.Parent" xml:space="preserve">
    <value>maxZoneTabPage</value>
  </data>
  <data name="&gt;&gt;nUDR2Maxzone.ZOrder" xml:space="preserve">
    <value>4</value>
  </data>
  <data name="nUDL2Maxzone.Location" type="System.Drawing.Point, System.Drawing">
    <value>36, 29</value>
  </data>
  <data name="nUDL2Maxzone.Size" type="System.Drawing.Size, System.Drawing">
    <value>41, 20</value>
  </data>
  <data name="nUDL2Maxzone.TabIndex" type="System.Int32, mscorlib">
    <value>6</value>
  </data>
  <data name="&gt;&gt;nUDL2Maxzone.Name" xml:space="preserve">
    <value>nUDL2Maxzone</value>
  </data>
  <data name="&gt;&gt;nUDL2Maxzone.Type" xml:space="preserve">
    <value>System.Windows.Forms.NumericUpDown, System.Windows.Forms, Version=4.0.0.0, Culture=neutral, PublicKeyToken=b77a5c561934e089</value>
  </data>
  <data name="&gt;&gt;nUDL2Maxzone.Parent" xml:space="preserve">
    <value>maxZoneTabPage</value>
  </data>
  <data name="&gt;&gt;nUDL2Maxzone.ZOrder" xml:space="preserve">
    <value>5</value>
  </data>
  <data name="label8.AutoSize" type="System.Boolean, mscorlib">
    <value>True</value>
  </data>
  <data name="label8.ImeMode" type="System.Windows.Forms.ImeMode, System.Windows.Forms">
    <value>NoControl</value>
  </data>
  <data name="label8.Location" type="System.Drawing.Point, System.Drawing">
    <value>85, 31</value>
  </data>
  <data name="label8.Size" type="System.Drawing.Size, System.Drawing">
    <value>24, 13</value>
  </data>
  <data name="label8.TabIndex" type="System.Int32, mscorlib">
    <value>5</value>
  </data>
  <data name="label8.Text" xml:space="preserve">
    <value>R2:</value>
  </data>
  <data name="&gt;&gt;label8.Name" xml:space="preserve">
    <value>label8</value>
  </data>
  <data name="&gt;&gt;label8.Type" xml:space="preserve">
    <value>System.Windows.Forms.Label, System.Windows.Forms, Version=4.0.0.0, Culture=neutral, PublicKeyToken=b77a5c561934e089</value>
  </data>
  <data name="&gt;&gt;label8.Parent" xml:space="preserve">
    <value>maxZoneTabPage</value>
  </data>
  <data name="&gt;&gt;label8.ZOrder" xml:space="preserve">
    <value>6</value>
  </data>
  <data name="label7.AutoSize" type="System.Boolean, mscorlib">
    <value>True</value>
  </data>
  <data name="label7.ImeMode" type="System.Windows.Forms.ImeMode, System.Windows.Forms">
    <value>NoControl</value>
  </data>
  <data name="label7.Location" type="System.Drawing.Point, System.Drawing">
    <value>8, 31</value>
  </data>
  <data name="label7.Size" type="System.Drawing.Size, System.Drawing">
    <value>22, 13</value>
  </data>
  <data name="label7.TabIndex" type="System.Int32, mscorlib">
    <value>4</value>
  </data>
  <data name="label7.Text" xml:space="preserve">
    <value>L2:</value>
  </data>
  <data name="&gt;&gt;label7.Name" xml:space="preserve">
    <value>label7</value>
  </data>
  <data name="&gt;&gt;label7.Type" xml:space="preserve">
    <value>System.Windows.Forms.Label, System.Windows.Forms, Version=4.0.0.0, Culture=neutral, PublicKeyToken=b77a5c561934e089</value>
  </data>
  <data name="&gt;&gt;label7.Parent" xml:space="preserve">
    <value>maxZoneTabPage</value>
  </data>
  <data name="&gt;&gt;label7.ZOrder" xml:space="preserve">
    <value>7</value>
  </data>
  <data name="nUDRSMaxZone.Location" type="System.Drawing.Point, System.Drawing">
    <value>114, 4</value>
  </data>
  <data name="nUDRSMaxZone.Size" type="System.Drawing.Size, System.Drawing">
    <value>40, 20</value>
  </data>
  <data name="nUDRSMaxZone.TabIndex" type="System.Int32, mscorlib">
    <value>3</value>
  </data>
  <data name="&gt;&gt;nUDRSMaxZone.Name" xml:space="preserve">
    <value>nUDRSMaxZone</value>
  </data>
  <data name="&gt;&gt;nUDRSMaxZone.Type" xml:space="preserve">
    <value>System.Windows.Forms.NumericUpDown, System.Windows.Forms, Version=4.0.0.0, Culture=neutral, PublicKeyToken=b77a5c561934e089</value>
  </data>
  <data name="&gt;&gt;nUDRSMaxZone.Parent" xml:space="preserve">
    <value>maxZoneTabPage</value>
  </data>
  <data name="&gt;&gt;nUDRSMaxZone.ZOrder" xml:space="preserve">
    <value>8</value>
  </data>
  <data name="label6.AutoSize" type="System.Boolean, mscorlib">
    <value>True</value>
  </data>
  <data name="label6.ImeMode" type="System.Windows.Forms.ImeMode, System.Windows.Forms">
    <value>NoControl</value>
  </data>
  <data name="label6.Location" type="System.Drawing.Point, System.Drawing">
    <value>85, 5</value>
  </data>
  <data name="label6.Size" type="System.Drawing.Size, System.Drawing">
    <value>25, 13</value>
  </data>
  <data name="label6.TabIndex" type="System.Int32, mscorlib">
    <value>2</value>
  </data>
  <data name="label6.Text" xml:space="preserve">
    <value>RS:</value>
  </data>
  <data name="&gt;&gt;label6.Name" xml:space="preserve">
    <value>label6</value>
  </data>
  <data name="&gt;&gt;label6.Type" xml:space="preserve">
    <value>System.Windows.Forms.Label, System.Windows.Forms, Version=4.0.0.0, Culture=neutral, PublicKeyToken=b77a5c561934e089</value>
  </data>
  <data name="&gt;&gt;label6.Parent" xml:space="preserve">
    <value>maxZoneTabPage</value>
  </data>
  <data name="&gt;&gt;label6.ZOrder" xml:space="preserve">
    <value>9</value>
  </data>
  <data name="nUDLSMaxZone.Location" type="System.Drawing.Point, System.Drawing">
    <value>37, 3</value>
  </data>
  <data name="nUDLSMaxZone.Size" type="System.Drawing.Size, System.Drawing">
    <value>40, 20</value>
  </data>
  <data name="nUDLSMaxZone.TabIndex" type="System.Int32, mscorlib">
    <value>1</value>
  </data>
  <data name="&gt;&gt;nUDLSMaxZone.Name" xml:space="preserve">
    <value>nUDLSMaxZone</value>
  </data>
  <data name="&gt;&gt;nUDLSMaxZone.Type" xml:space="preserve">
    <value>System.Windows.Forms.NumericUpDown, System.Windows.Forms, Version=4.0.0.0, Culture=neutral, PublicKeyToken=b77a5c561934e089</value>
  </data>
  <data name="&gt;&gt;nUDLSMaxZone.Parent" xml:space="preserve">
    <value>maxZoneTabPage</value>
  </data>
  <data name="&gt;&gt;nUDLSMaxZone.ZOrder" xml:space="preserve">
    <value>10</value>
  </data>
  <data name="label5.AutoSize" type="System.Boolean, mscorlib">
    <value>True</value>
  </data>
  <data name="label5.ImeMode" type="System.Windows.Forms.ImeMode, System.Windows.Forms">
    <value>NoControl</value>
  </data>
  <data name="label5.Location" type="System.Drawing.Point, System.Drawing">
    <value>8, 5</value>
  </data>
  <data name="label5.Size" type="System.Drawing.Size, System.Drawing">
    <value>23, 13</value>
  </data>
  <data name="label5.TabIndex" type="System.Int32, mscorlib">
    <value>0</value>
  </data>
  <data name="label5.Text" xml:space="preserve">
    <value>LS:</value>
  </data>
  <data name="&gt;&gt;label5.Name" xml:space="preserve">
    <value>label5</value>
  </data>
  <data name="&gt;&gt;label5.Type" xml:space="preserve">
    <value>System.Windows.Forms.Label, System.Windows.Forms, Version=4.0.0.0, Culture=neutral, PublicKeyToken=b77a5c561934e089</value>
  </data>
  <data name="&gt;&gt;label5.Parent" xml:space="preserve">
    <value>maxZoneTabPage</value>
  </data>
  <data name="&gt;&gt;label5.ZOrder" xml:space="preserve">
    <value>11</value>
  </data>
  <data name="maxZoneTabPage.Location" type="System.Drawing.Point, System.Drawing">
    <value>4, 22</value>
  </data>
  <data name="maxZoneTabPage.Padding" type="System.Windows.Forms.Padding, System.Windows.Forms">
    <value>3, 3, 3, 3</value>
  </data>
  <data name="maxZoneTabPage.Size" type="System.Drawing.Size, System.Drawing">
    <value>264, 52</value>
  </data>
  <data name="maxZoneTabPage.TabIndex" type="System.Int32, mscorlib">
    <value>3</value>
  </data>
  <data name="maxZoneTabPage.Text" xml:space="preserve">
    <value>Max Zone</value>
  </data>
  <data name="&gt;&gt;maxZoneTabPage.Name" xml:space="preserve">
    <value>maxZoneTabPage</value>
  </data>
  <data name="&gt;&gt;maxZoneTabPage.Type" xml:space="preserve">
    <value>System.Windows.Forms.TabPage, System.Windows.Forms, Version=4.0.0.0, Culture=neutral, PublicKeyToken=b77a5c561934e089</value>
  </data>
  <data name="&gt;&gt;maxZoneTabPage.Parent" xml:space="preserve">
    <value>tCSens</value>
  </data>
  <data name="&gt;&gt;maxZoneTabPage.ZOrder" xml:space="preserve">
    <value>2</value>
  </data>
  <data name="cBSixaxisZOutputCurve.Items" xml:space="preserve">
    <value>Linear</value>
  </data>
  <data name="cBSixaxisZOutputCurve.Items1" xml:space="preserve">
    <value>Quadratic</value>
  </data>
  <data name="cBSixaxisZOutputCurve.Items2" xml:space="preserve">
    <value>Cubic</value>
  </data>
  <data name="cBSixaxisZOutputCurve.Items3" xml:space="preserve">
    <value>Easeout Quad</value>
  </data>
  <data name="cBSixaxisZOutputCurve.Location" type="System.Drawing.Point, System.Drawing">
    <value>221, 28</value>
  </data>
  <data name="cBSixaxisZOutputCurve.Size" type="System.Drawing.Size, System.Drawing">
    <value>40, 21</value>
  </data>
  <data name="cBSixaxisZOutputCurve.TabIndex" type="System.Int32, mscorlib">
    <value>11</value>
  </data>
  <data name="&gt;&gt;cBSixaxisZOutputCurve.Name" xml:space="preserve">
    <value>cBSixaxisZOutputCurve</value>
  </data>
  <data name="&gt;&gt;cBSixaxisZOutputCurve.Type" xml:space="preserve">
    <value>System.Windows.Forms.ComboBox, System.Windows.Forms, Version=4.0.0.0, Culture=neutral, PublicKeyToken=b77a5c561934e089</value>
  </data>
  <data name="&gt;&gt;cBSixaxisZOutputCurve.Parent" xml:space="preserve">
    <value>tPOutCurve</value>
  </data>
  <data name="&gt;&gt;cBSixaxisZOutputCurve.ZOrder" xml:space="preserve">
    <value>0</value>
  </data>
  <data name="cBSixaxisXOutputCurve.Items" xml:space="preserve">
    <value>Linear</value>
  </data>
  <data name="cBSixaxisXOutputCurve.Items1" xml:space="preserve">
    <value>Quadratic</value>
  </data>
  <data name="cBSixaxisXOutputCurve.Items2" xml:space="preserve">
    <value>Cubic</value>
  </data>
  <data name="cBSixaxisXOutputCurve.Items3" xml:space="preserve">
    <value>Easeout Quad</value>
  </data>
  <data name="cBSixaxisXOutputCurve.Location" type="System.Drawing.Point, System.Drawing">
    <value>221, 1</value>
  </data>
  <data name="cBSixaxisXOutputCurve.Size" type="System.Drawing.Size, System.Drawing">
    <value>40, 21</value>
  </data>
  <data name="cBSixaxisXOutputCurve.TabIndex" type="System.Int32, mscorlib">
    <value>10</value>
  </data>
  <data name="&gt;&gt;cBSixaxisXOutputCurve.Name" xml:space="preserve">
    <value>cBSixaxisXOutputCurve</value>
  </data>
  <data name="&gt;&gt;cBSixaxisXOutputCurve.Type" xml:space="preserve">
    <value>System.Windows.Forms.ComboBox, System.Windows.Forms, Version=4.0.0.0, Culture=neutral, PublicKeyToken=b77a5c561934e089</value>
  </data>
  <data name="&gt;&gt;cBSixaxisXOutputCurve.Parent" xml:space="preserve">
    <value>tPOutCurve</value>
  </data>
  <data name="&gt;&gt;cBSixaxisXOutputCurve.ZOrder" xml:space="preserve">
    <value>1</value>
  </data>
  <data name="label24.AutoSize" type="System.Boolean, mscorlib">
    <value>True</value>
  </data>
  <data name="label24.ImeMode" type="System.Windows.Forms.ImeMode, System.Windows.Forms">
    <value>NoControl</value>
  </data>
  <data name="label24.Location" type="System.Drawing.Point, System.Drawing">
    <value>168, 31</value>
  </data>
  <data name="label24.Size" type="System.Drawing.Size, System.Drawing">
    <value>52, 13</value>
  </data>
  <data name="label24.TabIndex" type="System.Int32, mscorlib">
    <value>9</value>
  </data>
  <data name="label24.Text" xml:space="preserve">
    <value>Sixaxis Z:</value>
  </data>
  <data name="&gt;&gt;label24.Name" xml:space="preserve">
    <value>label24</value>
  </data>
  <data name="&gt;&gt;label24.Type" xml:space="preserve">
    <value>System.Windows.Forms.Label, System.Windows.Forms, Version=4.0.0.0, Culture=neutral, PublicKeyToken=b77a5c561934e089</value>
  </data>
  <data name="&gt;&gt;label24.Parent" xml:space="preserve">
    <value>tPOutCurve</value>
  </data>
  <data name="&gt;&gt;label24.ZOrder" xml:space="preserve">
    <value>2</value>
  </data>
  <data name="label23.AutoSize" type="System.Boolean, mscorlib">
    <value>True</value>
  </data>
  <data name="label23.ImeMode" type="System.Windows.Forms.ImeMode, System.Windows.Forms">
    <value>NoControl</value>
  </data>
  <data name="label23.Location" type="System.Drawing.Point, System.Drawing">
    <value>168, 4</value>
  </data>
  <data name="label23.Size" type="System.Drawing.Size, System.Drawing">
    <value>52, 13</value>
  </data>
  <data name="label23.TabIndex" type="System.Int32, mscorlib">
    <value>8</value>
  </data>
  <data name="label23.Text" xml:space="preserve">
    <value>Sixaxis X:</value>
  </data>
  <data name="&gt;&gt;label23.Name" xml:space="preserve">
    <value>label23</value>
  </data>
  <data name="&gt;&gt;label23.Type" xml:space="preserve">
    <value>System.Windows.Forms.Label, System.Windows.Forms, Version=4.0.0.0, Culture=neutral, PublicKeyToken=b77a5c561934e089</value>
  </data>
  <data name="&gt;&gt;label23.Parent" xml:space="preserve">
    <value>tPOutCurve</value>
  </data>
  <data name="&gt;&gt;label23.ZOrder" xml:space="preserve">
    <value>3</value>
  </data>
  <data name="cBR2OutputCurve.Items" xml:space="preserve">
    <value>Linear</value>
  </data>
  <data name="cBR2OutputCurve.Items1" xml:space="preserve">
    <value>Quadratic</value>
  </data>
  <data name="cBR2OutputCurve.Items2" xml:space="preserve">
    <value>Cubic</value>
  </data>
  <data name="cBR2OutputCurve.Items3" xml:space="preserve">
    <value>Easeout Quad</value>
  </data>
  <data name="cBR2OutputCurve.Location" type="System.Drawing.Point, System.Drawing">
    <value>111, 28</value>
  </data>
  <data name="cBR2OutputCurve.Size" type="System.Drawing.Size, System.Drawing">
    <value>49, 21</value>
  </data>
  <data name="cBR2OutputCurve.TabIndex" type="System.Int32, mscorlib">
    <value>7</value>
  </data>
  <data name="&gt;&gt;cBR2OutputCurve.Name" xml:space="preserve">
    <value>cBR2OutputCurve</value>
  </data>
  <data name="&gt;&gt;cBR2OutputCurve.Type" xml:space="preserve">
    <value>System.Windows.Forms.ComboBox, System.Windows.Forms, Version=4.0.0.0, Culture=neutral, PublicKeyToken=b77a5c561934e089</value>
  </data>
  <data name="&gt;&gt;cBR2OutputCurve.Parent" xml:space="preserve">
    <value>tPOutCurve</value>
  </data>
  <data name="&gt;&gt;cBR2OutputCurve.ZOrder" xml:space="preserve">
    <value>4</value>
  </data>
  <data name="cBL2OutputCurve.Items" xml:space="preserve">
    <value>Linear</value>
  </data>
  <data name="cBL2OutputCurve.Items1" xml:space="preserve">
    <value>Quadratic</value>
  </data>
  <data name="cBL2OutputCurve.Items2" xml:space="preserve">
    <value>Cubic</value>
  </data>
  <data name="cBL2OutputCurve.Items3" xml:space="preserve">
    <value>Easeout Quad</value>
  </data>
  <data name="cBL2OutputCurve.Location" type="System.Drawing.Point, System.Drawing">
    <value>31, 28</value>
  </data>
  <data name="cBL2OutputCurve.Size" type="System.Drawing.Size, System.Drawing">
    <value>46, 21</value>
  </data>
  <data name="cBL2OutputCurve.TabIndex" type="System.Int32, mscorlib">
    <value>6</value>
  </data>
  <data name="&gt;&gt;cBL2OutputCurve.Name" xml:space="preserve">
    <value>cBL2OutputCurve</value>
  </data>
  <data name="&gt;&gt;cBL2OutputCurve.Type" xml:space="preserve">
    <value>System.Windows.Forms.ComboBox, System.Windows.Forms, Version=4.0.0.0, Culture=neutral, PublicKeyToken=b77a5c561934e089</value>
  </data>
  <data name="&gt;&gt;cBL2OutputCurve.Parent" xml:space="preserve">
    <value>tPOutCurve</value>
  </data>
  <data name="&gt;&gt;cBL2OutputCurve.ZOrder" xml:space="preserve">
    <value>5</value>
  </data>
  <data name="label22.AutoSize" type="System.Boolean, mscorlib">
    <value>True</value>
  </data>
  <data name="label22.ImeMode" type="System.Windows.Forms.ImeMode, System.Windows.Forms">
    <value>NoControl</value>
  </data>
  <data name="label22.Location" type="System.Drawing.Point, System.Drawing">
    <value>86, 31</value>
  </data>
  <data name="label22.Size" type="System.Drawing.Size, System.Drawing">
    <value>24, 13</value>
  </data>
  <data name="label22.TabIndex" type="System.Int32, mscorlib">
    <value>5</value>
  </data>
  <data name="label22.Text" xml:space="preserve">
    <value>R2:</value>
  </data>
  <data name="&gt;&gt;label22.Name" xml:space="preserve">
    <value>label22</value>
  </data>
  <data name="&gt;&gt;label22.Type" xml:space="preserve">
    <value>System.Windows.Forms.Label, System.Windows.Forms, Version=4.0.0.0, Culture=neutral, PublicKeyToken=b77a5c561934e089</value>
  </data>
  <data name="&gt;&gt;label22.Parent" xml:space="preserve">
    <value>tPOutCurve</value>
  </data>
  <data name="&gt;&gt;label22.ZOrder" xml:space="preserve">
    <value>6</value>
  </data>
  <data name="label21.AutoSize" type="System.Boolean, mscorlib">
    <value>True</value>
  </data>
  <data name="label21.ImeMode" type="System.Windows.Forms.ImeMode, System.Windows.Forms">
    <value>NoControl</value>
  </data>
  <data name="label21.Location" type="System.Drawing.Point, System.Drawing">
    <value>6, 31</value>
  </data>
  <data name="label21.Size" type="System.Drawing.Size, System.Drawing">
    <value>22, 13</value>
  </data>
  <data name="label21.TabIndex" type="System.Int32, mscorlib">
    <value>4</value>
  </data>
  <data name="label21.Text" xml:space="preserve">
    <value>L2:</value>
  </data>
  <data name="&gt;&gt;label21.Name" xml:space="preserve">
    <value>label21</value>
  </data>
  <data name="&gt;&gt;label21.Type" xml:space="preserve">
    <value>System.Windows.Forms.Label, System.Windows.Forms, Version=4.0.0.0, Culture=neutral, PublicKeyToken=b77a5c561934e089</value>
  </data>
  <data name="&gt;&gt;label21.Parent" xml:space="preserve">
    <value>tPOutCurve</value>
  </data>
  <data name="&gt;&gt;label21.ZOrder" xml:space="preserve">
    <value>7</value>
  </data>
  <data name="rsOutCurveComboBox.Items" xml:space="preserve">
    <value>Linear</value>
  </data>
  <data name="rsOutCurveComboBox.Items1" xml:space="preserve">
    <value>Enhanced Precison</value>
  </data>
  <data name="rsOutCurveComboBox.Items2" xml:space="preserve">
    <value>Quadratic</value>
  </data>
  <data name="rsOutCurveComboBox.Items3" xml:space="preserve">
    <value>Cubic</value>
  </data>
  <data name="rsOutCurveComboBox.Items4" xml:space="preserve">
    <value>Easeout Quad</value>
  </data>
  <data name="rsOutCurveComboBox.Location" type="System.Drawing.Point, System.Drawing">
    <value>111, 3</value>
  </data>
  <data name="rsOutCurveComboBox.Size" type="System.Drawing.Size, System.Drawing">
    <value>49, 21</value>
  </data>
  <data name="rsOutCurveComboBox.TabIndex" type="System.Int32, mscorlib">
    <value>3</value>
  </data>
  <data name="&gt;&gt;rsOutCurveComboBox.Name" xml:space="preserve">
    <value>rsOutCurveComboBox</value>
  </data>
  <data name="&gt;&gt;rsOutCurveComboBox.Type" xml:space="preserve">
    <value>System.Windows.Forms.ComboBox, System.Windows.Forms, Version=4.0.0.0, Culture=neutral, PublicKeyToken=b77a5c561934e089</value>
  </data>
  <data name="&gt;&gt;rsOutCurveComboBox.Parent" xml:space="preserve">
    <value>tPOutCurve</value>
  </data>
  <data name="&gt;&gt;rsOutCurveComboBox.ZOrder" xml:space="preserve">
    <value>8</value>
  </data>
  <data name="lsOutCurveComboBox.Items" xml:space="preserve">
    <value>Linear</value>
  </data>
  <data name="lsOutCurveComboBox.Items1" xml:space="preserve">
    <value>Enhanced Precision</value>
  </data>
  <data name="lsOutCurveComboBox.Items2" xml:space="preserve">
    <value>Quadratic</value>
  </data>
  <data name="lsOutCurveComboBox.Items3" xml:space="preserve">
    <value>Cubic</value>
  </data>
  <data name="lsOutCurveComboBox.Items4" xml:space="preserve">
    <value>Easeout Quad</value>
  </data>
  <data name="lsOutCurveComboBox.Location" type="System.Drawing.Point, System.Drawing">
    <value>31, 2</value>
  </data>
  <data name="lsOutCurveComboBox.Size" type="System.Drawing.Size, System.Drawing">
    <value>46, 21</value>
  </data>
  <data name="lsOutCurveComboBox.TabIndex" type="System.Int32, mscorlib">
    <value>2</value>
  </data>
  <data name="&gt;&gt;lsOutCurveComboBox.Name" xml:space="preserve">
    <value>lsOutCurveComboBox</value>
  </data>
  <data name="&gt;&gt;lsOutCurveComboBox.Type" xml:space="preserve">
    <value>System.Windows.Forms.ComboBox, System.Windows.Forms, Version=4.0.0.0, Culture=neutral, PublicKeyToken=b77a5c561934e089</value>
  </data>
  <data name="&gt;&gt;lsOutCurveComboBox.Parent" xml:space="preserve">
    <value>tPOutCurve</value>
  </data>
  <data name="&gt;&gt;lsOutCurveComboBox.ZOrder" xml:space="preserve">
    <value>9</value>
  </data>
  <data name="label10.AutoSize" type="System.Boolean, mscorlib">
    <value>True</value>
  </data>
  <data name="label10.ImeMode" type="System.Windows.Forms.ImeMode, System.Windows.Forms">
    <value>NoControl</value>
  </data>
  <data name="label10.Location" type="System.Drawing.Point, System.Drawing">
    <value>85, 5</value>
  </data>
  <data name="label10.Size" type="System.Drawing.Size, System.Drawing">
    <value>25, 13</value>
  </data>
  <data name="label10.TabIndex" type="System.Int32, mscorlib">
    <value>1</value>
  </data>
  <data name="label10.Text" xml:space="preserve">
    <value>RS:</value>
  </data>
  <data name="&gt;&gt;label10.Name" xml:space="preserve">
    <value>label10</value>
  </data>
  <data name="&gt;&gt;label10.Type" xml:space="preserve">
    <value>System.Windows.Forms.Label, System.Windows.Forms, Version=4.0.0.0, Culture=neutral, PublicKeyToken=b77a5c561934e089</value>
  </data>
  <data name="&gt;&gt;label10.Parent" xml:space="preserve">
    <value>tPOutCurve</value>
  </data>
  <data name="&gt;&gt;label10.ZOrder" xml:space="preserve">
    <value>10</value>
  </data>
  <data name="label9.AutoSize" type="System.Boolean, mscorlib">
    <value>True</value>
  </data>
  <data name="label9.ImeMode" type="System.Windows.Forms.ImeMode, System.Windows.Forms">
    <value>NoControl</value>
  </data>
  <data name="label9.Location" type="System.Drawing.Point, System.Drawing">
    <value>6, 5</value>
  </data>
  <data name="label9.Size" type="System.Drawing.Size, System.Drawing">
    <value>23, 13</value>
  </data>
  <data name="label9.TabIndex" type="System.Int32, mscorlib">
    <value>0</value>
  </data>
  <data name="label9.Text" xml:space="preserve">
    <value>LS:</value>
  </data>
  <data name="&gt;&gt;label9.Name" xml:space="preserve">
    <value>label9</value>
  </data>
  <data name="&gt;&gt;label9.Type" xml:space="preserve">
    <value>System.Windows.Forms.Label, System.Windows.Forms, Version=4.0.0.0, Culture=neutral, PublicKeyToken=b77a5c561934e089</value>
  </data>
  <data name="&gt;&gt;label9.Parent" xml:space="preserve">
    <value>tPOutCurve</value>
  </data>
  <data name="&gt;&gt;label9.ZOrder" xml:space="preserve">
    <value>11</value>
  </data>
  <data name="tPOutCurve.Location" type="System.Drawing.Point, System.Drawing">
    <value>4, 22</value>
  </data>
  <data name="tPOutCurve.Size" type="System.Drawing.Size, System.Drawing">
    <value>264, 52</value>
  </data>
  <data name="tPOutCurve.TabIndex" type="System.Int32, mscorlib">
    <value>4</value>
  </data>
  <data name="tPOutCurve.Text" xml:space="preserve">
    <value>Output Curve</value>
  </data>
  <data name="&gt;&gt;tPOutCurve.Name" xml:space="preserve">
    <value>tPOutCurve</value>
  </data>
  <data name="&gt;&gt;tPOutCurve.Type" xml:space="preserve">
    <value>System.Windows.Forms.TabPage, System.Windows.Forms, Version=4.0.0.0, Culture=neutral, PublicKeyToken=b77a5c561934e089</value>
  </data>
  <data name="&gt;&gt;tPOutCurve.Parent" xml:space="preserve">
    <value>tCSens</value>
  </data>
  <data name="&gt;&gt;tPOutCurve.ZOrder" xml:space="preserve">
    <value>3</value>
  </data>
  <data name="nUDLSCurve.Location" type="System.Drawing.Point, System.Drawing">
    <value>36, 16</value>
  </data>
  <data name="nUDLSCurve.RightToLeft" type="System.Windows.Forms.RightToLeft, System.Windows.Forms">
    <value>No</value>
  </data>
  <data name="nUDLSCurve.Size" type="System.Drawing.Size, System.Drawing">
    <value>49, 20</value>
  </data>
  <data name="nUDLSCurve.TabIndex" type="System.Int32, mscorlib">
    <value>206</value>
  </data>
  <data name="&gt;&gt;nUDLSCurve.Name" xml:space="preserve">
    <value>nUDLSCurve</value>
  </data>
  <data name="&gt;&gt;nUDLSCurve.Type" xml:space="preserve">
    <value>System.Windows.Forms.NumericUpDown, System.Windows.Forms, Version=4.0.0.0, Culture=neutral, PublicKeyToken=b77a5c561934e089</value>
  </data>
  <data name="&gt;&gt;nUDLSCurve.Parent" xml:space="preserve">
    <value>tPCurve</value>
  </data>
  <data name="&gt;&gt;nUDLSCurve.ZOrder" xml:space="preserve">
    <value>0</value>
  </data>
  <data name="nUDRSCurve.Location" type="System.Drawing.Point, System.Drawing">
    <value>153, 16</value>
  </data>
  <data name="nUDRSCurve.RightToLeft" type="System.Windows.Forms.RightToLeft, System.Windows.Forms">
    <value>No</value>
  </data>
  <data name="nUDRSCurve.Size" type="System.Drawing.Size, System.Drawing">
    <value>49, 20</value>
  </data>
  <data name="nUDRSCurve.TabIndex" type="System.Int32, mscorlib">
    <value>207</value>
  </data>
  <data name="&gt;&gt;nUDRSCurve.Name" xml:space="preserve">
    <value>nUDRSCurve</value>
  </data>
  <data name="&gt;&gt;nUDRSCurve.Type" xml:space="preserve">
    <value>System.Windows.Forms.NumericUpDown, System.Windows.Forms, Version=4.0.0.0, Culture=neutral, PublicKeyToken=b77a5c561934e089</value>
  </data>
  <data name="&gt;&gt;nUDRSCurve.Parent" xml:space="preserve">
    <value>tPCurve</value>
  </data>
  <data name="&gt;&gt;nUDRSCurve.ZOrder" xml:space="preserve">
    <value>1</value>
  </data>
  <data name="lbRSCurve.AutoSize" type="System.Boolean, mscorlib">
    <value>True</value>
  </data>
  <data name="lbRSCurve.ImeMode" type="System.Windows.Forms.ImeMode, System.Windows.Forms">
    <value>NoControl</value>
  </data>
  <data name="lbRSCurve.Location" type="System.Drawing.Point, System.Drawing">
    <value>130, 18</value>
  </data>
  <data name="lbRSCurve.Size" type="System.Drawing.Size, System.Drawing">
    <value>22, 13</value>
  </data>
  <data name="lbRSCurve.TabIndex" type="System.Int32, mscorlib">
    <value>205</value>
  </data>
  <data name="lbRSCurve.Text" xml:space="preserve">
    <value>RS</value>
  </data>
  <data name="&gt;&gt;lbRSCurve.Name" xml:space="preserve">
    <value>lbRSCurve</value>
  </data>
  <data name="&gt;&gt;lbRSCurve.Type" xml:space="preserve">
    <value>System.Windows.Forms.Label, System.Windows.Forms, Version=4.0.0.0, Culture=neutral, PublicKeyToken=b77a5c561934e089</value>
  </data>
  <data name="&gt;&gt;lbRSCurve.Parent" xml:space="preserve">
    <value>tPCurve</value>
  </data>
  <data name="&gt;&gt;lbRSCurve.ZOrder" xml:space="preserve">
    <value>2</value>
  </data>
  <data name="lbRSCurvePercent.AutoSize" type="System.Boolean, mscorlib">
    <value>True</value>
  </data>
  <data name="lbRSCurvePercent.ImeMode" type="System.Windows.Forms.ImeMode, System.Windows.Forms">
    <value>NoControl</value>
  </data>
  <data name="lbRSCurvePercent.Location" type="System.Drawing.Point, System.Drawing">
    <value>208, 18</value>
  </data>
  <data name="lbRSCurvePercent.Size" type="System.Drawing.Size, System.Drawing">
    <value>15, 13</value>
  </data>
  <data name="lbRSCurvePercent.TabIndex" type="System.Int32, mscorlib">
    <value>204</value>
  </data>
  <data name="lbRSCurvePercent.Text" xml:space="preserve">
    <value>%</value>
  </data>
  <data name="&gt;&gt;lbRSCurvePercent.Name" xml:space="preserve">
    <value>lbRSCurvePercent</value>
  </data>
  <data name="&gt;&gt;lbRSCurvePercent.Type" xml:space="preserve">
    <value>System.Windows.Forms.Label, System.Windows.Forms, Version=4.0.0.0, Culture=neutral, PublicKeyToken=b77a5c561934e089</value>
  </data>
  <data name="&gt;&gt;lbRSCurvePercent.Parent" xml:space="preserve">
    <value>tPCurve</value>
  </data>
  <data name="&gt;&gt;lbRSCurvePercent.ZOrder" xml:space="preserve">
    <value>3</value>
  </data>
  <data name="lbLSCurvePercent.AutoSize" type="System.Boolean, mscorlib">
    <value>True</value>
  </data>
  <data name="lbLSCurvePercent.ImeMode" type="System.Windows.Forms.ImeMode, System.Windows.Forms">
    <value>NoControl</value>
  </data>
  <data name="lbLSCurvePercent.Location" type="System.Drawing.Point, System.Drawing">
    <value>91, 18</value>
  </data>
  <data name="lbLSCurvePercent.Size" type="System.Drawing.Size, System.Drawing">
    <value>15, 13</value>
  </data>
  <data name="lbLSCurvePercent.TabIndex" type="System.Int32, mscorlib">
    <value>204</value>
  </data>
  <data name="lbLSCurvePercent.Text" xml:space="preserve">
    <value>%</value>
  </data>
  <data name="&gt;&gt;lbLSCurvePercent.Name" xml:space="preserve">
    <value>lbLSCurvePercent</value>
  </data>
  <data name="&gt;&gt;lbLSCurvePercent.Type" xml:space="preserve">
    <value>System.Windows.Forms.Label, System.Windows.Forms, Version=4.0.0.0, Culture=neutral, PublicKeyToken=b77a5c561934e089</value>
  </data>
  <data name="&gt;&gt;lbLSCurvePercent.Parent" xml:space="preserve">
    <value>tPCurve</value>
  </data>
  <data name="&gt;&gt;lbLSCurvePercent.ZOrder" xml:space="preserve">
    <value>4</value>
  </data>
  <data name="lbLSCurve.AutoSize" type="System.Boolean, mscorlib">
    <value>True</value>
  </data>
  <data name="lbLSCurve.ImeMode" type="System.Windows.Forms.ImeMode, System.Windows.Forms">
    <value>NoControl</value>
  </data>
  <data name="lbLSCurve.Location" type="System.Drawing.Point, System.Drawing">
    <value>13, 18</value>
  </data>
  <data name="lbLSCurve.Size" type="System.Drawing.Size, System.Drawing">
    <value>20, 13</value>
  </data>
  <data name="lbLSCurve.TabIndex" type="System.Int32, mscorlib">
    <value>204</value>
  </data>
  <data name="lbLSCurve.Text" xml:space="preserve">
    <value>LS</value>
  </data>
  <data name="&gt;&gt;lbLSCurve.Name" xml:space="preserve">
    <value>lbLSCurve</value>
  </data>
  <data name="&gt;&gt;lbLSCurve.Type" xml:space="preserve">
    <value>System.Windows.Forms.Label, System.Windows.Forms, Version=4.0.0.0, Culture=neutral, PublicKeyToken=b77a5c561934e089</value>
  </data>
  <data name="&gt;&gt;lbLSCurve.Parent" xml:space="preserve">
    <value>tPCurve</value>
  </data>
  <data name="&gt;&gt;lbLSCurve.ZOrder" xml:space="preserve">
    <value>5</value>
  </data>
  <data name="tPCurve.Location" type="System.Drawing.Point, System.Drawing">
    <value>4, 22</value>
  </data>
  <data name="tPCurve.Padding" type="System.Windows.Forms.Padding, System.Windows.Forms">
    <value>3, 3, 3, 3</value>
  </data>
  <data name="tPCurve.Size" type="System.Drawing.Size, System.Drawing">
    <value>264, 52</value>
  </data>
  <data name="tPCurve.TabIndex" type="System.Int32, mscorlib">
    <value>1</value>
  </data>
  <data name="tPCurve.Text" xml:space="preserve">
    <value>Curve (Input)</value>
  </data>
  <data name="&gt;&gt;tPCurve.Name" xml:space="preserve">
    <value>tPCurve</value>
  </data>
  <data name="&gt;&gt;tPCurve.Type" xml:space="preserve">
    <value>System.Windows.Forms.TabPage, System.Windows.Forms, Version=4.0.0.0, Culture=neutral, PublicKeyToken=b77a5c561934e089</value>
  </data>
  <data name="&gt;&gt;tPCurve.Parent" xml:space="preserve">
    <value>tCSens</value>
  </data>
  <data name="&gt;&gt;tPCurve.ZOrder" xml:space="preserve">
    <value>4</value>
  </data>
  <data name="nUDRSRotation.Location" type="System.Drawing.Point, System.Drawing">
    <value>160, 21</value>
  </data>
  <data name="nUDRSRotation.Size" type="System.Drawing.Size, System.Drawing">
    <value>74, 20</value>
  </data>
  <data name="nUDRSRotation.TabIndex" type="System.Int32, mscorlib">
    <value>219</value>
  </data>
  <data name="&gt;&gt;nUDRSRotation.Name" xml:space="preserve">
    <value>nUDRSRotation</value>
  </data>
  <data name="&gt;&gt;nUDRSRotation.Type" xml:space="preserve">
    <value>System.Windows.Forms.NumericUpDown, System.Windows.Forms, Version=4.0.0.0, Culture=neutral, PublicKeyToken=b77a5c561934e089</value>
  </data>
  <data name="&gt;&gt;nUDRSRotation.Parent" xml:space="preserve">
    <value>tpRotation</value>
  </data>
  <data name="&gt;&gt;nUDRSRotation.ZOrder" xml:space="preserve">
    <value>0</value>
  </data>
  <data name="label14.AutoSize" type="System.Boolean, mscorlib">
    <value>True</value>
  </data>
  <data name="label14.ImeMode" type="System.Windows.Forms.ImeMode, System.Windows.Forms">
    <value>NoControl</value>
  </data>
  <data name="label14.Location" type="System.Drawing.Point, System.Drawing">
    <value>125, 23</value>
  </data>
  <data name="label14.Size" type="System.Drawing.Size, System.Drawing">
    <value>25, 13</value>
  </data>
  <data name="label14.TabIndex" type="System.Int32, mscorlib">
    <value>218</value>
  </data>
  <data name="label14.Text" xml:space="preserve">
    <value>RS:</value>
  </data>
  <data name="&gt;&gt;label14.Name" xml:space="preserve">
    <value>label14</value>
  </data>
  <data name="&gt;&gt;label14.Type" xml:space="preserve">
    <value>System.Windows.Forms.Label, System.Windows.Forms, Version=4.0.0.0, Culture=neutral, PublicKeyToken=b77a5c561934e089</value>
  </data>
  <data name="&gt;&gt;label14.Parent" xml:space="preserve">
    <value>tpRotation</value>
  </data>
  <data name="&gt;&gt;label14.ZOrder" xml:space="preserve">
    <value>1</value>
  </data>
  <data name="nUDLSRotation.Location" type="System.Drawing.Point, System.Drawing">
    <value>42, 20</value>
  </data>
  <data name="nUDLSRotation.Size" type="System.Drawing.Size, System.Drawing">
    <value>68, 20</value>
  </data>
  <data name="nUDLSRotation.TabIndex" type="System.Int32, mscorlib">
    <value>217</value>
  </data>
  <data name="&gt;&gt;nUDLSRotation.Name" xml:space="preserve">
    <value>nUDLSRotation</value>
  </data>
  <data name="&gt;&gt;nUDLSRotation.Type" xml:space="preserve">
    <value>System.Windows.Forms.NumericUpDown, System.Windows.Forms, Version=4.0.0.0, Culture=neutral, PublicKeyToken=b77a5c561934e089</value>
  </data>
  <data name="&gt;&gt;nUDLSRotation.Parent" xml:space="preserve">
    <value>tpRotation</value>
  </data>
  <data name="&gt;&gt;nUDLSRotation.ZOrder" xml:space="preserve">
    <value>2</value>
  </data>
  <data name="label13.AutoSize" type="System.Boolean, mscorlib">
    <value>True</value>
  </data>
  <data name="label13.ImeMode" type="System.Windows.Forms.ImeMode, System.Windows.Forms">
    <value>NoControl</value>
  </data>
  <data name="label13.Location" type="System.Drawing.Point, System.Drawing">
    <value>4, 22</value>
  </data>
  <data name="label13.Size" type="System.Drawing.Size, System.Drawing">
    <value>23, 13</value>
  </data>
  <data name="label13.TabIndex" type="System.Int32, mscorlib">
    <value>216</value>
  </data>
  <data name="label13.Text" xml:space="preserve">
    <value>LS:</value>
  </data>
  <data name="&gt;&gt;label13.Name" xml:space="preserve">
    <value>label13</value>
  </data>
  <data name="&gt;&gt;label13.Type" xml:space="preserve">
    <value>System.Windows.Forms.Label, System.Windows.Forms, Version=4.0.0.0, Culture=neutral, PublicKeyToken=b77a5c561934e089</value>
  </data>
  <data name="&gt;&gt;label13.Parent" xml:space="preserve">
    <value>tpRotation</value>
  </data>
  <data name="&gt;&gt;label13.ZOrder" xml:space="preserve">
    <value>3</value>
  </data>
  <data name="tpRotation.Location" type="System.Drawing.Point, System.Drawing">
    <value>4, 22</value>
  </data>
  <data name="tpRotation.Padding" type="System.Windows.Forms.Padding, System.Windows.Forms">
    <value>3, 3, 3, 3</value>
  </data>
  <data name="tpRotation.Size" type="System.Drawing.Size, System.Drawing">
    <value>264, 52</value>
  </data>
  <data name="tpRotation.TabIndex" type="System.Int32, mscorlib">
    <value>5</value>
  </data>
  <data name="tpRotation.Text" xml:space="preserve">
    <value>Rotation</value>
  </data>
  <data name="&gt;&gt;tpRotation.Name" xml:space="preserve">
    <value>tpRotation</value>
  </data>
  <data name="&gt;&gt;tpRotation.Type" xml:space="preserve">
    <value>System.Windows.Forms.TabPage, System.Windows.Forms, Version=4.0.0.0, Culture=neutral, PublicKeyToken=b77a5c561934e089</value>
  </data>
  <data name="&gt;&gt;tpRotation.Parent" xml:space="preserve">
    <value>tCSens</value>
  </data>
  <data name="&gt;&gt;tpRotation.ZOrder" xml:space="preserve">
    <value>5</value>
  </data>
  <data name="tCSens.Location" type="System.Drawing.Point, System.Drawing">
    <value>281, 55</value>
  </data>
  <data name="tCSens.Size" type="System.Drawing.Size, System.Drawing">
    <value>272, 78</value>
  </data>
  <data name="tCSens.TabIndex" type="System.Int32, mscorlib">
    <value>234</value>
  </data>
  <data name="&gt;&gt;tCSens.Name" xml:space="preserve">
    <value>tCSens</value>
  </data>
  <data name="&gt;&gt;tCSens.Type" xml:space="preserve">
    <value>System.Windows.Forms.TabControl, System.Windows.Forms, Version=4.0.0.0, Culture=neutral, PublicKeyToken=b77a5c561934e089</value>
  </data>
  <data name="&gt;&gt;tCSens.Parent" xml:space="preserve">
    <value>fLPSettings</value>
  </data>
  <data name="&gt;&gt;tCSens.ZOrder" xml:space="preserve">
    <value>3</value>
  </data>
  <data name="fLPSettings.AutoScroll" type="System.Boolean, mscorlib">
    <value>True</value>
  </data>
  <data name="rBSAControls.AutoSize" type="System.Boolean, mscorlib">
    <value>True</value>
  </data>
  <data name="rBSAControls.ImeMode" type="System.Windows.Forms.ImeMode, System.Windows.Forms">
    <value>NoControl</value>
  </data>
  <data name="rBSAControls.Location" type="System.Drawing.Point, System.Drawing">
    <value>144, 20</value>
  </data>
  <data name="rBSAControls.Margin" type="System.Windows.Forms.Padding, System.Windows.Forms">
    <value>2, 2, 2, 2</value>
  </data>
  <data name="rBSAControls.Size" type="System.Drawing.Size, System.Drawing">
    <value>100, 17</value>
  </data>
  <data name="rBSAControls.TabIndex" type="System.Int32, mscorlib">
    <value>258</value>
  </data>
  <data name="rBSAControls.Text" xml:space="preserve">
    <value>Use for Controls</value>
  </data>
  <data name="&gt;&gt;rBSAControls.Name" xml:space="preserve">
    <value>rBSAControls</value>
  </data>
  <data name="&gt;&gt;rBSAControls.Type" xml:space="preserve">
    <value>System.Windows.Forms.RadioButton, System.Windows.Forms, Version=4.0.0.0, Culture=neutral, PublicKeyToken=b77a5c561934e089</value>
  </data>
  <data name="&gt;&gt;rBSAControls.Parent" xml:space="preserve">
    <value>gBGyro</value>
  </data>
  <data name="&gt;&gt;rBSAControls.ZOrder" xml:space="preserve">
    <value>0</value>
  </data>
  <data name="rBSAMouse.AutoSize" type="System.Boolean, mscorlib">
    <value>True</value>
  </data>
  <data name="rBSAMouse.ImeMode" type="System.Windows.Forms.ImeMode, System.Windows.Forms">
    <value>NoControl</value>
  </data>
  <data name="rBSAMouse.Location" type="System.Drawing.Point, System.Drawing">
    <value>13, 20</value>
  </data>
  <data name="rBSAMouse.Margin" type="System.Windows.Forms.Padding, System.Windows.Forms">
    <value>2, 2, 2, 2</value>
  </data>
  <data name="rBSAMouse.Size" type="System.Drawing.Size, System.Drawing">
    <value>93, 17</value>
  </data>
  <data name="rBSAMouse.TabIndex" type="System.Int32, mscorlib">
    <value>257</value>
  </data>
  <data name="rBSAMouse.Text" xml:space="preserve">
    <value>Use as Mouse</value>
  </data>
  <data name="&gt;&gt;rBSAMouse.Name" xml:space="preserve">
    <value>rBSAMouse</value>
  </data>
  <data name="&gt;&gt;rBSAMouse.Type" xml:space="preserve">
    <value>System.Windows.Forms.RadioButton, System.Windows.Forms, Version=4.0.0.0, Culture=neutral, PublicKeyToken=b77a5c561934e089</value>
  </data>
  <data name="&gt;&gt;rBSAMouse.Parent" xml:space="preserve">
    <value>gBGyro</value>
  </data>
  <data name="&gt;&gt;rBSAMouse.ZOrder" xml:space="preserve">
    <value>1</value>
  </data>
  <data name="toggleGyroMCb.AutoSize" type="System.Boolean, mscorlib">
    <value>True</value>
  </data>
  <data name="toggleGyroMCb.Location" type="System.Drawing.Point, System.Drawing">
    <value>9, 187</value>
  </data>
  <data name="toggleGyroMCb.RightToLeft" type="System.Windows.Forms.RightToLeft, System.Windows.Forms">
    <value>Yes</value>
  </data>
  <data name="toggleGyroMCb.Size" type="System.Drawing.Size, System.Drawing">
    <value>59, 17</value>
  </data>
  <data name="toggleGyroMCb.TabIndex" type="System.Int32, mscorlib">
    <value>276</value>
  </data>
  <data name="toggleGyroMCb.Text" xml:space="preserve">
    <value>Toggle</value>
  </data>
  <data name="&gt;&gt;toggleGyroMCb.Name" xml:space="preserve">
    <value>toggleGyroMCb</value>
  </data>
  <data name="&gt;&gt;toggleGyroMCb.Type" xml:space="preserve">
    <value>System.Windows.Forms.CheckBox, System.Windows.Forms, Version=4.0.0.0, Culture=neutral, PublicKeyToken=b77a5c561934e089</value>
  </data>
  <data name="&gt;&gt;toggleGyroMCb.Parent" xml:space="preserve">
    <value>pnlSAMouse</value>
  </data>
  <data name="&gt;&gt;toggleGyroMCb.ZOrder" xml:space="preserve">
    <value>0</value>
  </data>
  <data name="label27.AutoSize" type="System.Boolean, mscorlib">
    <value>True</value>
  </data>
  <data name="label27.Location" type="System.Drawing.Point, System.Drawing">
    <value>11, 166</value>
  </data>
  <data name="label27.Size" type="System.Drawing.Size, System.Drawing">
    <value>56, 13</value>
  </data>
  <data name="label27.TabIndex" type="System.Int32, mscorlib">
    <value>275</value>
  </data>
  <data name="label27.Text" xml:space="preserve">
    <value>Deadzone</value>
  </data>
  <data name="&gt;&gt;label27.Name" xml:space="preserve">
    <value>label27</value>
  </data>
  <data name="&gt;&gt;label27.Type" xml:space="preserve">
    <value>System.Windows.Forms.Label, System.Windows.Forms, Version=4.0.0.0, Culture=neutral, PublicKeyToken=b77a5c561934e089</value>
  </data>
  <data name="&gt;&gt;label27.Parent" xml:space="preserve">
    <value>pnlSAMouse</value>
  </data>
  <data name="&gt;&gt;label27.ZOrder" xml:space="preserve">
    <value>1</value>
  </data>
  <data name="gyroMouseDzNUD.Location" type="System.Drawing.Point, System.Drawing">
    <value>78, 166</value>
  </data>
  <data name="gyroMouseDzNUD.Size" type="System.Drawing.Size, System.Drawing">
    <value>43, 20</value>
  </data>
  <data name="gyroMouseDzNUD.TabIndex" type="System.Int32, mscorlib">
    <value>274</value>
  </data>
  <data name="&gt;&gt;gyroMouseDzNUD.Name" xml:space="preserve">
    <value>gyroMouseDzNUD</value>
  </data>
  <data name="&gt;&gt;gyroMouseDzNUD.Type" xml:space="preserve">
    <value>System.Windows.Forms.NumericUpDown, System.Windows.Forms, Version=4.0.0.0, Culture=neutral, PublicKeyToken=b77a5c561934e089</value>
  </data>
  <data name="&gt;&gt;gyroMouseDzNUD.Parent" xml:space="preserve">
    <value>pnlSAMouse</value>
  </data>
  <data name="&gt;&gt;gyroMouseDzNUD.ZOrder" xml:space="preserve">
    <value>2</value>
  </data>
  <data name="label26.AutoSize" type="System.Boolean, mscorlib">
    <value>True</value>
  </data>
  <data name="label26.ImeMode" type="System.Windows.Forms.ImeMode, System.Windows.Forms">
    <value>NoControl</value>
  </data>
  <data name="label26.Location" type="System.Drawing.Point, System.Drawing">
    <value>184, 43</value>
  </data>
  <data name="label26.Size" type="System.Drawing.Size, System.Drawing">
    <value>59, 13</value>
  </data>
  <data name="label26.TabIndex" type="System.Int32, mscorlib">
    <value>273</value>
  </data>
  <data name="label26.Text" xml:space="preserve">
    <value>Eval Cond:</value>
  </data>
  <data name="&gt;&gt;label26.Name" xml:space="preserve">
    <value>label26</value>
  </data>
  <data name="&gt;&gt;label26.Type" xml:space="preserve">
    <value>System.Windows.Forms.Label, System.Windows.Forms, Version=4.0.0.0, Culture=neutral, PublicKeyToken=b77a5c561934e089</value>
  </data>
  <data name="&gt;&gt;label26.Parent" xml:space="preserve">
    <value>pnlSAMouse</value>
  </data>
  <data name="&gt;&gt;label26.ZOrder" xml:space="preserve">
    <value>3</value>
  </data>
  <data name="triggerCondAndCombo.Items" xml:space="preserve">
    <value>And</value>
  </data>
  <data name="triggerCondAndCombo.Items1" xml:space="preserve">
    <value>Or</value>
  </data>
  <data name="triggerCondAndCombo.Location" type="System.Drawing.Point, System.Drawing">
    <value>165, 62</value>
  </data>
  <data name="triggerCondAndCombo.Size" type="System.Drawing.Size, System.Drawing">
    <value>73, 21</value>
  </data>
  <data name="triggerCondAndCombo.TabIndex" type="System.Int32, mscorlib">
    <value>272</value>
  </data>
  <data name="&gt;&gt;triggerCondAndCombo.Name" xml:space="preserve">
    <value>triggerCondAndCombo</value>
  </data>
  <data name="&gt;&gt;triggerCondAndCombo.Type" xml:space="preserve">
    <value>System.Windows.Forms.ComboBox, System.Windows.Forms, Version=4.0.0.0, Culture=neutral, PublicKeyToken=b77a5c561934e089</value>
  </data>
  <data name="&gt;&gt;triggerCondAndCombo.Parent" xml:space="preserve">
    <value>pnlSAMouse</value>
  </data>
  <data name="&gt;&gt;triggerCondAndCombo.ZOrder" xml:space="preserve">
    <value>4</value>
  </data>
  <data name="cBGyroMouseXAxis.Items" xml:space="preserve">
    <value>Yaw</value>
  </data>
  <data name="cBGyroMouseXAxis.Items1" xml:space="preserve">
    <value>Roll</value>
  </data>
  <data name="cBGyroMouseXAxis.Location" type="System.Drawing.Point, System.Drawing">
    <value>169, 107</value>
  </data>
  <data name="cBGyroMouseXAxis.Size" type="System.Drawing.Size, System.Drawing">
    <value>74, 21</value>
  </data>
  <data name="cBGyroMouseXAxis.TabIndex" type="System.Int32, mscorlib">
    <value>271</value>
  </data>
  <data name="&gt;&gt;cBGyroMouseXAxis.Name" xml:space="preserve">
    <value>cBGyroMouseXAxis</value>
  </data>
  <data name="&gt;&gt;cBGyroMouseXAxis.Type" xml:space="preserve">
    <value>System.Windows.Forms.ComboBox, System.Windows.Forms, Version=4.0.0.0, Culture=neutral, PublicKeyToken=b77a5c561934e089</value>
  </data>
  <data name="&gt;&gt;cBGyroMouseXAxis.Parent" xml:space="preserve">
    <value>pnlSAMouse</value>
  </data>
  <data name="&gt;&gt;cBGyroMouseXAxis.ZOrder" xml:space="preserve">
    <value>5</value>
  </data>
  <data name="label16.AutoSize" type="System.Boolean, mscorlib">
    <value>True</value>
  </data>
  <data name="label16.ImeMode" type="System.Windows.Forms.ImeMode, System.Windows.Forms">
    <value>NoControl</value>
  </data>
  <data name="label16.Location" type="System.Drawing.Point, System.Drawing">
    <value>166, 91</value>
  </data>
  <data name="label16.Size" type="System.Drawing.Size, System.Drawing">
    <value>39, 13</value>
  </data>
  <data name="label16.TabIndex" type="System.Int32, mscorlib">
    <value>270</value>
  </data>
  <data name="label16.Text" xml:space="preserve">
    <value>X Axis:</value>
  </data>
  <data name="&gt;&gt;label16.Name" xml:space="preserve">
    <value>label16</value>
  </data>
  <data name="&gt;&gt;label16.Type" xml:space="preserve">
    <value>System.Windows.Forms.Label, System.Windows.Forms, Version=4.0.0.0, Culture=neutral, PublicKeyToken=b77a5c561934e089</value>
  </data>
  <data name="&gt;&gt;label16.Parent" xml:space="preserve">
    <value>pnlSAMouse</value>
  </data>
  <data name="&gt;&gt;label16.ZOrder" xml:space="preserve">
    <value>6</value>
  </data>
  <data name="lbGyroSmooth.AutoSize" type="System.Boolean, mscorlib">
    <value>True</value>
  </data>
  <data name="lbGyroSmooth.ImeMode" type="System.Windows.Forms.ImeMode, System.Windows.Forms">
    <value>NoControl</value>
  </data>
  <data name="lbGyroSmooth.Location" type="System.Drawing.Point, System.Drawing">
    <value>6, 139</value>
  </data>
  <data name="lbGyroSmooth.Size" type="System.Drawing.Size, System.Drawing">
    <value>60, 13</value>
  </data>
  <data name="lbGyroSmooth.TabIndex" type="System.Int32, mscorlib">
    <value>269</value>
  </data>
  <data name="lbGyroSmooth.Text" xml:space="preserve">
    <value>Smoothing:</value>
  </data>
  <data name="&gt;&gt;lbGyroSmooth.Name" xml:space="preserve">
    <value>lbGyroSmooth</value>
  </data>
  <data name="&gt;&gt;lbGyroSmooth.Type" xml:space="preserve">
    <value>System.Windows.Forms.Label, System.Windows.Forms, Version=4.0.0.0, Culture=neutral, PublicKeyToken=b77a5c561934e089</value>
  </data>
  <data name="&gt;&gt;lbGyroSmooth.Parent" xml:space="preserve">
    <value>pnlSAMouse</value>
  </data>
  <data name="&gt;&gt;lbGyroSmooth.ZOrder" xml:space="preserve">
    <value>7</value>
  </data>
  <data name="cBGyroSmooth.AutoSize" type="System.Boolean, mscorlib">
    <value>True</value>
  </data>
  <data name="cBGyroSmooth.ImeMode" type="System.Windows.Forms.ImeMode, System.Windows.Forms">
    <value>NoControl</value>
  </data>
  <data name="cBGyroSmooth.Location" type="System.Drawing.Point, System.Drawing">
    <value>73, 139</value>
  </data>
  <data name="cBGyroSmooth.RightToLeft" type="System.Windows.Forms.RightToLeft, System.Windows.Forms">
    <value>Yes</value>
  </data>
  <data name="cBGyroSmooth.Size" type="System.Drawing.Size, System.Drawing">
    <value>15, 14</value>
  </data>
  <data name="cBGyroSmooth.TabIndex" type="System.Int32, mscorlib">
    <value>268</value>
  </data>
  <data name="&gt;&gt;cBGyroSmooth.Name" xml:space="preserve">
    <value>cBGyroSmooth</value>
  </data>
  <data name="&gt;&gt;cBGyroSmooth.Type" xml:space="preserve">
    <value>System.Windows.Forms.CheckBox, System.Windows.Forms, Version=4.0.0.0, Culture=neutral, PublicKeyToken=b77a5c561934e089</value>
  </data>
  <data name="&gt;&gt;cBGyroSmooth.Parent" xml:space="preserve">
    <value>pnlSAMouse</value>
  </data>
  <data name="&gt;&gt;cBGyroSmooth.ZOrder" xml:space="preserve">
    <value>8</value>
  </data>
  <data name="lbSmoothWeight.AutoSize" type="System.Boolean, mscorlib">
    <value>True</value>
  </data>
  <data name="lbSmoothWeight.ImeMode" type="System.Windows.Forms.ImeMode, System.Windows.Forms">
    <value>NoControl</value>
  </data>
  <data name="lbSmoothWeight.Location" type="System.Drawing.Point, System.Drawing">
    <value>94, 139</value>
  </data>
  <data name="lbSmoothWeight.Size" type="System.Drawing.Size, System.Drawing">
    <value>83, 13</value>
  </data>
  <data name="lbSmoothWeight.TabIndex" type="System.Int32, mscorlib">
    <value>267</value>
  </data>
  <data name="lbSmoothWeight.Text" xml:space="preserve">
    <value>Smooth Weight:</value>
  </data>
  <data name="&gt;&gt;lbSmoothWeight.Name" xml:space="preserve">
    <value>lbSmoothWeight</value>
  </data>
  <data name="&gt;&gt;lbSmoothWeight.Type" xml:space="preserve">
    <value>System.Windows.Forms.Label, System.Windows.Forms, Version=4.0.0.0, Culture=neutral, PublicKeyToken=b77a5c561934e089</value>
  </data>
  <data name="&gt;&gt;lbSmoothWeight.Parent" xml:space="preserve">
    <value>pnlSAMouse</value>
  </data>
  <data name="&gt;&gt;lbSmoothWeight.ZOrder" xml:space="preserve">
    <value>9</value>
  </data>
  <data name="nUDGyroSmoothWeight.Enabled" type="System.Boolean, mscorlib">
    <value>False</value>
  </data>
  <data name="nUDGyroSmoothWeight.Location" type="System.Drawing.Point, System.Drawing">
    <value>183, 135</value>
  </data>
  <data name="nUDGyroSmoothWeight.Size" type="System.Drawing.Size, System.Drawing">
    <value>55, 20</value>
  </data>
  <data name="nUDGyroSmoothWeight.TabIndex" type="System.Int32, mscorlib">
    <value>266</value>
  </data>
  <data name="&gt;&gt;nUDGyroSmoothWeight.Name" xml:space="preserve">
    <value>nUDGyroSmoothWeight</value>
  </data>
  <data name="&gt;&gt;nUDGyroSmoothWeight.Type" xml:space="preserve">
    <value>System.Windows.Forms.NumericUpDown, System.Windows.Forms, Version=4.0.0.0, Culture=neutral, PublicKeyToken=b77a5c561934e089</value>
  </data>
  <data name="&gt;&gt;nUDGyroSmoothWeight.Parent" xml:space="preserve">
    <value>pnlSAMouse</value>
  </data>
  <data name="&gt;&gt;nUDGyroSmoothWeight.ZOrder" xml:space="preserve">
    <value>10</value>
  </data>
  <data name="label12.AutoSize" type="System.Boolean, mscorlib">
    <value>True</value>
  </data>
  <data name="label12.ImeMode" type="System.Windows.Forms.ImeMode, System.Windows.Forms">
    <value>NoControl</value>
  </data>
  <data name="label12.Location" type="System.Drawing.Point, System.Drawing">
    <value>151, 98</value>
  </data>
  <data name="label12.Size" type="System.Drawing.Size, System.Drawing">
    <value>15, 13</value>
  </data>
  <data name="label12.TabIndex" type="System.Int32, mscorlib">
    <value>265</value>
  </data>
  <data name="label12.Text" xml:space="preserve">
    <value>%</value>
  </data>
  <data name="&gt;&gt;label12.Name" xml:space="preserve">
    <value>label12</value>
  </data>
  <data name="&gt;&gt;label12.Type" xml:space="preserve">
    <value>System.Windows.Forms.Label, System.Windows.Forms, Version=4.0.0.0, Culture=neutral, PublicKeyToken=b77a5c561934e089</value>
  </data>
  <data name="&gt;&gt;label12.Parent" xml:space="preserve">
    <value>pnlSAMouse</value>
  </data>
  <data name="&gt;&gt;label12.ZOrder" xml:space="preserve">
    <value>11</value>
  </data>
  <data name="nUDGyroMouseVertScale.Location" type="System.Drawing.Point, System.Drawing">
    <value>95, 89</value>
  </data>
  <data name="nUDGyroMouseVertScale.Size" type="System.Drawing.Size, System.Drawing">
    <value>49, 20</value>
  </data>
  <data name="nUDGyroMouseVertScale.TabIndex" type="System.Int32, mscorlib">
    <value>264</value>
  </data>
  <data name="&gt;&gt;nUDGyroMouseVertScale.Name" xml:space="preserve">
    <value>nUDGyroMouseVertScale</value>
  </data>
  <data name="&gt;&gt;nUDGyroMouseVertScale.Type" xml:space="preserve">
    <value>System.Windows.Forms.NumericUpDown, System.Windows.Forms, Version=4.0.0.0, Culture=neutral, PublicKeyToken=b77a5c561934e089</value>
  </data>
  <data name="&gt;&gt;nUDGyroMouseVertScale.Parent" xml:space="preserve">
    <value>pnlSAMouse</value>
  </data>
  <data name="&gt;&gt;nUDGyroMouseVertScale.ZOrder" xml:space="preserve">
    <value>12</value>
  </data>
  <data name="label11.AutoSize" type="System.Boolean, mscorlib">
    <value>True</value>
  </data>
  <data name="label11.ImeMode" type="System.Windows.Forms.ImeMode, System.Windows.Forms">
    <value>NoControl</value>
  </data>
  <data name="label11.Location" type="System.Drawing.Point, System.Drawing">
    <value>7, 91</value>
  </data>
  <data name="label11.Size" type="System.Drawing.Size, System.Drawing">
    <value>75, 13</value>
  </data>
  <data name="label11.TabIndex" type="System.Int32, mscorlib">
    <value>263</value>
  </data>
  <data name="label11.Text" xml:space="preserve">
    <value>Vertical Scale:</value>
  </data>
  <data name="&gt;&gt;label11.Name" xml:space="preserve">
    <value>label11</value>
  </data>
  <data name="&gt;&gt;label11.Type" xml:space="preserve">
    <value>System.Windows.Forms.Label, System.Windows.Forms, Version=4.0.0.0, Culture=neutral, PublicKeyToken=b77a5c561934e089</value>
  </data>
  <data name="&gt;&gt;label11.Parent" xml:space="preserve">
    <value>pnlSAMouse</value>
  </data>
  <data name="&gt;&gt;label11.ZOrder" xml:space="preserve">
    <value>13</value>
  </data>
  <data name="gyroTriggerBehavior.AutoSize" type="System.Boolean, mscorlib">
    <value>True</value>
  </data>
  <data name="gyroTriggerBehavior.ImeMode" type="System.Windows.Forms.ImeMode, System.Windows.Forms">
    <value>NoControl</value>
  </data>
  <data name="gyroTriggerBehavior.Location" type="System.Drawing.Point, System.Drawing">
    <value>5, 41</value>
  </data>
  <data name="gyroTriggerBehavior.RightToLeft" type="System.Windows.Forms.RightToLeft, System.Windows.Forms">
    <value>Yes</value>
  </data>
  <data name="gyroTriggerBehavior.Size" type="System.Drawing.Size, System.Drawing">
    <value>165, 17</value>
  </data>
  <data name="gyroTriggerBehavior.TabIndex" type="System.Int32, mscorlib">
    <value>262</value>
  </data>
  <data name="gyroTriggerBehavior.Text" xml:space="preserve">
    <value>Trigger Behavior - Turns Gyro</value>
  </data>
  <data name="&gt;&gt;gyroTriggerBehavior.Name" xml:space="preserve">
    <value>gyroTriggerBehavior</value>
  </data>
  <data name="&gt;&gt;gyroTriggerBehavior.Type" xml:space="preserve">
    <value>System.Windows.Forms.CheckBox, System.Windows.Forms, Version=4.0.0.0, Culture=neutral, PublicKeyToken=b77a5c561934e089</value>
  </data>
  <data name="&gt;&gt;gyroTriggerBehavior.Parent" xml:space="preserve">
    <value>pnlSAMouse</value>
  </data>
  <data name="&gt;&gt;gyroTriggerBehavior.ZOrder" xml:space="preserve">
    <value>14</value>
  </data>
  <data name="cBGyroInvertY.AutoSize" type="System.Boolean, mscorlib">
    <value>True</value>
  </data>
  <data name="cBGyroInvertY.ImeMode" type="System.Windows.Forms.ImeMode, System.Windows.Forms">
    <value>NoControl</value>
  </data>
  <data name="cBGyroInvertY.Location" type="System.Drawing.Point, System.Drawing">
    <value>95, 114</value>
  </data>
  <data name="cBGyroInvertY.RightToLeft" type="System.Windows.Forms.RightToLeft, System.Windows.Forms">
    <value>Yes</value>
  </data>
  <data name="cBGyroInvertY.Size" type="System.Drawing.Size, System.Drawing">
    <value>33, 17</value>
  </data>
  <data name="cBGyroInvertY.TabIndex" type="System.Int32, mscorlib">
    <value>261</value>
  </data>
  <data name="cBGyroInvertY.Text" xml:space="preserve">
    <value>Y</value>
  </data>
  <data name="&gt;&gt;cBGyroInvertY.Name" xml:space="preserve">
    <value>cBGyroInvertY</value>
  </data>
  <data name="&gt;&gt;cBGyroInvertY.Type" xml:space="preserve">
    <value>System.Windows.Forms.CheckBox, System.Windows.Forms, Version=4.0.0.0, Culture=neutral, PublicKeyToken=b77a5c561934e089</value>
  </data>
  <data name="&gt;&gt;cBGyroInvertY.Parent" xml:space="preserve">
    <value>pnlSAMouse</value>
  </data>
  <data name="&gt;&gt;cBGyroInvertY.ZOrder" xml:space="preserve">
    <value>15</value>
  </data>
  <data name="cBGyroInvertX.AutoSize" type="System.Boolean, mscorlib">
    <value>True</value>
  </data>
  <data name="cBGyroInvertX.ImeMode" type="System.Windows.Forms.ImeMode, System.Windows.Forms">
    <value>NoControl</value>
  </data>
  <data name="cBGyroInvertX.Location" type="System.Drawing.Point, System.Drawing">
    <value>52, 114</value>
  </data>
  <data name="cBGyroInvertX.RightToLeft" type="System.Windows.Forms.RightToLeft, System.Windows.Forms">
    <value>Yes</value>
  </data>
  <data name="cBGyroInvertX.Size" type="System.Drawing.Size, System.Drawing">
    <value>33, 17</value>
  </data>
  <data name="cBGyroInvertX.TabIndex" type="System.Int32, mscorlib">
    <value>260</value>
  </data>
  <data name="cBGyroInvertX.Text" xml:space="preserve">
    <value>X</value>
  </data>
  <data name="&gt;&gt;cBGyroInvertX.Name" xml:space="preserve">
    <value>cBGyroInvertX</value>
  </data>
  <data name="&gt;&gt;cBGyroInvertX.Type" xml:space="preserve">
    <value>System.Windows.Forms.CheckBox, System.Windows.Forms, Version=4.0.0.0, Culture=neutral, PublicKeyToken=b77a5c561934e089</value>
  </data>
  <data name="&gt;&gt;cBGyroInvertX.Parent" xml:space="preserve">
    <value>pnlSAMouse</value>
  </data>
  <data name="&gt;&gt;cBGyroInvertX.ZOrder" xml:space="preserve">
    <value>16</value>
  </data>
  <data name="lbGyroInvert.AutoSize" type="System.Boolean, mscorlib">
    <value>True</value>
  </data>
  <data name="lbGyroInvert.ImeMode" type="System.Windows.Forms.ImeMode, System.Windows.Forms">
    <value>NoControl</value>
  </data>
  <data name="lbGyroInvert.Location" type="System.Drawing.Point, System.Drawing">
    <value>11, 114</value>
  </data>
  <data name="lbGyroInvert.Size" type="System.Drawing.Size, System.Drawing">
    <value>37, 13</value>
  </data>
  <data name="lbGyroInvert.TabIndex" type="System.Int32, mscorlib">
    <value>259</value>
  </data>
  <data name="lbGyroInvert.Text" xml:space="preserve">
    <value>Invert:</value>
  </data>
  <data name="lbGyroInvert.TextAlign" type="System.Drawing.ContentAlignment, System.Drawing">
    <value>TopRight</value>
  </data>
  <data name="&gt;&gt;lbGyroInvert.Name" xml:space="preserve">
    <value>lbGyroInvert</value>
  </data>
  <data name="&gt;&gt;lbGyroInvert.Type" xml:space="preserve">
    <value>System.Windows.Forms.Label, System.Windows.Forms, Version=4.0.0.0, Culture=neutral, PublicKeyToken=b77a5c561934e089</value>
  </data>
  <data name="&gt;&gt;lbGyroInvert.Parent" xml:space="preserve">
    <value>pnlSAMouse</value>
  </data>
  <data name="&gt;&gt;lbGyroInvert.ZOrder" xml:space="preserve">
    <value>17</value>
  </data>
  <data name="lbGyroTriggers.AutoSize" type="System.Boolean, mscorlib">
    <value>True</value>
  </data>
  <data name="lbGyroTriggers.ImeMode" type="System.Windows.Forms.ImeMode, System.Windows.Forms">
    <value>NoControl</value>
  </data>
  <data name="lbGyroTriggers.Location" type="System.Drawing.Point, System.Drawing">
    <value>6, 14</value>
  </data>
  <data name="lbGyroTriggers.Size" type="System.Drawing.Size, System.Drawing">
    <value>48, 13</value>
  </data>
  <data name="lbGyroTriggers.TabIndex" type="System.Int32, mscorlib">
    <value>258</value>
  </data>
  <data name="lbGyroTriggers.Text" xml:space="preserve">
    <value>Triggers:</value>
  </data>
  <data name="lbGyroTriggers.TextAlign" type="System.Drawing.ContentAlignment, System.Drawing">
    <value>TopRight</value>
  </data>
  <data name="&gt;&gt;lbGyroTriggers.Name" xml:space="preserve">
    <value>lbGyroTriggers</value>
  </data>
  <data name="&gt;&gt;lbGyroTriggers.Type" xml:space="preserve">
    <value>System.Windows.Forms.Label, System.Windows.Forms, Version=4.0.0.0, Culture=neutral, PublicKeyToken=b77a5c561934e089</value>
  </data>
  <data name="&gt;&gt;lbGyroTriggers.Parent" xml:space="preserve">
    <value>pnlSAMouse</value>
  </data>
  <data name="&gt;&gt;lbGyroTriggers.ZOrder" xml:space="preserve">
    <value>18</value>
  </data>
  <data name="btnGyroTriggers.ImeMode" type="System.Windows.Forms.ImeMode, System.Windows.Forms">
    <value>NoControl</value>
  </data>
  <data name="btnGyroTriggers.Location" type="System.Drawing.Point, System.Drawing">
    <value>96, 8</value>
  </data>
  <data name="btnGyroTriggers.Margin" type="System.Windows.Forms.Padding, System.Windows.Forms">
    <value>2, 2, 2, 2</value>
  </data>
  <data name="btnGyroTriggers.Size" type="System.Drawing.Size, System.Drawing">
    <value>160, 25</value>
  </data>
  <data name="btnGyroTriggers.TabIndex" type="System.Int32, mscorlib">
    <value>257</value>
  </data>
  <data name="btnGyroTriggers.Text" xml:space="preserve">
    <value>None</value>
  </data>
  <data name="&gt;&gt;btnGyroTriggers.Name" xml:space="preserve">
    <value>btnGyroTriggers</value>
  </data>
  <data name="&gt;&gt;btnGyroTriggers.Type" xml:space="preserve">
    <value>System.Windows.Forms.Button, System.Windows.Forms, Version=4.0.0.0, Culture=neutral, PublicKeyToken=b77a5c561934e089</value>
  </data>
  <data name="&gt;&gt;btnGyroTriggers.Parent" xml:space="preserve">
    <value>pnlSAMouse</value>
  </data>
  <data name="&gt;&gt;btnGyroTriggers.ZOrder" xml:space="preserve">
    <value>19</value>
  </data>
  <data name="nUDGyroSensitivity.Location" type="System.Drawing.Point, System.Drawing">
    <value>96, 62</value>
  </data>
  <data name="nUDGyroSensitivity.Size" type="System.Drawing.Size, System.Drawing">
    <value>49, 20</value>
  </data>
  <data name="nUDGyroSensitivity.TabIndex" type="System.Int32, mscorlib">
    <value>256</value>
  </data>
  <data name="&gt;&gt;nUDGyroSensitivity.Name" xml:space="preserve">
    <value>nUDGyroSensitivity</value>
  </data>
  <data name="&gt;&gt;nUDGyroSensitivity.Type" xml:space="preserve">
    <value>System.Windows.Forms.NumericUpDown, System.Windows.Forms, Version=4.0.0.0, Culture=neutral, PublicKeyToken=b77a5c561934e089</value>
  </data>
  <data name="&gt;&gt;nUDGyroSensitivity.Parent" xml:space="preserve">
    <value>pnlSAMouse</value>
  </data>
  <data name="&gt;&gt;nUDGyroSensitivity.ZOrder" xml:space="preserve">
    <value>20</value>
  </data>
  <data name="lbGyroSens.AutoSize" type="System.Boolean, mscorlib">
    <value>True</value>
  </data>
  <data name="lbGyroSens.ImeMode" type="System.Windows.Forms.ImeMode, System.Windows.Forms">
    <value>NoControl</value>
  </data>
  <data name="lbGyroSens.Location" type="System.Drawing.Point, System.Drawing">
    <value>8, 64</value>
  </data>
  <data name="lbGyroSens.Size" type="System.Drawing.Size, System.Drawing">
    <value>82, 13</value>
  </data>
  <data name="lbGyroSens.TabIndex" type="System.Int32, mscorlib">
    <value>255</value>
  </data>
  <data name="lbGyroSens.Text" xml:space="preserve">
    <value>Gyro Sensitivity:</value>
  </data>
  <data name="lbGyroSens.TextAlign" type="System.Drawing.ContentAlignment, System.Drawing">
    <value>TopRight</value>
  </data>
  <data name="&gt;&gt;lbGyroSens.Name" xml:space="preserve">
    <value>lbGyroSens</value>
  </data>
  <data name="&gt;&gt;lbGyroSens.Type" xml:space="preserve">
    <value>System.Windows.Forms.Label, System.Windows.Forms, Version=4.0.0.0, Culture=neutral, PublicKeyToken=b77a5c561934e089</value>
  </data>
  <data name="&gt;&gt;lbGyroSens.Parent" xml:space="preserve">
    <value>pnlSAMouse</value>
  </data>
  <data name="&gt;&gt;lbGyroSens.ZOrder" xml:space="preserve">
    <value>21</value>
  </data>
  <data name="pnlSAMouse.Location" type="System.Drawing.Point, System.Drawing">
    <value>6, 39</value>
  </data>
  <data name="pnlSAMouse.Margin" type="System.Windows.Forms.Padding, System.Windows.Forms">
    <value>2, 2, 2, 2</value>
  </data>
  <data name="pnlSAMouse.Size" type="System.Drawing.Size, System.Drawing">
    <value>263, 207</value>
  </data>
  <data name="pnlSAMouse.TabIndex" type="System.Int32, mscorlib">
    <value>259</value>
  </data>
  <data name="&gt;&gt;pnlSAMouse.Name" xml:space="preserve">
    <value>pnlSAMouse</value>
  </data>
  <data name="&gt;&gt;pnlSAMouse.Type" xml:space="preserve">
    <value>System.Windows.Forms.Panel, System.Windows.Forms, Version=4.0.0.0, Culture=neutral, PublicKeyToken=b77a5c561934e089</value>
  </data>
  <data name="&gt;&gt;pnlSAMouse.Parent" xml:space="preserve">
    <value>gBGyro</value>
  </data>
  <data name="&gt;&gt;pnlSAMouse.ZOrder" xml:space="preserve">
    <value>3</value>
  </data>
  <data name="gBGyro.Location" type="System.Drawing.Point, System.Drawing">
    <value>3, 242</value>
  </data>
  <data name="gBGyro.Size" type="System.Drawing.Size, System.Drawing">
    <value>272, 257</value>
  </data>
  <data name="gBGyro.TabIndex" type="System.Int32, mscorlib">
    <value>248</value>
  </data>
  <data name="gBGyro.Text" xml:space="preserve">
    <value>Gyro</value>
  </data>
  <data name="&gt;&gt;gBGyro.Name" xml:space="preserve">
    <value>gBGyro</value>
  </data>
  <data name="&gt;&gt;gBGyro.Type" xml:space="preserve">
    <value>System.Windows.Forms.GroupBox, System.Windows.Forms, Version=4.0.0.0, Culture=neutral, PublicKeyToken=b77a5c561934e089</value>
  </data>
  <data name="&gt;&gt;gBGyro.Parent" xml:space="preserve">
    <value>fLPSettings</value>
  </data>
  <data name="&gt;&gt;gBGyro.ZOrder" xml:space="preserve">
    <value>1</value>
  </data>
  <data name="lbL2S.AutoSize" type="System.Boolean, mscorlib">
    <value>True</value>
  </data>
  <data name="lbL2S.ImeMode" type="System.Windows.Forms.ImeMode, System.Windows.Forms">
    <value>NoControl</value>
  </data>
  <data name="lbL2S.Location" type="System.Drawing.Point, System.Drawing">
    <value>11, 50</value>
  </data>
  <data name="lbL2S.Size" type="System.Drawing.Size, System.Drawing">
    <value>19, 13</value>
  </data>
  <data name="lbL2S.TabIndex" type="System.Int32, mscorlib">
    <value>204</value>
  </data>
  <data name="lbL2S.Text" xml:space="preserve">
    <value>L2</value>
  </data>
  <data name="&gt;&gt;lbL2S.Name" xml:space="preserve">
    <value>lbL2S</value>
  </data>
  <data name="&gt;&gt;lbL2S.Type" xml:space="preserve">
    <value>System.Windows.Forms.Label, System.Windows.Forms, Version=4.0.0.0, Culture=neutral, PublicKeyToken=b77a5c561934e089</value>
  </data>
  <data name="&gt;&gt;lbL2S.Parent" xml:space="preserve">
    <value>gBSensitivity</value>
  </data>
  <data name="&gt;&gt;lbL2S.ZOrder" xml:space="preserve">
    <value>0</value>
  </data>
  <data name="nUDL2S.Location" type="System.Drawing.Point, System.Drawing">
    <value>35, 47</value>
  </data>
  <data name="nUDL2S.RightToLeft" type="System.Windows.Forms.RightToLeft, System.Windows.Forms">
    <value>No</value>
  </data>
  <data name="nUDL2S.Size" type="System.Drawing.Size, System.Drawing">
    <value>40, 20</value>
  </data>
  <data name="nUDL2S.TabIndex" type="System.Int32, mscorlib">
    <value>212</value>
  </data>
  <data name="&gt;&gt;nUDL2S.Name" xml:space="preserve">
    <value>nUDL2S</value>
  </data>
  <data name="&gt;&gt;nUDL2S.Type" xml:space="preserve">
    <value>System.Windows.Forms.NumericUpDown, System.Windows.Forms, Version=4.0.0.0, Culture=neutral, PublicKeyToken=b77a5c561934e089</value>
  </data>
  <data name="&gt;&gt;nUDL2S.Parent" xml:space="preserve">
    <value>gBSensitivity</value>
  </data>
  <data name="&gt;&gt;nUDL2S.ZOrder" xml:space="preserve">
    <value>1</value>
  </data>
  <data name="nUDLSS.Location" type="System.Drawing.Point, System.Drawing">
    <value>35, 19</value>
  </data>
  <data name="nUDLSS.RightToLeft" type="System.Windows.Forms.RightToLeft, System.Windows.Forms">
    <value>No</value>
  </data>
  <data name="nUDLSS.Size" type="System.Drawing.Size, System.Drawing">
    <value>40, 20</value>
  </data>
  <data name="nUDLSS.TabIndex" type="System.Int32, mscorlib">
    <value>213</value>
  </data>
  <data name="&gt;&gt;nUDLSS.Name" xml:space="preserve">
    <value>nUDLSS</value>
  </data>
  <data name="&gt;&gt;nUDLSS.Type" xml:space="preserve">
    <value>System.Windows.Forms.NumericUpDown, System.Windows.Forms, Version=4.0.0.0, Culture=neutral, PublicKeyToken=b77a5c561934e089</value>
  </data>
  <data name="&gt;&gt;nUDLSS.Parent" xml:space="preserve">
    <value>gBSensitivity</value>
  </data>
  <data name="&gt;&gt;nUDLSS.ZOrder" xml:space="preserve">
    <value>2</value>
  </data>
  <data name="lbSixaxisXS.AutoSize" type="System.Boolean, mscorlib">
    <value>True</value>
  </data>
  <data name="lbSixaxisXS.ImeMode" type="System.Windows.Forms.ImeMode, System.Windows.Forms">
    <value>NoControl</value>
  </data>
  <data name="lbSixaxisXS.Location" type="System.Drawing.Point, System.Drawing">
    <value>161, 21</value>
  </data>
  <data name="lbSixaxisXS.Size" type="System.Drawing.Size, System.Drawing">
    <value>49, 13</value>
  </data>
  <data name="lbSixaxisXS.TabIndex" type="System.Int32, mscorlib">
    <value>206</value>
  </data>
  <data name="lbSixaxisXS.Text" xml:space="preserve">
    <value>Sixaxis X</value>
  </data>
  <data name="&gt;&gt;lbSixaxisXS.Name" xml:space="preserve">
    <value>lbSixaxisXS</value>
  </data>
  <data name="&gt;&gt;lbSixaxisXS.Type" xml:space="preserve">
    <value>System.Windows.Forms.Label, System.Windows.Forms, Version=4.0.0.0, Culture=neutral, PublicKeyToken=b77a5c561934e089</value>
  </data>
  <data name="&gt;&gt;lbSixaxisXS.Parent" xml:space="preserve">
    <value>gBSensitivity</value>
  </data>
  <data name="&gt;&gt;lbSixaxisXS.ZOrder" xml:space="preserve">
    <value>3</value>
  </data>
  <data name="nUDR2S.Location" type="System.Drawing.Point, System.Drawing">
    <value>108, 48</value>
  </data>
  <data name="nUDR2S.Size" type="System.Drawing.Size, System.Drawing">
    <value>40, 20</value>
  </data>
  <data name="nUDR2S.TabIndex" type="System.Int32, mscorlib">
    <value>210</value>
  </data>
  <data name="&gt;&gt;nUDR2S.Name" xml:space="preserve">
    <value>nUDR2S</value>
  </data>
  <data name="&gt;&gt;nUDR2S.Type" xml:space="preserve">
    <value>System.Windows.Forms.NumericUpDown, System.Windows.Forms, Version=4.0.0.0, Culture=neutral, PublicKeyToken=b77a5c561934e089</value>
  </data>
  <data name="&gt;&gt;nUDR2S.Parent" xml:space="preserve">
    <value>gBSensitivity</value>
  </data>
  <data name="&gt;&gt;nUDR2S.ZOrder" xml:space="preserve">
    <value>4</value>
  </data>
  <data name="lbSixaxisZS.AutoSize" type="System.Boolean, mscorlib">
    <value>True</value>
  </data>
  <data name="lbSixaxisZS.ImeMode" type="System.Windows.Forms.ImeMode, System.Windows.Forms">
    <value>NoControl</value>
  </data>
  <data name="lbSixaxisZS.Location" type="System.Drawing.Point, System.Drawing">
    <value>161, 49</value>
  </data>
  <data name="lbSixaxisZS.Size" type="System.Drawing.Size, System.Drawing">
    <value>49, 13</value>
  </data>
  <data name="lbSixaxisZS.TabIndex" type="System.Int32, mscorlib">
    <value>207</value>
  </data>
  <data name="lbSixaxisZS.Text" xml:space="preserve">
    <value>Sixaxis Z</value>
  </data>
  <data name="&gt;&gt;lbSixaxisZS.Name" xml:space="preserve">
    <value>lbSixaxisZS</value>
  </data>
  <data name="&gt;&gt;lbSixaxisZS.Type" xml:space="preserve">
    <value>System.Windows.Forms.Label, System.Windows.Forms, Version=4.0.0.0, Culture=neutral, PublicKeyToken=b77a5c561934e089</value>
  </data>
  <data name="&gt;&gt;lbSixaxisZS.Parent" xml:space="preserve">
    <value>gBSensitivity</value>
  </data>
  <data name="&gt;&gt;lbSixaxisZS.ZOrder" xml:space="preserve">
    <value>5</value>
  </data>
  <data name="nUDRSS.Location" type="System.Drawing.Point, System.Drawing">
    <value>108, 19</value>
  </data>
  <data name="nUDRSS.RightToLeft" type="System.Windows.Forms.RightToLeft, System.Windows.Forms">
    <value>No</value>
  </data>
  <data name="nUDRSS.Size" type="System.Drawing.Size, System.Drawing">
    <value>40, 20</value>
  </data>
  <data name="nUDRSS.TabIndex" type="System.Int32, mscorlib">
    <value>214</value>
  </data>
  <data name="&gt;&gt;nUDRSS.Name" xml:space="preserve">
    <value>nUDRSS</value>
  </data>
  <data name="&gt;&gt;nUDRSS.Type" xml:space="preserve">
    <value>System.Windows.Forms.NumericUpDown, System.Windows.Forms, Version=4.0.0.0, Culture=neutral, PublicKeyToken=b77a5c561934e089</value>
  </data>
  <data name="&gt;&gt;nUDRSS.Parent" xml:space="preserve">
    <value>gBSensitivity</value>
  </data>
  <data name="&gt;&gt;nUDRSS.ZOrder" xml:space="preserve">
    <value>6</value>
  </data>
  <data name="lbR2LS.AutoSize" type="System.Boolean, mscorlib">
    <value>True</value>
  </data>
  <data name="lbR2LS.ImeMode" type="System.Windows.Forms.ImeMode, System.Windows.Forms">
    <value>NoControl</value>
  </data>
  <data name="lbR2LS.Location" type="System.Drawing.Point, System.Drawing">
    <value>82, 51</value>
  </data>
  <data name="lbR2LS.Size" type="System.Drawing.Size, System.Drawing">
    <value>21, 13</value>
  </data>
  <data name="lbR2LS.TabIndex" type="System.Int32, mscorlib">
    <value>208</value>
  </data>
  <data name="lbR2LS.Text" xml:space="preserve">
    <value>R2</value>
  </data>
  <data name="&gt;&gt;lbR2LS.Name" xml:space="preserve">
    <value>lbR2LS</value>
  </data>
  <data name="&gt;&gt;lbR2LS.Type" xml:space="preserve">
    <value>System.Windows.Forms.Label, System.Windows.Forms, Version=4.0.0.0, Culture=neutral, PublicKeyToken=b77a5c561934e089</value>
  </data>
  <data name="&gt;&gt;lbR2LS.Parent" xml:space="preserve">
    <value>gBSensitivity</value>
  </data>
  <data name="&gt;&gt;lbR2LS.ZOrder" xml:space="preserve">
    <value>7</value>
  </data>
  <data name="nUDSXS.Location" type="System.Drawing.Point, System.Drawing">
    <value>216, 19</value>
  </data>
  <data name="nUDSXS.Size" type="System.Drawing.Size, System.Drawing">
    <value>40, 20</value>
  </data>
  <data name="nUDSXS.TabIndex" type="System.Int32, mscorlib">
    <value>211</value>
  </data>
  <data name="&gt;&gt;nUDSXS.Name" xml:space="preserve">
    <value>nUDSXS</value>
  </data>
  <data name="&gt;&gt;nUDSXS.Type" xml:space="preserve">
    <value>System.Windows.Forms.NumericUpDown, System.Windows.Forms, Version=4.0.0.0, Culture=neutral, PublicKeyToken=b77a5c561934e089</value>
  </data>
  <data name="&gt;&gt;nUDSXS.Parent" xml:space="preserve">
    <value>gBSensitivity</value>
  </data>
  <data name="&gt;&gt;nUDSXS.ZOrder" xml:space="preserve">
    <value>8</value>
  </data>
  <data name="lbRSS.AutoSize" type="System.Boolean, mscorlib">
    <value>True</value>
  </data>
  <data name="lbRSS.ImeMode" type="System.Windows.Forms.ImeMode, System.Windows.Forms">
    <value>NoControl</value>
  </data>
  <data name="lbRSS.Location" type="System.Drawing.Point, System.Drawing">
    <value>81, 21</value>
  </data>
  <data name="lbRSS.Size" type="System.Drawing.Size, System.Drawing">
    <value>22, 13</value>
  </data>
  <data name="lbRSS.TabIndex" type="System.Int32, mscorlib">
    <value>209</value>
  </data>
  <data name="lbRSS.Text" xml:space="preserve">
    <value>RS</value>
  </data>
  <data name="&gt;&gt;lbRSS.Name" xml:space="preserve">
    <value>lbRSS</value>
  </data>
  <data name="&gt;&gt;lbRSS.Type" xml:space="preserve">
    <value>System.Windows.Forms.Label, System.Windows.Forms, Version=4.0.0.0, Culture=neutral, PublicKeyToken=b77a5c561934e089</value>
  </data>
  <data name="&gt;&gt;lbRSS.Parent" xml:space="preserve">
    <value>gBSensitivity</value>
  </data>
  <data name="&gt;&gt;lbRSS.ZOrder" xml:space="preserve">
    <value>9</value>
  </data>
  <data name="lbLSS.AutoSize" type="System.Boolean, mscorlib">
    <value>True</value>
  </data>
  <data name="lbLSS.ImeMode" type="System.Windows.Forms.ImeMode, System.Windows.Forms">
    <value>NoControl</value>
  </data>
  <data name="lbLSS.Location" type="System.Drawing.Point, System.Drawing">
    <value>11, 21</value>
  </data>
  <data name="lbLSS.Size" type="System.Drawing.Size, System.Drawing">
    <value>20, 13</value>
  </data>
  <data name="lbLSS.TabIndex" type="System.Int32, mscorlib">
    <value>205</value>
  </data>
  <data name="lbLSS.Text" xml:space="preserve">
    <value>LS</value>
  </data>
  <data name="&gt;&gt;lbLSS.Name" xml:space="preserve">
    <value>lbLSS</value>
  </data>
  <data name="&gt;&gt;lbLSS.Type" xml:space="preserve">
    <value>System.Windows.Forms.Label, System.Windows.Forms, Version=4.0.0.0, Culture=neutral, PublicKeyToken=b77a5c561934e089</value>
  </data>
  <data name="&gt;&gt;lbLSS.Parent" xml:space="preserve">
    <value>gBSensitivity</value>
  </data>
  <data name="&gt;&gt;lbLSS.ZOrder" xml:space="preserve">
    <value>10</value>
  </data>
  <data name="nUDSZS.Location" type="System.Drawing.Point, System.Drawing">
    <value>216, 48</value>
  </data>
  <data name="nUDSZS.RightToLeft" type="System.Windows.Forms.RightToLeft, System.Windows.Forms">
    <value>No</value>
  </data>
  <data name="nUDSZS.Size" type="System.Drawing.Size, System.Drawing">
    <value>40, 20</value>
  </data>
  <data name="nUDSZS.TabIndex" type="System.Int32, mscorlib">
    <value>215</value>
  </data>
  <data name="&gt;&gt;nUDSZS.Name" xml:space="preserve">
    <value>nUDSZS</value>
  </data>
  <data name="&gt;&gt;nUDSZS.Type" xml:space="preserve">
    <value>System.Windows.Forms.NumericUpDown, System.Windows.Forms, Version=4.0.0.0, Culture=neutral, PublicKeyToken=b77a5c561934e089</value>
  </data>
  <data name="&gt;&gt;nUDSZS.Parent" xml:space="preserve">
    <value>gBSensitivity</value>
  </data>
  <data name="&gt;&gt;nUDSZS.ZOrder" xml:space="preserve">
    <value>11</value>
  </data>
  <data name="gBSensitivity.Location" type="System.Drawing.Point, System.Drawing">
    <value>281, 139</value>
  </data>
  <data name="gBSensitivity.Size" type="System.Drawing.Size, System.Drawing">
    <value>272, 76</value>
  </data>
  <data name="gBSensitivity.TabIndex" type="System.Int32, mscorlib">
    <value>257</value>
  </data>
  <data name="gBSensitivity.Text" xml:space="preserve">
    <value>Sensitivity</value>
  </data>
  <data name="&gt;&gt;gBSensitivity.Name" xml:space="preserve">
    <value>gBSensitivity</value>
  </data>
  <data name="&gt;&gt;gBSensitivity.Type" xml:space="preserve">
    <value>System.Windows.Forms.GroupBox, System.Windows.Forms, Version=4.0.0.0, Culture=neutral, PublicKeyToken=b77a5c561934e089</value>
  </data>
  <data name="&gt;&gt;gBSensitivity.Parent" xml:space="preserve">
    <value>fLPSettings</value>
  </data>
  <data name="&gt;&gt;gBSensitivity.ZOrder" xml:space="preserve">
    <value>4</value>
  </data>
  <data name="fLPSettings.Dock" type="System.Windows.Forms.DockStyle, System.Windows.Forms">
    <value>Fill</value>
  </data>
  <data name="fLPSettings.FlowDirection" type="System.Windows.Forms.FlowDirection, System.Windows.Forms">
    <value>TopDown</value>
  </data>
  <data name="fLPSettings.Location" type="System.Drawing.Point, System.Drawing">
    <value>446, 0</value>
  </data>
  <data name="fLPSettings.Margin" type="System.Windows.Forms.Padding, System.Windows.Forms">
    <value>2, 2, 2, 2</value>
  </data>
  <data name="fLPSettings.Size" type="System.Drawing.Size, System.Drawing">
    <value>565, 511</value>
  </data>
  <data name="fLPSettings.TabIndex" type="System.Int32, mscorlib">
    <value>254</value>
  </data>
  <data name="&gt;&gt;fLPSettings.Name" xml:space="preserve">
    <value>fLPSettings</value>
  </data>
  <data name="&gt;&gt;fLPSettings.Type" xml:space="preserve">
    <value>System.Windows.Forms.FlowLayoutPanel, System.Windows.Forms, Version=4.0.0.0, Culture=neutral, PublicKeyToken=b77a5c561934e089</value>
  </data>
  <data name="&gt;&gt;fLPSettings.Parent" xml:space="preserve">
    <value>$this</value>
  </data>
  <data name="&gt;&gt;fLPSettings.ZOrder" xml:space="preserve">
    <value>3</value>
  </data>
  <metadata name="cMGyroTriggers.TrayLocation" type="System.Drawing.Point, System.Drawing, Version=4.0.0.0, Culture=neutral, PublicKeyToken=b03f5f7f11d50a3a">
    <value>482, 17</value>
  </metadata>
  <data name="crossToolStripMenuItem.Size" type="System.Drawing.Size, System.Drawing">
    <value>194, 22</value>
  </data>
  <data name="crossToolStripMenuItem.Text" xml:space="preserve">
    <value>Cross</value>
  </data>
  <data name="circleToolStripMenuItem.Size" type="System.Drawing.Size, System.Drawing">
    <value>194, 22</value>
  </data>
  <data name="circleToolStripMenuItem.Text" xml:space="preserve">
    <value>Circle</value>
  </data>
  <data name="squareToolStripMenuItem.Size" type="System.Drawing.Size, System.Drawing">
    <value>194, 22</value>
  </data>
  <data name="squareToolStripMenuItem.Text" xml:space="preserve">
    <value>Square</value>
  </data>
  <data name="triangleToolStripMenuItem.Size" type="System.Drawing.Size, System.Drawing">
    <value>194, 22</value>
  </data>
  <data name="triangleToolStripMenuItem.Text" xml:space="preserve">
    <value>Triangle</value>
  </data>
  <data name="l1ToolStripMenuItem.Size" type="System.Drawing.Size, System.Drawing">
    <value>194, 22</value>
  </data>
  <data name="l1ToolStripMenuItem.Text" xml:space="preserve">
    <value>L1</value>
  </data>
  <data name="l2ToolStripMenuItem.Size" type="System.Drawing.Size, System.Drawing">
    <value>194, 22</value>
  </data>
  <data name="l2ToolStripMenuItem.Text" xml:space="preserve">
    <value>L2</value>
  </data>
  <data name="r1ToolStripMenuItem.Size" type="System.Drawing.Size, System.Drawing">
    <value>194, 22</value>
  </data>
  <data name="r1ToolStripMenuItem.Text" xml:space="preserve">
    <value>R1</value>
  </data>
  <data name="r2ToolStripMenuItem.Size" type="System.Drawing.Size, System.Drawing">
    <value>194, 22</value>
  </data>
  <data name="r2ToolStripMenuItem.Text" xml:space="preserve">
    <value>R2</value>
  </data>
  <data name="onTouchpadToolStripMenuItem.Size" type="System.Drawing.Size, System.Drawing">
    <value>194, 22</value>
  </data>
  <data name="onTouchpadToolStripMenuItem.Text" xml:space="preserve">
    <value>Up</value>
  </data>
  <data name="downToolStripMenuItem.Size" type="System.Drawing.Size, System.Drawing">
    <value>194, 22</value>
  </data>
  <data name="downToolStripMenuItem.Text" xml:space="preserve">
    <value>Down</value>
  </data>
  <data name="leftToolStripMenuItem.Size" type="System.Drawing.Size, System.Drawing">
    <value>194, 22</value>
  </data>
  <data name="leftToolStripMenuItem.Text" xml:space="preserve">
    <value>Left</value>
  </data>
  <data name="rightToolStripMenuItem.Size" type="System.Drawing.Size, System.Drawing">
    <value>194, 22</value>
  </data>
  <data name="rightToolStripMenuItem.Text" xml:space="preserve">
    <value>Right</value>
  </data>
  <data name="l3ToolStripMenuItem.Size" type="System.Drawing.Size, System.Drawing">
    <value>194, 22</value>
  </data>
  <data name="l3ToolStripMenuItem.Text" xml:space="preserve">
    <value>L3</value>
  </data>
  <data name="r3ToolStripMenuItem.Size" type="System.Drawing.Size, System.Drawing">
    <value>194, 22</value>
  </data>
  <data name="r3ToolStripMenuItem.Text" xml:space="preserve">
    <value>R3</value>
  </data>
  <data name="fingerOnTouchpadToolStripMenuItem.Size" type="System.Drawing.Size, System.Drawing">
    <value>194, 22</value>
  </data>
  <data name="fingerOnTouchpadToolStripMenuItem.Text" xml:space="preserve">
    <value>Finger on Touchpad</value>
  </data>
  <data name="fingersOnTouchpadToolStripMenuItem.Size" type="System.Drawing.Size, System.Drawing">
    <value>194, 22</value>
  </data>
  <data name="fingersOnTouchpadToolStripMenuItem.Text" xml:space="preserve">
    <value>2 Fingers on Touchpad</value>
  </data>
  <data name="optionsToolStripMenuItem.Size" type="System.Drawing.Size, System.Drawing">
    <value>194, 22</value>
  </data>
  <data name="optionsToolStripMenuItem.Text" xml:space="preserve">
    <value>Options</value>
  </data>
  <data name="shareToolStripMenuItem.Size" type="System.Drawing.Size, System.Drawing">
    <value>194, 22</value>
  </data>
  <data name="shareToolStripMenuItem.Text" xml:space="preserve">
    <value>Share</value>
  </data>
  <data name="pSToolStripMenuItem.Size" type="System.Drawing.Size, System.Drawing">
    <value>194, 22</value>
  </data>
  <data name="pSToolStripMenuItem.Text" xml:space="preserve">
    <value>PS</value>
  </data>
  <data name="alwaysOnToolStripMenuItem.Size" type="System.Drawing.Size, System.Drawing">
    <value>194, 22</value>
  </data>
  <data name="alwaysOnToolStripMenuItem.Text" xml:space="preserve">
    <value>Always on</value>
  </data>
  <data name="cMGyroTriggers.Size" type="System.Drawing.Size, System.Drawing">
    <value>195, 444</value>
  </data>
  <data name="&gt;&gt;cMGyroTriggers.Name" xml:space="preserve">
    <value>cMGyroTriggers</value>
  </data>
  <data name="&gt;&gt;cMGyroTriggers.Type" xml:space="preserve">
    <value>System.Windows.Forms.ContextMenuStrip, System.Windows.Forms, Version=4.0.0.0, Culture=neutral, PublicKeyToken=b77a5c561934e089</value>
  </data>
  <metadata name="cMTouchDisableInvert.TrayLocation" type="System.Drawing.Point, System.Drawing, Version=4.0.0.0, Culture=neutral, PublicKeyToken=b03f5f7f11d50a3a">
    <value>144, 63</value>
  </metadata>
  <data name="crossTouchInvStripMenuItem.Size" type="System.Drawing.Size, System.Drawing">
    <value>194, 22</value>
  </data>
  <data name="crossTouchInvStripMenuItem.Text" xml:space="preserve">
    <value>Cross</value>
  </data>
  <data name="circleTouchInvStripMenuItem.Size" type="System.Drawing.Size, System.Drawing">
    <value>194, 22</value>
  </data>
  <data name="circleTouchInvStripMenuItem.Text" xml:space="preserve">
    <value>Circle</value>
  </data>
  <data name="squareTouchInvStripMenuItem.Size" type="System.Drawing.Size, System.Drawing">
    <value>194, 22</value>
  </data>
  <data name="squareTouchInvStripMenuItem.Text" xml:space="preserve">
    <value>Square</value>
  </data>
  <data name="triangleTouchInvStripMenuItem.Size" type="System.Drawing.Size, System.Drawing">
    <value>194, 22</value>
  </data>
  <data name="triangleTouchInvStripMenuItem.Text" xml:space="preserve">
    <value>Triangle</value>
  </data>
  <data name="l1TouchInvStripMenuItem.Size" type="System.Drawing.Size, System.Drawing">
    <value>194, 22</value>
  </data>
  <data name="l1TouchInvStripMenuItem.Text" xml:space="preserve">
    <value>L1</value>
  </data>
  <data name="l2TouchInvStripMenuItem.Size" type="System.Drawing.Size, System.Drawing">
    <value>194, 22</value>
  </data>
  <data name="l2TouchInvStripMenuItem.Text" xml:space="preserve">
    <value>L2</value>
  </data>
  <data name="r1TouchInvStripMenuItem.Size" type="System.Drawing.Size, System.Drawing">
    <value>194, 22</value>
  </data>
  <data name="r1TouchInvStripMenuItem.Text" xml:space="preserve">
    <value>R1</value>
  </data>
  <data name="r2TouchInvStripMenuItem.Size" type="System.Drawing.Size, System.Drawing">
    <value>194, 22</value>
  </data>
  <data name="r2TouchInvStripMenuItem.Text" xml:space="preserve">
    <value>R2</value>
  </data>
  <data name="upTouchInvStripMenuItem.Size" type="System.Drawing.Size, System.Drawing">
    <value>194, 22</value>
  </data>
  <data name="upTouchInvStripMenuItem.Text" xml:space="preserve">
    <value>Up</value>
  </data>
  <data name="downTouchInvStripMenuItem.Size" type="System.Drawing.Size, System.Drawing">
    <value>194, 22</value>
  </data>
  <data name="downTouchInvStripMenuItem.Text" xml:space="preserve">
    <value>Down</value>
  </data>
  <data name="leftTouchInvStripMenuItem.Size" type="System.Drawing.Size, System.Drawing">
    <value>194, 22</value>
  </data>
  <data name="leftTouchInvStripMenuItem.Text" xml:space="preserve">
    <value>Left</value>
  </data>
  <data name="rightTouchInvStripMenuItem.Size" type="System.Drawing.Size, System.Drawing">
    <value>194, 22</value>
  </data>
  <data name="rightTouchInvStripMenuItem.Text" xml:space="preserve">
    <value>Right</value>
  </data>
  <data name="l3TouchInvStripMenuItem.Size" type="System.Drawing.Size, System.Drawing">
    <value>194, 22</value>
  </data>
  <data name="l3TouchInvStripMenuItem.Text" xml:space="preserve">
    <value>L3</value>
  </data>
  <data name="r3TouchInvStripMenuItem.Size" type="System.Drawing.Size, System.Drawing">
    <value>194, 22</value>
  </data>
  <data name="r3TouchInvStripMenuItem.Text" xml:space="preserve">
    <value>R3</value>
  </data>
  <data name="oneFingerTouchInvStripMenuItem.Size" type="System.Drawing.Size, System.Drawing">
    <value>194, 22</value>
  </data>
  <data name="oneFingerTouchInvStripMenuItem.Text" xml:space="preserve">
    <value>Finger on Touchpad</value>
  </data>
  <data name="twoFingerTouchInvStripMenuItem.Size" type="System.Drawing.Size, System.Drawing">
    <value>194, 22</value>
  </data>
  <data name="twoFingerTouchInvStripMenuItem.Text" xml:space="preserve">
    <value>2 Fingers on Touchpad</value>
  </data>
  <data name="optionsTouchInvStripMenuItem.Size" type="System.Drawing.Size, System.Drawing">
    <value>194, 22</value>
  </data>
  <data name="optionsTouchInvStripMenuItem.Text" xml:space="preserve">
    <value>Options</value>
  </data>
  <data name="shareTouchInvStripMenuItem.Size" type="System.Drawing.Size, System.Drawing">
    <value>194, 22</value>
  </data>
  <data name="shareTouchInvStripMenuItem.Text" xml:space="preserve">
    <value>Share</value>
  </data>
  <data name="psTouchInvStripMenuItem.Size" type="System.Drawing.Size, System.Drawing">
    <value>194, 22</value>
  </data>
  <data name="psTouchInvStripMenuItem.Text" xml:space="preserve">
    <value>PS</value>
  </data>
  <data name="cMTouchDisableInvert.Size" type="System.Drawing.Size, System.Drawing">
    <value>195, 422</value>
  </data>
  <data name="&gt;&gt;cMTouchDisableInvert.Name" xml:space="preserve">
    <value>cMTouchDisableInvert</value>
  </data>
  <data name="&gt;&gt;cMTouchDisableInvert.Type" xml:space="preserve">
    <value>System.Windows.Forms.ContextMenuStrip, System.Windows.Forms, Version=4.0.0.0, Culture=neutral, PublicKeyToken=b77a5c561934e089</value>
  </data>
  <metadata name="advColorDialog.TrayLocation" type="System.Drawing.Point, System.Drawing, Version=4.0.0.0, Culture=neutral, PublicKeyToken=b03f5f7f11d50a3a">
    <value>647, 17</value>
  </metadata>
  <metadata name="$this.Localizable" type="System.Boolean, mscorlib, Version=4.0.0.0, Culture=neutral, PublicKeyToken=b77a5c561934e089">
    <value>True</value>
  </metadata>
  <metadata name="$this.TrayHeight" type="System.Int32, mscorlib, Version=4.0.0.0, Culture=neutral, PublicKeyToken=b77a5c561934e089">
    <value>25</value>
  </metadata>
  <data name="$this.AutoScaleDimensions" type="System.Drawing.SizeF, System.Drawing">
    <value>96, 96</value>
  </data>
  <data name="$this.AutoScroll" type="System.Boolean, mscorlib">
    <value>True</value>
  </data>
  <data name="$this.ClientSize" type="System.Drawing.Size, System.Drawing">
<<<<<<< HEAD
    <value>1011, 481</value>
=======
    <value>1011, 511</value>
>>>>>>> d609453f
  </data>
  <data name="$this.Margin" type="System.Windows.Forms.Padding, System.Windows.Forms">
    <value>4, 4, 4, 4</value>
  </data>
  <data name="$this.MaximumSize" type="System.Drawing.Size, System.Drawing">
    <value>1027, 550</value>
  </data>
  <data name="$this.MinimumSize" type="System.Drawing.Size, System.Drawing">
    <value>18, 520</value>
  </data>
  <data name="$this.Text" xml:space="preserve">
    <value>Profile Options</value>
  </data>
  <data name="&gt;&gt;controlToolStripMenuItem.Name" xml:space="preserve">
    <value>controlToolStripMenuItem</value>
  </data>
  <data name="&gt;&gt;controlToolStripMenuItem.Type" xml:space="preserve">
    <value>System.Windows.Forms.ToolStripMenuItem, System.Windows.Forms, Version=4.0.0.0, Culture=neutral, PublicKeyToken=b77a5c561934e089</value>
  </data>
  <data name="&gt;&gt;toolStripSeparator1.Name" xml:space="preserve">
    <value>toolStripSeparator1</value>
  </data>
  <data name="&gt;&gt;toolStripSeparator1.Type" xml:space="preserve">
    <value>System.Windows.Forms.ToolStripSeparator, System.Windows.Forms, Version=4.0.0.0, Culture=neutral, PublicKeyToken=b77a5c561934e089</value>
  </data>
  <data name="&gt;&gt;defaultToolStripMenuItem.Name" xml:space="preserve">
    <value>defaultToolStripMenuItem</value>
  </data>
  <data name="&gt;&gt;defaultToolStripMenuItem.Type" xml:space="preserve">
    <value>System.Windows.Forms.ToolStripMenuItem, System.Windows.Forms, Version=4.0.0.0, Culture=neutral, PublicKeyToken=b77a5c561934e089</value>
  </data>
  <data name="&gt;&gt;DpadToolStripMenuItem.Name" xml:space="preserve">
    <value>DpadToolStripMenuItem</value>
  </data>
  <data name="&gt;&gt;DpadToolStripMenuItem.Type" xml:space="preserve">
    <value>System.Windows.Forms.ToolStripMenuItem, System.Windows.Forms, Version=4.0.0.0, Culture=neutral, PublicKeyToken=b77a5c561934e089</value>
  </data>
  <data name="&gt;&gt;tSMIDPadInverted.Name" xml:space="preserve">
    <value>tSMIDPadInverted</value>
  </data>
  <data name="&gt;&gt;tSMIDPadInverted.Type" xml:space="preserve">
    <value>System.Windows.Forms.ToolStripMenuItem, System.Windows.Forms, Version=4.0.0.0, Culture=neutral, PublicKeyToken=b77a5c561934e089</value>
  </data>
  <data name="&gt;&gt;tSMIDPadInvertedX.Name" xml:space="preserve">
    <value>tSMIDPadInvertedX</value>
  </data>
  <data name="&gt;&gt;tSMIDPadInvertedX.Type" xml:space="preserve">
    <value>System.Windows.Forms.ToolStripMenuItem, System.Windows.Forms, Version=4.0.0.0, Culture=neutral, PublicKeyToken=b77a5c561934e089</value>
  </data>
  <data name="&gt;&gt;tSMIDPadInvertedY.Name" xml:space="preserve">
    <value>tSMIDPadInvertedY</value>
  </data>
  <data name="&gt;&gt;tSMIDPadInvertedY.Type" xml:space="preserve">
    <value>System.Windows.Forms.ToolStripMenuItem, System.Windows.Forms, Version=4.0.0.0, Culture=neutral, PublicKeyToken=b77a5c561934e089</value>
  </data>
  <data name="&gt;&gt;LSToolStripMenuItem.Name" xml:space="preserve">
    <value>LSToolStripMenuItem</value>
  </data>
  <data name="&gt;&gt;LSToolStripMenuItem.Type" xml:space="preserve">
    <value>System.Windows.Forms.ToolStripMenuItem, System.Windows.Forms, Version=4.0.0.0, Culture=neutral, PublicKeyToken=b77a5c561934e089</value>
  </data>
  <data name="&gt;&gt;tSMILSInverted.Name" xml:space="preserve">
    <value>tSMILSInverted</value>
  </data>
  <data name="&gt;&gt;tSMILSInverted.Type" xml:space="preserve">
    <value>System.Windows.Forms.ToolStripMenuItem, System.Windows.Forms, Version=4.0.0.0, Culture=neutral, PublicKeyToken=b77a5c561934e089</value>
  </data>
  <data name="&gt;&gt;tSMILSInvertedX.Name" xml:space="preserve">
    <value>tSMILSInvertedX</value>
  </data>
  <data name="&gt;&gt;tSMILSInvertedX.Type" xml:space="preserve">
    <value>System.Windows.Forms.ToolStripMenuItem, System.Windows.Forms, Version=4.0.0.0, Culture=neutral, PublicKeyToken=b77a5c561934e089</value>
  </data>
  <data name="&gt;&gt;tSMILSInvertedY.Name" xml:space="preserve">
    <value>tSMILSInvertedY</value>
  </data>
  <data name="&gt;&gt;tSMILSInvertedY.Type" xml:space="preserve">
    <value>System.Windows.Forms.ToolStripMenuItem, System.Windows.Forms, Version=4.0.0.0, Culture=neutral, PublicKeyToken=b77a5c561934e089</value>
  </data>
  <data name="&gt;&gt;RSToolStripMenuItem.Name" xml:space="preserve">
    <value>RSToolStripMenuItem</value>
  </data>
  <data name="&gt;&gt;RSToolStripMenuItem.Type" xml:space="preserve">
    <value>System.Windows.Forms.ToolStripMenuItem, System.Windows.Forms, Version=4.0.0.0, Culture=neutral, PublicKeyToken=b77a5c561934e089</value>
  </data>
  <data name="&gt;&gt;tSMIRSInverted.Name" xml:space="preserve">
    <value>tSMIRSInverted</value>
  </data>
  <data name="&gt;&gt;tSMIRSInverted.Type" xml:space="preserve">
    <value>System.Windows.Forms.ToolStripMenuItem, System.Windows.Forms, Version=4.0.0.0, Culture=neutral, PublicKeyToken=b77a5c561934e089</value>
  </data>
  <data name="&gt;&gt;tSMIRSInvertedX.Name" xml:space="preserve">
    <value>tSMIRSInvertedX</value>
  </data>
  <data name="&gt;&gt;tSMIRSInvertedX.Type" xml:space="preserve">
    <value>System.Windows.Forms.ToolStripMenuItem, System.Windows.Forms, Version=4.0.0.0, Culture=neutral, PublicKeyToken=b77a5c561934e089</value>
  </data>
  <data name="&gt;&gt;tSMIRSInvertedY.Name" xml:space="preserve">
    <value>tSMIRSInvertedY</value>
  </data>
  <data name="&gt;&gt;tSMIRSInvertedY.Type" xml:space="preserve">
    <value>System.Windows.Forms.ToolStripMenuItem, System.Windows.Forms, Version=4.0.0.0, Culture=neutral, PublicKeyToken=b77a5c561934e089</value>
  </data>
  <data name="&gt;&gt;ABXYToolStripMenuItem.Name" xml:space="preserve">
    <value>ABXYToolStripMenuItem</value>
  </data>
  <data name="&gt;&gt;ABXYToolStripMenuItem.Type" xml:space="preserve">
    <value>System.Windows.Forms.ToolStripMenuItem, System.Windows.Forms, Version=4.0.0.0, Culture=neutral, PublicKeyToken=b77a5c561934e089</value>
  </data>
  <data name="&gt;&gt;WASDToolStripMenuItem.Name" xml:space="preserve">
    <value>WASDToolStripMenuItem</value>
  </data>
  <data name="&gt;&gt;WASDToolStripMenuItem.Type" xml:space="preserve">
    <value>System.Windows.Forms.ToolStripMenuItem, System.Windows.Forms, Version=4.0.0.0, Culture=neutral, PublicKeyToken=b77a5c561934e089</value>
  </data>
  <data name="&gt;&gt;wScanCodeWASDToolStripMenuItem.Name" xml:space="preserve">
    <value>wScanCodeWASDToolStripMenuItem</value>
  </data>
  <data name="&gt;&gt;wScanCodeWASDToolStripMenuItem.Type" xml:space="preserve">
    <value>System.Windows.Forms.ToolStripMenuItem, System.Windows.Forms, Version=4.0.0.0, Culture=neutral, PublicKeyToken=b77a5c561934e089</value>
  </data>
  <data name="&gt;&gt;ArrowKeysToolStripMenuItem.Name" xml:space="preserve">
    <value>ArrowKeysToolStripMenuItem</value>
  </data>
  <data name="&gt;&gt;ArrowKeysToolStripMenuItem.Type" xml:space="preserve">
    <value>System.Windows.Forms.ToolStripMenuItem, System.Windows.Forms, Version=4.0.0.0, Culture=neutral, PublicKeyToken=b77a5c561934e089</value>
  </data>
  <data name="&gt;&gt;wScanCodeArrowKeysToolStripMenuItem.Name" xml:space="preserve">
    <value>wScanCodeArrowKeysToolStripMenuItem</value>
  </data>
  <data name="&gt;&gt;wScanCodeArrowKeysToolStripMenuItem.Type" xml:space="preserve">
    <value>System.Windows.Forms.ToolStripMenuItem, System.Windows.Forms, Version=4.0.0.0, Culture=neutral, PublicKeyToken=b77a5c561934e089</value>
  </data>
  <data name="&gt;&gt;MouseToolStripMenuItem.Name" xml:space="preserve">
    <value>MouseToolStripMenuItem</value>
  </data>
  <data name="&gt;&gt;MouseToolStripMenuItem.Type" xml:space="preserve">
    <value>System.Windows.Forms.ToolStripMenuItem, System.Windows.Forms, Version=4.0.0.0, Culture=neutral, PublicKeyToken=b77a5c561934e089</value>
  </data>
  <data name="&gt;&gt;tSMIMouseInverted.Name" xml:space="preserve">
    <value>tSMIMouseInverted</value>
  </data>
  <data name="&gt;&gt;tSMIMouseInverted.Type" xml:space="preserve">
    <value>System.Windows.Forms.ToolStripMenuItem, System.Windows.Forms, Version=4.0.0.0, Culture=neutral, PublicKeyToken=b77a5c561934e089</value>
  </data>
  <data name="&gt;&gt;tSMIMouseInvertedX.Name" xml:space="preserve">
    <value>tSMIMouseInvertedX</value>
  </data>
  <data name="&gt;&gt;tSMIMouseInvertedX.Type" xml:space="preserve">
    <value>System.Windows.Forms.ToolStripMenuItem, System.Windows.Forms, Version=4.0.0.0, Culture=neutral, PublicKeyToken=b77a5c561934e089</value>
  </data>
  <data name="&gt;&gt;tSMIMouseInvertedY.Name" xml:space="preserve">
    <value>tSMIMouseInvertedY</value>
  </data>
  <data name="&gt;&gt;tSMIMouseInvertedY.Type" xml:space="preserve">
    <value>System.Windows.Forms.ToolStripMenuItem, System.Windows.Forms, Version=4.0.0.0, Culture=neutral, PublicKeyToken=b77a5c561934e089</value>
  </data>
  <data name="&gt;&gt;openFileDialog1.Name" xml:space="preserve">
    <value>openFileDialog1</value>
  </data>
  <data name="&gt;&gt;openFileDialog1.Type" xml:space="preserve">
    <value>System.Windows.Forms.OpenFileDialog, System.Windows.Forms, Version=4.0.0.0, Culture=neutral, PublicKeyToken=b77a5c561934e089</value>
  </data>
  <data name="&gt;&gt;cHName.Name" xml:space="preserve">
    <value>cHName</value>
  </data>
  <data name="&gt;&gt;cHName.Type" xml:space="preserve">
    <value>System.Windows.Forms.ColumnHeader, System.Windows.Forms, Version=4.0.0.0, Culture=neutral, PublicKeyToken=b77a5c561934e089</value>
  </data>
  <data name="&gt;&gt;cHTrigger.Name" xml:space="preserve">
    <value>cHTrigger</value>
  </data>
  <data name="&gt;&gt;cHTrigger.Type" xml:space="preserve">
    <value>System.Windows.Forms.ColumnHeader, System.Windows.Forms, Version=4.0.0.0, Culture=neutral, PublicKeyToken=b77a5c561934e089</value>
  </data>
  <data name="&gt;&gt;cHAction.Name" xml:space="preserve">
    <value>cHAction</value>
  </data>
  <data name="&gt;&gt;cHAction.Type" xml:space="preserve">
    <value>System.Windows.Forms.ColumnHeader, System.Windows.Forms, Version=4.0.0.0, Culture=neutral, PublicKeyToken=b77a5c561934e089</value>
  </data>
  <data name="&gt;&gt;crossToolStripMenuItem.Name" xml:space="preserve">
    <value>crossToolStripMenuItem</value>
  </data>
  <data name="&gt;&gt;crossToolStripMenuItem.Type" xml:space="preserve">
    <value>System.Windows.Forms.ToolStripMenuItem, System.Windows.Forms, Version=4.0.0.0, Culture=neutral, PublicKeyToken=b77a5c561934e089</value>
  </data>
  <data name="&gt;&gt;circleToolStripMenuItem.Name" xml:space="preserve">
    <value>circleToolStripMenuItem</value>
  </data>
  <data name="&gt;&gt;circleToolStripMenuItem.Type" xml:space="preserve">
    <value>System.Windows.Forms.ToolStripMenuItem, System.Windows.Forms, Version=4.0.0.0, Culture=neutral, PublicKeyToken=b77a5c561934e089</value>
  </data>
  <data name="&gt;&gt;squareToolStripMenuItem.Name" xml:space="preserve">
    <value>squareToolStripMenuItem</value>
  </data>
  <data name="&gt;&gt;squareToolStripMenuItem.Type" xml:space="preserve">
    <value>System.Windows.Forms.ToolStripMenuItem, System.Windows.Forms, Version=4.0.0.0, Culture=neutral, PublicKeyToken=b77a5c561934e089</value>
  </data>
  <data name="&gt;&gt;triangleToolStripMenuItem.Name" xml:space="preserve">
    <value>triangleToolStripMenuItem</value>
  </data>
  <data name="&gt;&gt;triangleToolStripMenuItem.Type" xml:space="preserve">
    <value>System.Windows.Forms.ToolStripMenuItem, System.Windows.Forms, Version=4.0.0.0, Culture=neutral, PublicKeyToken=b77a5c561934e089</value>
  </data>
  <data name="&gt;&gt;l1ToolStripMenuItem.Name" xml:space="preserve">
    <value>l1ToolStripMenuItem</value>
  </data>
  <data name="&gt;&gt;l1ToolStripMenuItem.Type" xml:space="preserve">
    <value>System.Windows.Forms.ToolStripMenuItem, System.Windows.Forms, Version=4.0.0.0, Culture=neutral, PublicKeyToken=b77a5c561934e089</value>
  </data>
  <data name="&gt;&gt;l2ToolStripMenuItem.Name" xml:space="preserve">
    <value>l2ToolStripMenuItem</value>
  </data>
  <data name="&gt;&gt;l2ToolStripMenuItem.Type" xml:space="preserve">
    <value>System.Windows.Forms.ToolStripMenuItem, System.Windows.Forms, Version=4.0.0.0, Culture=neutral, PublicKeyToken=b77a5c561934e089</value>
  </data>
  <data name="&gt;&gt;r1ToolStripMenuItem.Name" xml:space="preserve">
    <value>r1ToolStripMenuItem</value>
  </data>
  <data name="&gt;&gt;r1ToolStripMenuItem.Type" xml:space="preserve">
    <value>System.Windows.Forms.ToolStripMenuItem, System.Windows.Forms, Version=4.0.0.0, Culture=neutral, PublicKeyToken=b77a5c561934e089</value>
  </data>
  <data name="&gt;&gt;r2ToolStripMenuItem.Name" xml:space="preserve">
    <value>r2ToolStripMenuItem</value>
  </data>
  <data name="&gt;&gt;r2ToolStripMenuItem.Type" xml:space="preserve">
    <value>System.Windows.Forms.ToolStripMenuItem, System.Windows.Forms, Version=4.0.0.0, Culture=neutral, PublicKeyToken=b77a5c561934e089</value>
  </data>
  <data name="&gt;&gt;onTouchpadToolStripMenuItem.Name" xml:space="preserve">
    <value>onTouchpadToolStripMenuItem</value>
  </data>
  <data name="&gt;&gt;onTouchpadToolStripMenuItem.Type" xml:space="preserve">
    <value>System.Windows.Forms.ToolStripMenuItem, System.Windows.Forms, Version=4.0.0.0, Culture=neutral, PublicKeyToken=b77a5c561934e089</value>
  </data>
  <data name="&gt;&gt;downToolStripMenuItem.Name" xml:space="preserve">
    <value>downToolStripMenuItem</value>
  </data>
  <data name="&gt;&gt;downToolStripMenuItem.Type" xml:space="preserve">
    <value>System.Windows.Forms.ToolStripMenuItem, System.Windows.Forms, Version=4.0.0.0, Culture=neutral, PublicKeyToken=b77a5c561934e089</value>
  </data>
  <data name="&gt;&gt;leftToolStripMenuItem.Name" xml:space="preserve">
    <value>leftToolStripMenuItem</value>
  </data>
  <data name="&gt;&gt;leftToolStripMenuItem.Type" xml:space="preserve">
    <value>System.Windows.Forms.ToolStripMenuItem, System.Windows.Forms, Version=4.0.0.0, Culture=neutral, PublicKeyToken=b77a5c561934e089</value>
  </data>
  <data name="&gt;&gt;rightToolStripMenuItem.Name" xml:space="preserve">
    <value>rightToolStripMenuItem</value>
  </data>
  <data name="&gt;&gt;rightToolStripMenuItem.Type" xml:space="preserve">
    <value>System.Windows.Forms.ToolStripMenuItem, System.Windows.Forms, Version=4.0.0.0, Culture=neutral, PublicKeyToken=b77a5c561934e089</value>
  </data>
  <data name="&gt;&gt;l3ToolStripMenuItem.Name" xml:space="preserve">
    <value>l3ToolStripMenuItem</value>
  </data>
  <data name="&gt;&gt;l3ToolStripMenuItem.Type" xml:space="preserve">
    <value>System.Windows.Forms.ToolStripMenuItem, System.Windows.Forms, Version=4.0.0.0, Culture=neutral, PublicKeyToken=b77a5c561934e089</value>
  </data>
  <data name="&gt;&gt;r3ToolStripMenuItem.Name" xml:space="preserve">
    <value>r3ToolStripMenuItem</value>
  </data>
  <data name="&gt;&gt;r3ToolStripMenuItem.Type" xml:space="preserve">
    <value>System.Windows.Forms.ToolStripMenuItem, System.Windows.Forms, Version=4.0.0.0, Culture=neutral, PublicKeyToken=b77a5c561934e089</value>
  </data>
  <data name="&gt;&gt;fingerOnTouchpadToolStripMenuItem.Name" xml:space="preserve">
    <value>fingerOnTouchpadToolStripMenuItem</value>
  </data>
  <data name="&gt;&gt;fingerOnTouchpadToolStripMenuItem.Type" xml:space="preserve">
    <value>System.Windows.Forms.ToolStripMenuItem, System.Windows.Forms, Version=4.0.0.0, Culture=neutral, PublicKeyToken=b77a5c561934e089</value>
  </data>
  <data name="&gt;&gt;fingersOnTouchpadToolStripMenuItem.Name" xml:space="preserve">
    <value>fingersOnTouchpadToolStripMenuItem</value>
  </data>
  <data name="&gt;&gt;fingersOnTouchpadToolStripMenuItem.Type" xml:space="preserve">
    <value>System.Windows.Forms.ToolStripMenuItem, System.Windows.Forms, Version=4.0.0.0, Culture=neutral, PublicKeyToken=b77a5c561934e089</value>
  </data>
  <data name="&gt;&gt;optionsToolStripMenuItem.Name" xml:space="preserve">
    <value>optionsToolStripMenuItem</value>
  </data>
  <data name="&gt;&gt;optionsToolStripMenuItem.Type" xml:space="preserve">
    <value>System.Windows.Forms.ToolStripMenuItem, System.Windows.Forms, Version=4.0.0.0, Culture=neutral, PublicKeyToken=b77a5c561934e089</value>
  </data>
  <data name="&gt;&gt;shareToolStripMenuItem.Name" xml:space="preserve">
    <value>shareToolStripMenuItem</value>
  </data>
  <data name="&gt;&gt;shareToolStripMenuItem.Type" xml:space="preserve">
    <value>System.Windows.Forms.ToolStripMenuItem, System.Windows.Forms, Version=4.0.0.0, Culture=neutral, PublicKeyToken=b77a5c561934e089</value>
  </data>
  <data name="&gt;&gt;pSToolStripMenuItem.Name" xml:space="preserve">
    <value>pSToolStripMenuItem</value>
  </data>
  <data name="&gt;&gt;pSToolStripMenuItem.Type" xml:space="preserve">
    <value>System.Windows.Forms.ToolStripMenuItem, System.Windows.Forms, Version=4.0.0.0, Culture=neutral, PublicKeyToken=b77a5c561934e089</value>
  </data>
  <data name="&gt;&gt;alwaysOnToolStripMenuItem.Name" xml:space="preserve">
    <value>alwaysOnToolStripMenuItem</value>
  </data>
  <data name="&gt;&gt;alwaysOnToolStripMenuItem.Type" xml:space="preserve">
    <value>System.Windows.Forms.ToolStripMenuItem, System.Windows.Forms, Version=4.0.0.0, Culture=neutral, PublicKeyToken=b77a5c561934e089</value>
  </data>
  <data name="&gt;&gt;crossTouchInvStripMenuItem.Name" xml:space="preserve">
    <value>crossTouchInvStripMenuItem</value>
  </data>
  <data name="&gt;&gt;crossTouchInvStripMenuItem.Type" xml:space="preserve">
    <value>System.Windows.Forms.ToolStripMenuItem, System.Windows.Forms, Version=4.0.0.0, Culture=neutral, PublicKeyToken=b77a5c561934e089</value>
  </data>
  <data name="&gt;&gt;circleTouchInvStripMenuItem.Name" xml:space="preserve">
    <value>circleTouchInvStripMenuItem</value>
  </data>
  <data name="&gt;&gt;circleTouchInvStripMenuItem.Type" xml:space="preserve">
    <value>System.Windows.Forms.ToolStripMenuItem, System.Windows.Forms, Version=4.0.0.0, Culture=neutral, PublicKeyToken=b77a5c561934e089</value>
  </data>
  <data name="&gt;&gt;squareTouchInvStripMenuItem.Name" xml:space="preserve">
    <value>squareTouchInvStripMenuItem</value>
  </data>
  <data name="&gt;&gt;squareTouchInvStripMenuItem.Type" xml:space="preserve">
    <value>System.Windows.Forms.ToolStripMenuItem, System.Windows.Forms, Version=4.0.0.0, Culture=neutral, PublicKeyToken=b77a5c561934e089</value>
  </data>
  <data name="&gt;&gt;triangleTouchInvStripMenuItem.Name" xml:space="preserve">
    <value>triangleTouchInvStripMenuItem</value>
  </data>
  <data name="&gt;&gt;triangleTouchInvStripMenuItem.Type" xml:space="preserve">
    <value>System.Windows.Forms.ToolStripMenuItem, System.Windows.Forms, Version=4.0.0.0, Culture=neutral, PublicKeyToken=b77a5c561934e089</value>
  </data>
  <data name="&gt;&gt;l1TouchInvStripMenuItem.Name" xml:space="preserve">
    <value>l1TouchInvStripMenuItem</value>
  </data>
  <data name="&gt;&gt;l1TouchInvStripMenuItem.Type" xml:space="preserve">
    <value>System.Windows.Forms.ToolStripMenuItem, System.Windows.Forms, Version=4.0.0.0, Culture=neutral, PublicKeyToken=b77a5c561934e089</value>
  </data>
  <data name="&gt;&gt;l2TouchInvStripMenuItem.Name" xml:space="preserve">
    <value>l2TouchInvStripMenuItem</value>
  </data>
  <data name="&gt;&gt;l2TouchInvStripMenuItem.Type" xml:space="preserve">
    <value>System.Windows.Forms.ToolStripMenuItem, System.Windows.Forms, Version=4.0.0.0, Culture=neutral, PublicKeyToken=b77a5c561934e089</value>
  </data>
  <data name="&gt;&gt;r1TouchInvStripMenuItem.Name" xml:space="preserve">
    <value>r1TouchInvStripMenuItem</value>
  </data>
  <data name="&gt;&gt;r1TouchInvStripMenuItem.Type" xml:space="preserve">
    <value>System.Windows.Forms.ToolStripMenuItem, System.Windows.Forms, Version=4.0.0.0, Culture=neutral, PublicKeyToken=b77a5c561934e089</value>
  </data>
  <data name="&gt;&gt;r2TouchInvStripMenuItem.Name" xml:space="preserve">
    <value>r2TouchInvStripMenuItem</value>
  </data>
  <data name="&gt;&gt;r2TouchInvStripMenuItem.Type" xml:space="preserve">
    <value>System.Windows.Forms.ToolStripMenuItem, System.Windows.Forms, Version=4.0.0.0, Culture=neutral, PublicKeyToken=b77a5c561934e089</value>
  </data>
  <data name="&gt;&gt;upTouchInvStripMenuItem.Name" xml:space="preserve">
    <value>upTouchInvStripMenuItem</value>
  </data>
  <data name="&gt;&gt;upTouchInvStripMenuItem.Type" xml:space="preserve">
    <value>System.Windows.Forms.ToolStripMenuItem, System.Windows.Forms, Version=4.0.0.0, Culture=neutral, PublicKeyToken=b77a5c561934e089</value>
  </data>
  <data name="&gt;&gt;downTouchInvStripMenuItem.Name" xml:space="preserve">
    <value>downTouchInvStripMenuItem</value>
  </data>
  <data name="&gt;&gt;downTouchInvStripMenuItem.Type" xml:space="preserve">
    <value>System.Windows.Forms.ToolStripMenuItem, System.Windows.Forms, Version=4.0.0.0, Culture=neutral, PublicKeyToken=b77a5c561934e089</value>
  </data>
  <data name="&gt;&gt;leftTouchInvStripMenuItem.Name" xml:space="preserve">
    <value>leftTouchInvStripMenuItem</value>
  </data>
  <data name="&gt;&gt;leftTouchInvStripMenuItem.Type" xml:space="preserve">
    <value>System.Windows.Forms.ToolStripMenuItem, System.Windows.Forms, Version=4.0.0.0, Culture=neutral, PublicKeyToken=b77a5c561934e089</value>
  </data>
  <data name="&gt;&gt;rightTouchInvStripMenuItem.Name" xml:space="preserve">
    <value>rightTouchInvStripMenuItem</value>
  </data>
  <data name="&gt;&gt;rightTouchInvStripMenuItem.Type" xml:space="preserve">
    <value>System.Windows.Forms.ToolStripMenuItem, System.Windows.Forms, Version=4.0.0.0, Culture=neutral, PublicKeyToken=b77a5c561934e089</value>
  </data>
  <data name="&gt;&gt;l3TouchInvStripMenuItem.Name" xml:space="preserve">
    <value>l3TouchInvStripMenuItem</value>
  </data>
  <data name="&gt;&gt;l3TouchInvStripMenuItem.Type" xml:space="preserve">
    <value>System.Windows.Forms.ToolStripMenuItem, System.Windows.Forms, Version=4.0.0.0, Culture=neutral, PublicKeyToken=b77a5c561934e089</value>
  </data>
  <data name="&gt;&gt;r3TouchInvStripMenuItem.Name" xml:space="preserve">
    <value>r3TouchInvStripMenuItem</value>
  </data>
  <data name="&gt;&gt;r3TouchInvStripMenuItem.Type" xml:space="preserve">
    <value>System.Windows.Forms.ToolStripMenuItem, System.Windows.Forms, Version=4.0.0.0, Culture=neutral, PublicKeyToken=b77a5c561934e089</value>
  </data>
  <data name="&gt;&gt;oneFingerTouchInvStripMenuItem.Name" xml:space="preserve">
    <value>oneFingerTouchInvStripMenuItem</value>
  </data>
  <data name="&gt;&gt;oneFingerTouchInvStripMenuItem.Type" xml:space="preserve">
    <value>System.Windows.Forms.ToolStripMenuItem, System.Windows.Forms, Version=4.0.0.0, Culture=neutral, PublicKeyToken=b77a5c561934e089</value>
  </data>
  <data name="&gt;&gt;twoFingerTouchInvStripMenuItem.Name" xml:space="preserve">
    <value>twoFingerTouchInvStripMenuItem</value>
  </data>
  <data name="&gt;&gt;twoFingerTouchInvStripMenuItem.Type" xml:space="preserve">
    <value>System.Windows.Forms.ToolStripMenuItem, System.Windows.Forms, Version=4.0.0.0, Culture=neutral, PublicKeyToken=b77a5c561934e089</value>
  </data>
  <data name="&gt;&gt;optionsTouchInvStripMenuItem.Name" xml:space="preserve">
    <value>optionsTouchInvStripMenuItem</value>
  </data>
  <data name="&gt;&gt;optionsTouchInvStripMenuItem.Type" xml:space="preserve">
    <value>System.Windows.Forms.ToolStripMenuItem, System.Windows.Forms, Version=4.0.0.0, Culture=neutral, PublicKeyToken=b77a5c561934e089</value>
  </data>
  <data name="&gt;&gt;shareTouchInvStripMenuItem.Name" xml:space="preserve">
    <value>shareTouchInvStripMenuItem</value>
  </data>
  <data name="&gt;&gt;shareTouchInvStripMenuItem.Type" xml:space="preserve">
    <value>System.Windows.Forms.ToolStripMenuItem, System.Windows.Forms, Version=4.0.0.0, Culture=neutral, PublicKeyToken=b77a5c561934e089</value>
  </data>
  <data name="&gt;&gt;psTouchInvStripMenuItem.Name" xml:space="preserve">
    <value>psTouchInvStripMenuItem</value>
  </data>
  <data name="&gt;&gt;psTouchInvStripMenuItem.Type" xml:space="preserve">
    <value>System.Windows.Forms.ToolStripMenuItem, System.Windows.Forms, Version=4.0.0.0, Culture=neutral, PublicKeyToken=b77a5c561934e089</value>
  </data>
  <data name="&gt;&gt;advColorDialog.Name" xml:space="preserve">
    <value>advColorDialog</value>
  </data>
  <data name="&gt;&gt;advColorDialog.Type" xml:space="preserve">
<<<<<<< HEAD
    <value>DS4Windows.AdvancedColorDialog, DS4Windows, Version=1.6.0.0, Culture=neutral, PublicKeyToken=null</value>
=======
    <value>DS4Windows.AdvancedColorDialog, DS4Windows, Version=1.6.8.0, Culture=neutral, PublicKeyToken=null</value>
>>>>>>> d609453f
  </data>
  <data name="&gt;&gt;$this.Name" xml:space="preserve">
    <value>Options</value>
  </data>
  <data name="&gt;&gt;$this.Type" xml:space="preserve">
    <value>System.Windows.Forms.Form, System.Windows.Forms, Version=4.0.0.0, Culture=neutral, PublicKeyToken=b77a5c561934e089</value>
  </data>
</root><|MERGE_RESOLUTION|>--- conflicted
+++ resolved
@@ -4259,11 +4259,7 @@
     <value>4, 43</value>
   </data>
   <data name="fLPTiltControls.Size" type="System.Drawing.Size, System.Drawing">
-<<<<<<< HEAD
-    <value>271, 170</value>
-=======
     <value>271, 203</value>
->>>>>>> d609453f
   </data>
   <data name="fLPTiltControls.TabIndex" type="System.Int32, mscorlib">
     <value>254</value>
@@ -9267,11 +9263,7 @@
     <value>True</value>
   </data>
   <data name="$this.ClientSize" type="System.Drawing.Size, System.Drawing">
-<<<<<<< HEAD
-    <value>1011, 481</value>
-=======
     <value>1011, 511</value>
->>>>>>> d609453f
   </data>
   <data name="$this.Margin" type="System.Windows.Forms.Padding, System.Windows.Forms">
     <value>4, 4, 4, 4</value>
@@ -9691,11 +9683,7 @@
     <value>advColorDialog</value>
   </data>
   <data name="&gt;&gt;advColorDialog.Type" xml:space="preserve">
-<<<<<<< HEAD
-    <value>DS4Windows.AdvancedColorDialog, DS4Windows, Version=1.6.0.0, Culture=neutral, PublicKeyToken=null</value>
-=======
     <value>DS4Windows.AdvancedColorDialog, DS4Windows, Version=1.6.8.0, Culture=neutral, PublicKeyToken=null</value>
->>>>>>> d609453f
   </data>
   <data name="&gt;&gt;$this.Name" xml:space="preserve">
     <value>Options</value>
