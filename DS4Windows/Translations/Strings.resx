--- conflicted
+++ resolved
@@ -1409,27 +1409,7 @@
   <data name="Custom" xml:space="preserve">
     <value>Custom</value>
   </data>
-<<<<<<< HEAD
-  <data name="UseDs3PitchRollSim" xml:space="preserve">
-    <value>[EXPERIMENTAL] Use DS3 pitch and roll simulation</value>
-  </data>
-  <data name="UseDs3PitchRollSimTooltip" xml:space="preserve">
-    <value>Simulates pitch and roll based on accelerometer values from DS3.</value>
-  </data>
-  <data name="StickCalibration" xml:space="preserve">
-    <value>Stick calibration</value>
-  </data>
-  <data name="XAxisOffset" xml:space="preserve">
-    <value>X Axis offset</value>
-  </data>
-  <data name="YAxisOffset" xml:space="preserve">
-    <value>Y Axis offset</value>
-  </data>
-  <data name="AutomaticallyRecalibrateStick" xml:space="preserve">
-    <value>Automatically recalibrate stick</value>
-=======
   <data name="ControllerSupportMoonlight" xml:space="preserve">
     <value>Moonlight Support</value>
->>>>>>> 7f1e8c8a
   </data>
 </root>