--- conflicted
+++ resolved
@@ -355,7 +355,6 @@
   <data name="XInputChecker" xml:space="preserve">
     <value>XInputChecker</value>
   </data>
-<<<<<<< HEAD
   <data name="Controller5Text" xml:space="preserve">
     <value>Controller 5</value>
   </data>
@@ -367,7 +366,7 @@
   </data>
   <data name="Controller8Text" xml:space="preserve">
     <value>Controller 8</value>
-=======
+  </data>
   <data name="GamepadGyroCameraDescription" xml:space="preserve">
     <value>Maps the controller output to a standard XInput gamepad or DS4 pad. Gyro is mapped to a Mouse-like Joystick.</value>
   </data>
@@ -412,6 +411,5 @@
   </data>
   <data name="Presets" xml:space="preserve">
     <value>Presets</value>
->>>>>>> 842c1246
   </data>
 </root>