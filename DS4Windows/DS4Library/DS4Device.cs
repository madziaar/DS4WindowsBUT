--- conflicted
+++ resolved
@@ -529,12 +529,8 @@
 
                 sixAxis.setCalibrationData(ref calibration, conType == ConnectionType.USB);
 
-<<<<<<< HEAD
-                if ((hDevice.Attributes.ProductId == 0x5C4 && hDevice.Attributes.VendorId == 0x054C) && sixAxis.fixupInvertedGyroAxis())
-=======
                 if (hDevice.Attributes.ProductId == 0x5C4 && hDevice.Attributes.VendorId == 0x054C &&
                     sixAxis.fixupInvertedGyroAxis())
->>>>>>> 12b24661
                     AppLogger.LogToGui($"Automatically fixed inverted YAW gyro axis in DS4 v.1 BT gamepad ({Mac.ToString()})", false);
             }
             else
