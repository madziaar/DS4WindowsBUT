﻿using System;
using System.Collections.Generic;
using System.Diagnostics;
using System.Linq;
using System.Runtime.InteropServices;
using System.Security.Principal;

namespace DS4Windows
{
    public class VidPidInfo
    {
        public readonly int vid;
        public readonly int pid;
        public readonly string name;
        internal VidPidInfo(int vid, int pid, string name = "Generic DS4")
        {
            this.vid = vid;
            this.pid = pid;
            this.name = name;
        }
    }

    public class DS4Devices
    {
        // (HID device path, DS4Device)
        private static Dictionary<string, DS4Device> Devices = new Dictionary<string, DS4Device>();
        private static HashSet<string> deviceSerials = new HashSet<string>();
        private static HashSet<string> DevicePaths = new HashSet<string>();
        // Keep instance of opened exclusive mode devices not in use (Charging while using BT connection)
        private static List<HidDevice> DisabledDevices = new List<HidDevice>();
        private static Stopwatch sw = new Stopwatch();
        public static bool isExclusiveMode = false;
        internal const int SONY_VID = 0x054C;
        internal const int RAZER_VID = 0x1532;
        internal const int NACON_VID = 0x146B;
        internal const int HORI_VID = 0x0F0D;

        private static VidPidInfo[] knownDevices =
        {
            new VidPidInfo(SONY_VID, 0xBA0, "Sony WA"),
            new VidPidInfo(SONY_VID, 0x5C4, "DS4 v.1"),
            new VidPidInfo(SONY_VID, 0x09CC, "DS4 v.2"),
            new VidPidInfo(RAZER_VID, 0x1000),
            new VidPidInfo(NACON_VID, 0x0D01),
            new VidPidInfo(NACON_VID, 0x0D02),
            new VidPidInfo(HORI_VID, 0x00EE, "Hori PS4 Mini"),    // Hori PS4 Mini Wired Gamepad
            new VidPidInfo(0x7545, 0x0104),
<<<<<<< HEAD
            new VidPidInfo(0x2E95, 0x7725), // Scuf Vantage gamepad
            new VidPidInfo(0x11C0, 0x4001), // PS4 Fun Controller
            new VidPidInfo(RAZER_VID, 0x1007), // Razer Raiju Tournament Edition
            new VidPidInfo(RAZER_VID, 0x1004), // Razer Raiju Ultimate Edition (wired)
            new VidPidInfo(RAZER_VID, 0x1009), // Razer Raiju Ultimate Edition (BT). Doesn't work yet for some reason even when non-steam Razer driver lists the BT Razer Ultimate with this ID.
            new VidPidInfo(SONY_VID, 0x05C5), // CronusMax (PS4 Output Mode)
            new VidPidInfo(0x0C12, 0x57AB), // Warrior Joypad JS083 (wired). Custom lightbar color doesn't work, but everything else works OK (except touchpad and gyro because the gamepad doesnt have those).
            new VidPidInfo(0x0C12, 0x0E16), // Steel Play Metaltech P4 (wired)
=======
            new VidPidInfo(0x2E95, 0x7725, "Scuf Vantage"), // Scuf Vantage gamepad
            new VidPidInfo(0x11C0, 0x4001, "PS4 Fun"), // PS4 Fun Controller
            new VidPidInfo(RAZER_VID, 0x1007, "Razer Raiju TE"), // Razer Raiju Tournament Edition
            new VidPidInfo(RAZER_VID, 0x1004, "Razer Raiju UE USB"), // Razer Raiju Ultimate Edition (wired)
            new VidPidInfo(RAZER_VID, 0x1009, "Razer Raiju UE BT"), // Razer Raiju Ultimate Edition (BT). Doesn't work yet for some reason even when non-steam Razer driver lists the BT Razer Ultimate with this ID.
            new VidPidInfo(SONY_VID, 0x05C5, "CronusMax (PS4 Mode)"), // CronusMax (PS4 Output Mode)
            new VidPidInfo(0x0C12, 0x57AB, "Warrior Joypad JS083"), // Warrior Joypad JS083 (wired). Custom lightbar color doesn't work, but everything else works OK (except touchpad and gyro because the gamepad doesnt have those).
>>>>>>> 43d12be8
        };

        private static string devicePathToInstanceId(string devicePath)
        {
            string deviceInstanceId = devicePath;
            deviceInstanceId = deviceInstanceId.Remove(0, deviceInstanceId.LastIndexOf('\\') + 1);
            deviceInstanceId = deviceInstanceId.Remove(deviceInstanceId.LastIndexOf('{'));
            deviceInstanceId = deviceInstanceId.Replace('#', '\\');
            if (deviceInstanceId.EndsWith("\\"))
            {
                deviceInstanceId = deviceInstanceId.Remove(deviceInstanceId.Length - 1);
            }

            return deviceInstanceId;
        }

        private static bool IsRealDS4(HidDevice hDevice)
        {
            string deviceInstanceId = devicePathToInstanceId(hDevice.DevicePath);
            string temp = Global.GetDeviceProperty(deviceInstanceId,
                NativeMethods.DEVPKEY_Device_UINumber);
            return string.IsNullOrEmpty(temp);
        }

        // Enumerates ds4 controllers in the system
        public static void findControllers()
        {
            lock (Devices)
            {
                IEnumerable<HidDevice> hDevices = HidDevices.EnumerateDS4(knownDevices);
                hDevices = hDevices.Where(dev => IsRealDS4(dev)).Select(dev => dev);
                //hDevices = from dev in hDevices where IsRealDS4(dev) select dev;
                // Sort Bluetooth first in case USB is also connected on the same controller.
                hDevices = hDevices.OrderBy<HidDevice, ConnectionType>((HidDevice d) => { return DS4Device.HidConnectionType(d); });

                List<HidDevice> tempList = hDevices.ToList();
                purgeHiddenExclusiveDevices();
                tempList.AddRange(DisabledDevices);
                int devCount = tempList.Count();
                string devicePlural = "device" + (devCount == 0 || devCount > 1 ? "s" : "");
                //Log.LogToGui("Found " + devCount + " possible " + devicePlural + ". Examining " + devicePlural + ".", false);

                for (int i = 0; i < devCount; i++)
                //foreach (HidDevice hDevice in hDevices)
                {
                    HidDevice hDevice = tempList[i];
                    if (hDevice.Description == "HID-compliant vendor-defined device")
                        continue; // ignore the Nacon Revolution Pro programming interface
                    else if (DevicePaths.Contains(hDevice.DevicePath))
                        continue; // BT/USB endpoint already open once

                    VidPidInfo metainfo = knownDevices.Single(x => x.vid == hDevice.Attributes.VendorId &&
                        x.pid == hDevice.Attributes.ProductId);
                    if (!hDevice.IsOpen)
                    {
                        hDevice.OpenDevice(isExclusiveMode);
                        if (!hDevice.IsOpen && isExclusiveMode)
                        {
                            try
                            {
                                WindowsIdentity identity = WindowsIdentity.GetCurrent();
                                WindowsPrincipal principal = new WindowsPrincipal(identity);
                                bool elevated = principal.IsInRole(WindowsBuiltInRole.Administrator);

                                if (!elevated)
                                {
                                    // Launches an elevated child process to re-enable device
                                    string exeName = Process.GetCurrentProcess().MainModule.FileName;
                                    ProcessStartInfo startInfo = new ProcessStartInfo(exeName);
                                    startInfo.Verb = "runas";
                                    startInfo.Arguments = "re-enabledevice " + devicePathToInstanceId(hDevice.DevicePath);
                                    Process child = Process.Start(startInfo);

                                    if (!child.WaitForExit(30000))
                                    {
                                        child.Kill();
                                    }
                                    else if (child.ExitCode == 0)
                                    {
                                        hDevice.OpenDevice(isExclusiveMode);
                                    }
                                }
                                else
                                {
                                    reEnableDevice(devicePathToInstanceId(hDevice.DevicePath));
                                    hDevice.OpenDevice(isExclusiveMode);
                                }
                            }
                            catch (Exception) { }
                        }
                        
                        // TODO in exclusive mode, try to hold both open when both are connected
                        if (isExclusiveMode && !hDevice.IsOpen)
                            hDevice.OpenDevice(false);
                    }

                    if (hDevice.IsOpen)
                    {
                        string serial = hDevice.readSerial();
                        bool validSerial = !serial.Equals(DS4Device.blankSerial);
                        if (validSerial && deviceSerials.Contains(serial))
                        {
                            // happens when the BT endpoint already is open and the USB is plugged into the same host
                            if (isExclusiveMode && hDevice.IsExclusive &&
                                !DisabledDevices.Contains(hDevice))
                            {
                                // Grab reference to exclusively opened HidDevice so device
                                // stays hidden to other processes
                                DisabledDevices.Add(hDevice);
                                //DevicePaths.Add(hDevice.DevicePath);
                            }

                            continue;
                        }
                        else
                        {
                            DS4Device ds4Device = new DS4Device(hDevice, metainfo.name);
                            //ds4Device.Removal += On_Removal;
                            if (!ds4Device.ExitOutputThread)
                            {
                                Devices.Add(hDevice.DevicePath, ds4Device);
                                DevicePaths.Add(hDevice.DevicePath);
                                deviceSerials.Add(serial);
                            }
                        }
                    }
                }
            }
        }
        
        // Returns DS4 controllers that were found and are running
        public static IEnumerable<DS4Device> getDS4Controllers()
        {
            lock (Devices)
            {
                DS4Device[] controllers = new DS4Device[Devices.Count];
                Devices.Values.CopyTo(controllers, 0);
                return controllers;
            }
        }

        public static void stopControllers()
        {
            lock (Devices)
            {
                IEnumerable<DS4Device> devices = getDS4Controllers();
                //foreach (DS4Device device in devices)
                //for (int i = 0, devCount = devices.Count(); i < devCount; i++)
                for (var devEnum = devices.GetEnumerator(); devEnum.MoveNext();)
                {
                    DS4Device device = devEnum.Current;
                    //DS4Device device = devices.ElementAt(i);
                    device.StopUpdate();
                    //device.runRemoval();
                    device.HidDevice.CloseDevice();
                }

                Devices.Clear();
                DevicePaths.Clear();
                deviceSerials.Clear();
                DisabledDevices.Clear();
            }
        }

        // Called when devices is diconnected, timed out or has input reading failure
        public static void On_Removal(object sender, EventArgs e)
        {
            DS4Device device = (DS4Device)sender;
            RemoveDevice(device);
        }

        public static void RemoveDevice(DS4Device device)
        {
            lock (Devices)
            {
                if (device != null)
                {
                    device.HidDevice.CloseDevice();
                    Devices.Remove(device.HidDevice.DevicePath);
                    DevicePaths.Remove(device.HidDevice.DevicePath);
                    deviceSerials.Remove(device.MacAddress);
                    //purgeHiddenExclusiveDevices();
                }
            }
        }

        public static void UpdateSerial(object sender, EventArgs e)
        {
            lock (Devices)
            {
                DS4Device device = (DS4Device)sender;
                if (device != null)
                {
                    string devPath = device.HidDevice.DevicePath;
                    string serial = device.getMacAddress();
                    if (Devices.ContainsKey(devPath))
                    {
                        deviceSerials.Remove(serial);
                        device.updateSerial();
                        serial = device.getMacAddress();
                        if (DS4Device.isValidSerial(serial))
                        {
                            deviceSerials.Add(serial);
                        }

                        if (device.ShouldRunCalib())
                            device.RefreshCalibration();
                    }
                }
            }
        }

        private static void purgeHiddenExclusiveDevices()
        {
            int disabledDevCount = DisabledDevices.Count;
            if (disabledDevCount > 0)
            {
                List<HidDevice> disabledDevList = new List<HidDevice>();
                for (var devEnum = DisabledDevices.GetEnumerator(); devEnum.MoveNext();)
                //for (int i = 0, arlen = disabledDevCount; i < arlen; i++)
                {
                    //HidDevice tempDev = DisabledDevices.ElementAt(i);
                    HidDevice tempDev = devEnum.Current;
                    if (tempDev != null)
                    {
                        if (tempDev.IsOpen && tempDev.IsConnected)
                        {
                            disabledDevList.Add(tempDev);
                        }
                        else if (tempDev.IsOpen)
                        {
                            if (!tempDev.IsConnected)
                            {
                                try
                                {
                                    tempDev.CloseDevice();
                                }
                                catch { }
                            }

                            if (DevicePaths.Contains(tempDev.DevicePath))
                            {
                                DevicePaths.Remove(tempDev.DevicePath);
                            }
                        }
                    }
                }

                DisabledDevices.Clear();
                DisabledDevices.AddRange(disabledDevList);
            }
        }

        public static void reEnableDevice(string deviceInstanceId)
        {
            bool success;
            Guid hidGuid = new Guid();
            NativeMethods.HidD_GetHidGuid(ref hidGuid);
            IntPtr deviceInfoSet = NativeMethods.SetupDiGetClassDevs(ref hidGuid, deviceInstanceId, 0, NativeMethods.DIGCF_PRESENT | NativeMethods.DIGCF_DEVICEINTERFACE);
            NativeMethods.SP_DEVINFO_DATA deviceInfoData = new NativeMethods.SP_DEVINFO_DATA();
            deviceInfoData.cbSize = Marshal.SizeOf(deviceInfoData);
            success = NativeMethods.SetupDiEnumDeviceInfo(deviceInfoSet, 0, ref deviceInfoData);
            if (!success)
            {
                throw new Exception("Error getting device info data, error code = " + Marshal.GetLastWin32Error());
            }
            success = NativeMethods.SetupDiEnumDeviceInfo(deviceInfoSet, 1, ref deviceInfoData); // Checks that we have a unique device
            if (success)
            {
                throw new Exception("Can't find unique device");
            }

            NativeMethods.SP_PROPCHANGE_PARAMS propChangeParams = new NativeMethods.SP_PROPCHANGE_PARAMS();
            propChangeParams.classInstallHeader.cbSize = Marshal.SizeOf(propChangeParams.classInstallHeader);
            propChangeParams.classInstallHeader.installFunction = NativeMethods.DIF_PROPERTYCHANGE;
            propChangeParams.stateChange = NativeMethods.DICS_DISABLE;
            propChangeParams.scope = NativeMethods.DICS_FLAG_GLOBAL;
            propChangeParams.hwProfile = 0;
            success = NativeMethods.SetupDiSetClassInstallParams(deviceInfoSet, ref deviceInfoData, ref propChangeParams, Marshal.SizeOf(propChangeParams));
            if (!success)
            {
                throw new Exception("Error setting class install params, error code = " + Marshal.GetLastWin32Error());
            }
            success = NativeMethods.SetupDiCallClassInstaller(NativeMethods.DIF_PROPERTYCHANGE, deviceInfoSet, ref deviceInfoData);
            // TEST: If previous SetupDiCallClassInstaller fails, just continue
            // otherwise device will likely get permanently disabled.
            /*if (!success)
            {
                throw new Exception("Error disabling device, error code = " + Marshal.GetLastWin32Error());
            }
            */

            //System.Threading.Thread.Sleep(50);
            sw.Restart();
            while (sw.ElapsedMilliseconds < 50)
            {
                // Use SpinWait to keep control of current thread. Using Sleep could potentially
                // cause other events to get run out of order
                System.Threading.Thread.SpinWait(100);
            }
            sw.Stop();

            propChangeParams.stateChange = NativeMethods.DICS_ENABLE;
            success = NativeMethods.SetupDiSetClassInstallParams(deviceInfoSet, ref deviceInfoData, ref propChangeParams, Marshal.SizeOf(propChangeParams));
            if (!success)
            {
                throw new Exception("Error setting class install params, error code = " + Marshal.GetLastWin32Error());
            }
            success = NativeMethods.SetupDiCallClassInstaller(NativeMethods.DIF_PROPERTYCHANGE, deviceInfoSet, ref deviceInfoData);
            if (!success)
            {
                throw new Exception("Error enabling device, error code = " + Marshal.GetLastWin32Error());
            }

            //System.Threading.Thread.Sleep(50);
            sw.Restart();
            while (sw.ElapsedMilliseconds < 50)
            {
                // Use SpinWait to keep control of current thread. Using Sleep could potentially
                // cause other events to get run out of order
                System.Threading.Thread.SpinWait(100);
            }
            sw.Stop();

            NativeMethods.SetupDiDestroyDeviceInfoList(deviceInfoSet);
        }
    }
}<|MERGE_RESOLUTION|>--- conflicted
+++ resolved
@@ -45,16 +45,6 @@
             new VidPidInfo(NACON_VID, 0x0D02),
             new VidPidInfo(HORI_VID, 0x00EE, "Hori PS4 Mini"),    // Hori PS4 Mini Wired Gamepad
             new VidPidInfo(0x7545, 0x0104),
-<<<<<<< HEAD
-            new VidPidInfo(0x2E95, 0x7725), // Scuf Vantage gamepad
-            new VidPidInfo(0x11C0, 0x4001), // PS4 Fun Controller
-            new VidPidInfo(RAZER_VID, 0x1007), // Razer Raiju Tournament Edition
-            new VidPidInfo(RAZER_VID, 0x1004), // Razer Raiju Ultimate Edition (wired)
-            new VidPidInfo(RAZER_VID, 0x1009), // Razer Raiju Ultimate Edition (BT). Doesn't work yet for some reason even when non-steam Razer driver lists the BT Razer Ultimate with this ID.
-            new VidPidInfo(SONY_VID, 0x05C5), // CronusMax (PS4 Output Mode)
-            new VidPidInfo(0x0C12, 0x57AB), // Warrior Joypad JS083 (wired). Custom lightbar color doesn't work, but everything else works OK (except touchpad and gyro because the gamepad doesnt have those).
-            new VidPidInfo(0x0C12, 0x0E16), // Steel Play Metaltech P4 (wired)
-=======
             new VidPidInfo(0x2E95, 0x7725, "Scuf Vantage"), // Scuf Vantage gamepad
             new VidPidInfo(0x11C0, 0x4001, "PS4 Fun"), // PS4 Fun Controller
             new VidPidInfo(RAZER_VID, 0x1007, "Razer Raiju TE"), // Razer Raiju Tournament Edition
@@ -62,7 +52,6 @@
             new VidPidInfo(RAZER_VID, 0x1009, "Razer Raiju UE BT"), // Razer Raiju Ultimate Edition (BT). Doesn't work yet for some reason even when non-steam Razer driver lists the BT Razer Ultimate with this ID.
             new VidPidInfo(SONY_VID, 0x05C5, "CronusMax (PS4 Mode)"), // CronusMax (PS4 Output Mode)
             new VidPidInfo(0x0C12, 0x57AB, "Warrior Joypad JS083"), // Warrior Joypad JS083 (wired). Custom lightbar color doesn't work, but everything else works OK (except touchpad and gyro because the gamepad doesnt have those).
->>>>>>> 43d12be8
         };
 
         private static string devicePathToInstanceId(string devicePath)
