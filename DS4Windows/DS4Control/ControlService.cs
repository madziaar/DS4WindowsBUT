﻿using System;
using System.Collections.Generic;
using System.IO;
using System.Threading.Tasks;
using System.Threading;
using System.Diagnostics;
using static DS4Windows.Global;
using Nefarius.ViGEm.Client;
using System.Windows.Threading;
using DS4WinWPF.DS4Control;
using Microsoft.Win32;
using Sensorit.Base;

namespace DS4Windows
{
    public class ControlService
    {
        public ViGEmClient vigemTestClient = null;
        // Might be useful for ScpVBus build
        public const int EXPANDED_CONTROLLER_COUNT = 8;
        public const int MAX_DS4_CONTROLLER_COUNT = Global.MAX_DS4_CONTROLLER_COUNT;
        public static int CURRENT_DS4_CONTROLLER_LIMIT = Global.IsWin8OrGreater() ? MAX_DS4_CONTROLLER_COUNT : Global.OLD_XINPUT_CONTROLLER_COUNT;
        public static bool USING_MAX_CONTROLLERS = CURRENT_DS4_CONTROLLER_LIMIT == EXPANDED_CONTROLLER_COUNT;
        public DS4Device[] DS4Controllers = new DS4Device[MAX_DS4_CONTROLLER_COUNT];
        public Mouse[] touchPad = new Mouse[MAX_DS4_CONTROLLER_COUNT];
        public bool running = false;
        private DS4State[] MappedState = new DS4State[MAX_DS4_CONTROLLER_COUNT];
        private DS4State[] CurrentState = new DS4State[MAX_DS4_CONTROLLER_COUNT];
        private DS4State[] PreviousState = new DS4State[MAX_DS4_CONTROLLER_COUNT];
        private DS4State[] TempState = new DS4State[MAX_DS4_CONTROLLER_COUNT];
        public DS4StateExposed[] ExposedState = new DS4StateExposed[MAX_DS4_CONTROLLER_COUNT];
        public ControllerSlotManager slotManager = new ControllerSlotManager();
        public bool recordingMacro = false;
        public event EventHandler<DebugEventArgs> Debug = null;
<<<<<<< HEAD
        bool[] buttonsdown = new bool[MAX_DS4_CONTROLLER_COUNT] { false, false, false, false, false, false, false, false };
        bool[] held = new bool[MAX_DS4_CONTROLLER_COUNT];
        int[] oldmouse = new int[MAX_DS4_CONTROLLER_COUNT] { -1, -1, -1, -1, -1, -1, -1, -1 };
        public OutputDevice[] outputDevices = new OutputDevice[MAX_DS4_CONTROLLER_COUNT] { null, null, null, null, null, null, null, null };
=======
        bool[] buttonsdown = new bool[4] { false, false, false, false };
        bool[] held = new bool[DS4_CONTROLLER_COUNT];
        int[] oldmouse = new int[DS4_CONTROLLER_COUNT] { -1, -1, -1, -1 };
        public OutputDevice[] outputDevices = new OutputDevice[4] { null, null, null, null };
        private OneEuroFilter3D[] udpEuroPairAccel = new OneEuroFilter3D[4]
        {
            new OneEuroFilter3D(), new OneEuroFilter3D(),
            new OneEuroFilter3D(), new OneEuroFilter3D(),
        };
        private OneEuroFilter3D[] udpEuroPairGyro = new OneEuroFilter3D[4]
        {
            new OneEuroFilter3D(), new OneEuroFilter3D(),
            new OneEuroFilter3D(), new OneEuroFilter3D(),
        };
>>>>>>> 842c1246
        Thread tempThread;
        Thread tempBusThread;
        Thread eventDispatchThread;
        Dispatcher eventDispatcher;
        public bool suspending;
        //SoundPlayer sp = new SoundPlayer();
        private UdpServer _udpServer;
        private OutputSlotManager outputslotMan;
        private HashSet<string> hidguardAffectedDevs = new HashSet<string>();
        private HashSet<string> hidguardExemptedDevs = new HashSet<string>();
        private bool hidguardForced = false;

        public event EventHandler ServiceStarted;
        public event EventHandler PreServiceStop;
        public event EventHandler ServiceStopped;
        public event EventHandler RunningChanged;
        //public event EventHandler HotplugFinished;
        public delegate void HotplugControllerHandler(ControlService sender, DS4Device device, int index);
        public event HotplugControllerHandler HotplugController;

        private byte[][] udpOutBuffers = new byte[UdpServer.NUMBER_SLOTS][]
        {
            new byte[100], new byte[100],
            new byte[100], new byte[100],
        };

        void GetPadDetailForIdx(int padIdx, ref DualShockPadMeta meta)
        {
            //meta = new DualShockPadMeta();
            meta.PadId = (byte) padIdx;
            meta.Model = DsModel.DS4;

            var d = DS4Controllers[padIdx];
            if (d == null)
            {
                meta.PadMacAddress = null;
                meta.PadState = DsState.Disconnected;
                meta.ConnectionType = DsConnection.None;
                meta.Model = DsModel.None;
                meta.BatteryStatus = 0;
                meta.IsActive = false;
                return;
                //return meta;
            }

            bool isValidSerial = false;
            //if (d.isValidSerial())
            //{
                string stringMac = d.getMacAddress();
                if (!string.IsNullOrEmpty(stringMac))
                {
                    stringMac = string.Join("", stringMac.Split(':'));
                    //stringMac = stringMac.Replace(":", "").Trim();
                    meta.PadMacAddress = System.Net.NetworkInformation.PhysicalAddress.Parse(stringMac);
                    isValidSerial = d.isValidSerial();
                }
            //}

            if (!isValidSerial)
            {
                //meta.PadMacAddress = null;
                meta.PadState = DsState.Disconnected;
            }
            else
            {
                if (d.isSynced() || d.IsAlive())
                    meta.PadState = DsState.Connected;
                else
                    meta.PadState = DsState.Reserved;
            }

            meta.ConnectionType = (d.getConnectionType() == ConnectionType.USB) ? DsConnection.Usb : DsConnection.Bluetooth;
            meta.IsActive = !d.isDS4Idle();

            if (d.isCharging() && d.getBattery() >= 100)
                meta.BatteryStatus = DsBattery.Charged;
            else
            {
                if (d.getBattery() >= 95)
                    meta.BatteryStatus = DsBattery.Full;
                else if (d.getBattery() >= 70)
                    meta.BatteryStatus = DsBattery.High;
                else if (d.getBattery() >= 50)
                    meta.BatteryStatus = DsBattery.Medium;
                else if (d.getBattery() >= 20)
                    meta.BatteryStatus = DsBattery.Low;
                else if (d.getBattery() >= 5)
                    meta.BatteryStatus = DsBattery.Dying;
                else
                    meta.BatteryStatus = DsBattery.None;
            }

            //return meta;
        }

        private object busThrLck = new object();
        private bool busThrRunning = false;
        private Queue<Action> busEvtQueue = new Queue<Action>();
        private object busEvtQueueLock = new object();
        public ControlService()
        {
            Crc32Algorithm.InitializeTable(DS4Device.DefaultPolynomial);

            //sp.Stream = DS4WinWPF.Properties.Resources.EE;
            // Cause thread affinity to not be tied to main GUI thread
            tempBusThread = new Thread(() =>
            {
                //_udpServer = new UdpServer(GetPadDetailForIdx);
                busThrRunning = true;

                while (busThrRunning)
                {
                    lock (busEvtQueueLock)
                    {
                        Action tempAct = null;
                        for (int actInd = 0, actLen = busEvtQueue.Count; actInd < actLen; actInd++)
                        {
                            tempAct = busEvtQueue.Dequeue();
                            tempAct.Invoke();
                        }
                    }

                    lock (busThrLck)
                        Monitor.Wait(busThrLck);
                }
            });
            tempBusThread.Priority = ThreadPriority.Normal;
            tempBusThread.IsBackground = true;
            tempBusThread.Start();
            //while (_udpServer == null)
            //{
            //    Thread.SpinWait(500);
            //}

            eventDispatchThread = new Thread(() =>
            {
                Dispatcher currentDis = Dispatcher.CurrentDispatcher;
                eventDispatcher = currentDis;
                Dispatcher.Run();
            });
            eventDispatchThread.IsBackground = true;
            eventDispatchThread.Priority = ThreadPriority.Normal;
            eventDispatchThread.Name = "ControlService Events";
            eventDispatchThread.Start();

            for (int i = 0, arlength = DS4Controllers.Length; i < arlength; i++)
            {
                MappedState[i] = new DS4State();
                CurrentState[i] = new DS4State();
                TempState[i] = new DS4State();
                PreviousState[i] = new DS4State();
                ExposedState[i] = new DS4StateExposed(CurrentState[i]);
            }

            outputslotMan = new OutputSlotManager();
            DS4Devices.RequestElevation += DS4Devices_RequestElevation;
            DS4Devices.checkVirtualFunc = CheckForVirtualDevice;

            Global.UDPServerSmoothingMincutoffChanged += ChangeUdpSmoothingAttrs;
            Global.UDPServerSmoothingBetaChanged += ChangeUdpSmoothingAttrs;
        }

        public CheckVirtualInfo CheckForVirtualDevice(string deviceInstanceId)
        {
            string temp = Global.GetDeviceProperty(deviceInstanceId,
                NativeMethods.DEVPKEY_Device_UINumber);

            CheckVirtualInfo info = new CheckVirtualInfo()
            {
                PropertyValue = temp,
                DeviceInstanceId = deviceInstanceId,
            };
            return info;
        }

        public void ShutDown()
        {
            DS4Devices.checkVirtualFunc = null;
            outputslotMan.ShutDown();
            OutputSlotPersist.WriteConfig(outputslotMan);

            eventDispatcher.InvokeShutdown();
            eventDispatcher = null;

            eventDispatchThread.Join();
            eventDispatchThread = null;
        }

        private void DS4Devices_RequestElevation(RequestElevationArgs args)
        {
            // Launches an elevated child process to re-enable device
            ProcessStartInfo startInfo =
                new ProcessStartInfo(Global.exelocation);
            startInfo.Verb = "runas";
            startInfo.Arguments = "re-enabledevice " + args.InstanceId;

            try
            {
                Process child = Process.Start(startInfo);
                if (!child.WaitForExit(30000))
                {
                    child.Kill();
                }
                else
                {
                    args.StatusCode = child.ExitCode;
                }
                child.Dispose();
            }
            catch { }
        }

        public void LaunchHidGuardHelper()
        {
            if (Global.hidguardInstalled)
            {
                LogDebug("HidGuardian in use. Launching HidGuardHelper.");
                ProcessStartInfo startInfo =
                    new ProcessStartInfo(Global.exedirpath + "\\HidGuardHelper.exe");
                startInfo.Verb = "runas";
                startInfo.Arguments = Process.GetCurrentProcess().Id.ToString();
                startInfo.WorkingDirectory = Global.exedirpath;
                try
                { Process tempProc = Process.Start(startInfo); tempProc.Dispose(); }
                catch { }
            }
        }

        public void LoadPermanentSlotsConfig()
        {
            OutputSlotPersist.ReadConfig(outputslotMan);
        }

        public void UpdateHidGuardAttributes()
        {
            if (Global.hidguardInstalled)
            {
                hidguardAffectedDevs.Clear();
                hidguardExemptedDevs.Clear();
                using (RegistryKey hidParamsKey = Registry.LocalMachine.OpenSubKey(@"SYSTEM\CurrentControlSet\Services\HidGuardian\Parameters", false))
                {
                    if (hidParamsKey != null)
                    {
                        string[] devlist = (string[])hidParamsKey.GetValue("AffectedDevices") ?? new string[0] { };
                        foreach(string device in devlist)
                        {
                            hidguardAffectedDevs.Add(device);
                        }

                        devlist = (string[])hidParamsKey.GetValue("ExemptedDevices") ?? new string[0] { };
                        foreach (string device in devlist)
                        {
                            hidguardExemptedDevs.Add(device);
                        }

                        hidguardForced = Convert.ToBoolean(hidParamsKey.GetValue("Force", false));
                    }
                }
            }
        }

        private bool CheckAffected(DS4Device dev)
        {
            bool result = false;
            if (dev != null)
            {
                string deviceInstanceId = DS4Devices.devicePathToInstanceId(dev.HidDevice.DevicePath);
                result = Global.CheckAffectedStatus(deviceInstanceId,
                    hidguardAffectedDevs, hidguardExemptedDevs, hidguardForced);
            }

            return result;
        }

        private void TestQueueBus(Action temp)
        {
            lock (busEvtQueueLock)
            {
                busEvtQueue.Enqueue(temp);
            }

            lock (busThrLck)
                Monitor.Pulse(busThrLck);
        }

        public void ChangeUDPStatus(bool state, bool openPort=true)
        {
            if (state && _udpServer == null)
            {
                udpChangeStatus = true;
                TestQueueBus(() =>
                {
                    _udpServer = new UdpServer(GetPadDetailForIdx);
                    if (openPort)
                    {
                        // Change thread affinity of object to have normal priority
                        Task.Run(() =>
                        {
                            var UDP_SERVER_PORT = Global.getUDPServerPortNum();
                            var UDP_SERVER_LISTEN_ADDRESS = Global.getUDPServerListenAddress();

                            try
                            {
                                _udpServer.Start(UDP_SERVER_PORT, UDP_SERVER_LISTEN_ADDRESS);
                                LogDebug($"UDP server listening on address {UDP_SERVER_LISTEN_ADDRESS} port {UDP_SERVER_PORT}");
                            }
                            catch (System.Net.Sockets.SocketException ex)
                            {
                                var errMsg = String.Format("Couldn't start UDP server on address {0}:{1}, outside applications won't be able to access pad data ({2})", UDP_SERVER_LISTEN_ADDRESS, UDP_SERVER_PORT, ex.SocketErrorCode);

                                LogDebug(errMsg, true);
                                AppLogger.LogToTray(errMsg, true, true);
                            }
                        }).Wait();
                    }

                    udpChangeStatus = false;
                });
            }
            else if (!state && _udpServer != null)
            {
                TestQueueBus(() =>
                {
                    udpChangeStatus = true;
                    _udpServer.Stop();
                    _udpServer = null;
                    AppLogger.LogToGui("Closed UDP server", false);
                    udpChangeStatus = false;

                    for (int i = 0; i < 4; i++)
                    {
                        ResetUdpSmoothingFilters(i);
                    }
                });
            }
        }

        public void ChangeMotionEventStatus(bool state)
        {
            IEnumerable<DS4Device> devices = DS4Devices.getDS4Controllers();
            if (state)
            {
                foreach (DS4Device dev in devices)
                {
                    dev.queueEvent(() =>
                    {
                        if (dev.MotionEvent != null)
                        {
                            dev.Report += dev.MotionEvent;
                        }
                    });
                }
            }
            else
            {
                foreach (DS4Device dev in devices)
                {
                    dev.queueEvent(() =>
                    {
                        if (dev.MotionEvent != null)
                        {
                            dev.Report -= dev.MotionEvent;
                        }
                    });
                }
            }
        }

        private bool udpChangeStatus = false;
        public bool changingUDPPort = false;
        public async void UseUDPPort()
        {
            changingUDPPort = true;
            IEnumerable<DS4Device> devices = DS4Devices.getDS4Controllers();
            foreach (DS4Device dev in devices)
            {
                dev.queueEvent(() =>
                {
                    if (dev.MotionEvent != null)
                    {
                        dev.Report -= dev.MotionEvent;
                    }
                });
            }

            await Task.Delay(100);

            var UDP_SERVER_PORT = Global.getUDPServerPortNum();
            var UDP_SERVER_LISTEN_ADDRESS = Global.getUDPServerListenAddress();

            try
            {
                _udpServer.Start(UDP_SERVER_PORT, UDP_SERVER_LISTEN_ADDRESS);
                foreach (DS4Device dev in devices)
                {
                    dev.queueEvent(() =>
                    {
                        if (dev.MotionEvent != null)
                        {
                            dev.Report += dev.MotionEvent;
                        }
                    });
                }
                LogDebug($"UDP server listening on address {UDP_SERVER_LISTEN_ADDRESS} port {UDP_SERVER_PORT}");
            }
            catch (System.Net.Sockets.SocketException ex)
            {
                var errMsg = String.Format("Couldn't start UDP server on address {0}:{1}, outside applications won't be able to access pad data ({2})", UDP_SERVER_LISTEN_ADDRESS, UDP_SERVER_PORT, ex.SocketErrorCode);

                LogDebug(errMsg, true);
                AppLogger.LogToTray(errMsg, true, true);
            }

            changingUDPPort = false;
        }

        private void WarnExclusiveModeFailure(DS4Device device)
        {
            if (DS4Devices.isExclusiveMode && !device.isExclusive())
            {
                string message = DS4WinWPF.Properties.Resources.CouldNotOpenDS4.Replace("*Mac address*", device.getMacAddress()) + " " +
                    DS4WinWPF.Properties.Resources.QuitOtherPrograms;
                LogDebug(message, true);
                AppLogger.LogToTray(message, true);
            }
        }

        private void startViGEm()
        {
            tempThread = new Thread(() => { try { vigemTestClient = new ViGEmClient(); } catch { } });
            tempThread.Priority = ThreadPriority.AboveNormal;
            tempThread.IsBackground = true;
            tempThread.Start();
            while (tempThread.IsAlive)
            {
                Thread.SpinWait(500);
            }

            tempThread = null;
        }

        private void stopViGEm()
        {
            if (vigemTestClient != null)
            {
                vigemTestClient.Dispose();
                vigemTestClient = null;
            }
        }

        public void AssignInitialDevices()
        {
            foreach(OutSlotDevice slotDevice in outputslotMan.OutputSlots)
            {
                if (slotDevice.CurrentReserveStatus ==
                    OutSlotDevice.ReserveStatus.Permanent)
                {
                    OutputDevice outDevice = EstablishOutDevice(0, slotDevice.PermanentType);
                    outputslotMan.DeferredPlugin(outDevice, -1, outputDevices, slotDevice.PermanentType);
                }
            }
            /*OutSlotDevice slotDevice =
                outputslotMan.FindExistUnboundSlotType(OutContType.X360);

            if (slotDevice == null)
            {
                slotDevice = outputslotMan.FindOpenSlot();
                slotDevice.CurrentReserveStatus = OutSlotDevice.ReserveStatus.Permanent;
                slotDevice.PermanentType = OutContType.X360;
                OutputDevice outDevice = EstablishOutDevice(0, OutContType.X360);
                Xbox360OutDevice tempXbox = outDevice as Xbox360OutDevice;
                outputslotMan.DeferredPlugin(tempXbox, -1, outputDevices, OutContType.X360);
            }
            */

            /*slotDevice = outputslotMan.FindExistUnboundSlotType(OutContType.X360);
            if (slotDevice == null)
            {
                slotDevice = outputslotMan.FindOpenSlot();
                slotDevice.CurrentReserveStatus = OutSlotDevice.ReserveStatus.Permanent;
                slotDevice.DesiredType = OutContType.X360;
                OutputDevice outDevice = EstablishOutDevice(1, OutContType.X360);
                Xbox360OutDevice tempXbox = outDevice as Xbox360OutDevice;
                outputslotMan.DeferredPlugin(tempXbox, 1, outputDevices);
            }*/
        }

        private OutputDevice EstablishOutDevice(int index, OutContType contType)
        {
            OutputDevice temp = null;
            temp = outputslotMan.AllocateController(contType, vigemTestClient);
            return temp;
        }

        private void EstablishOutFeedback(int index, OutContType contType,
            OutputDevice outDevice, DS4Device device)
        {
            int devIndex = index;

            if (contType == OutContType.X360)
            {
                Xbox360OutDevice tempXbox = outDevice as Xbox360OutDevice;
                Nefarius.ViGEm.Client.Targets.Xbox360FeedbackReceivedEventHandler p = (sender, args) =>
                {
                    SetDevRumble(device, args.LargeMotor, args.SmallMotor, devIndex);
                };
                tempXbox.cont.FeedbackReceived += p;
                tempXbox.forceFeedbackCall = p;
            }
            else if (contType == OutContType.DS4)
            {
                DS4OutDevice tempDS4 = outDevice as DS4OutDevice;

                Nefarius.ViGEm.Client.Targets.DualShock4FeedbackReceivedEventHandler p = (sender, args) =>
                {
                    bool useRumble = false; bool useLight = false;
                    byte largeMotor = args.LargeMotor;
                    byte smallMotor = args.SmallMotor;
                    //SetDevRumble(device, largeMotor, smallMotor, devIndex);
                    DS4Color color = new DS4Color(args.LightbarColor.Red,
                            args.LightbarColor.Green,
                            args.LightbarColor.Blue);

                    //Console.WriteLine("IN EVENT");
                    //Console.WriteLine("Rumble ({0}, {1}) | Light ({2}, {3}, {4}) {5}",
                    //    largeMotor, smallMotor, color.red, color.green, color.blue, DateTime.Now.ToLongTimeString());

                    if (largeMotor != 0 || smallMotor != 0)
                    {
                        useRumble = true;
                    }

                    if (color.red != 0 || color.green != 0 || color.blue != 0)
                    {
                        useLight = true;
                    }

                    if (!useRumble && !useLight)
                    {
                        //Console.WriteLine("Fallback");
                        if (device.LeftHeavySlowRumble != 0 || device.RightLightFastRumble != 0)
                        {
                            useRumble = true;
                        }
                        else if (device.LightBarColor.red != 0 ||
                            device.LightBarColor.green != 0 ||
                            device.LightBarColor.blue != 0)
                        {
                            useLight = true;
                        }
                    }

                    if (useRumble)
                    {
                        //Console.WriteLine("Perform rumble");
                        SetDevRumble(device, largeMotor, smallMotor, devIndex);
                    }

                    if (useLight)
                    {
                        //Console.WriteLine("Change lightbar color");
                        DS4HapticState haptics = new DS4HapticState
                        {
                            LightBarColor = color,
                        };
                        device.SetHapticState(ref haptics);
                    }

                    //Console.WriteLine();
                };

                tempDS4.cont.FeedbackReceived += p;
                tempDS4.forceFeedbackCall = p;
            }
        }

        public void RemoveOutFeedback(OutContType contType, OutputDevice outDevice)
        {
            if (contType == OutContType.X360)
            {
                Xbox360OutDevice tempXbox = outDevice as Xbox360OutDevice;
                tempXbox.cont.FeedbackReceived -= tempXbox.forceFeedbackCall;
                tempXbox.forceFeedbackCall = null;
            }
            else if (contType == OutContType.DS4)
            {
                DS4OutDevice tempDS4 = outDevice as DS4OutDevice;
                //tempDS4.cont.FeedbackReceived -= tempDS4.forceFeedbackCall;
                tempDS4.forceFeedbackCall = null;
            }
        }

        public void AttachNewUnboundOutDev(OutContType contType)
        {
            OutSlotDevice slotDevice = outputslotMan.FindOpenSlot();
            if (slotDevice != null &&
                slotDevice.CurrentAttachedStatus == OutSlotDevice.AttachedStatus.UnAttached)
            {
                OutputDevice outDevice = EstablishOutDevice(-1, contType);
                outputslotMan.DeferredPlugin(outDevice, -1, outputDevices, contType);
                LogDebug($"Plugging virtual {contType} Controller");
            }
        }

        public void AttachUnboundOutDev(OutSlotDevice slotDevice, OutContType contType)
        {
            if (slotDevice.CurrentAttachedStatus == OutSlotDevice.AttachedStatus.UnAttached &&
                slotDevice.CurrentInputBound == OutSlotDevice.InputBound.Unbound)
            {
                OutputDevice outDevice = EstablishOutDevice(-1, contType);
                outputslotMan.DeferredPlugin(outDevice, -1, outputDevices, contType);
                LogDebug($"Plugging virtual {contType} Controller");
            }
        }

        public void DetachUnboundOutDev(OutSlotDevice slotDevice)
        {
            if (slotDevice.CurrentInputBound == OutSlotDevice.InputBound.Unbound)
            {
                OutputDevice dev = slotDevice.OutputDevice;
                string tempType = dev.GetDeviceType();
                slotDevice.CurrentInputBound = OutSlotDevice.InputBound.Unbound;
                outputslotMan.DeferredRemoval(dev, -1, outputDevices, false);
                LogDebug($"Unplugging virtual {tempType} Controller");
            }
        }

        public void PluginOutDev(int index, DS4Device device)
        {
            OutContType contType = Global.OutContType[index];
            OutSlotDevice slotDevice = outputslotMan.FindExistUnboundSlotType(contType);
            if (useDInputOnly[index])
            {
                bool success = false;
                if (contType == OutContType.X360)
                {
                    activeOutDevType[index] = OutContType.X360;

                    if (slotDevice == null)
                    {
                        slotDevice = outputslotMan.FindOpenSlot();
                        if (slotDevice != null)
                        {
                            Xbox360OutDevice tempXbox = EstablishOutDevice(index, OutContType.X360)
                            as Xbox360OutDevice;
                            //outputDevices[index] = tempXbox;
                            EstablishOutFeedback(index, OutContType.X360, tempXbox, device);
                            outputslotMan.DeferredPlugin(tempXbox, index, outputDevices, contType);
                            //slotDevice.CurrentInputBound = OutSlotDevice.InputBound.Bound;

                            LogDebug("Plugging in virtual X360 Controller");
                            success = true;
                        }
                        else
                        {
                            LogDebug("Failed. No open output slot found");
                        }
                    }
                    else
                    {
                        slotDevice.CurrentInputBound = OutSlotDevice.InputBound.Bound;
                        Xbox360OutDevice tempXbox = slotDevice.OutputDevice as Xbox360OutDevice;
                        EstablishOutFeedback(index, OutContType.X360, tempXbox, device);

                        outputslotMan.EventDispatcher.BeginInvoke((Action)(() =>
                        {
                            outputDevices[index] = tempXbox;
                            slotDevice.CurrentType = contType;
                        }));
                        success = true;
                    }

                    if (success) LogDebug("Associate X360 Controller for input DS4 #" + (index + 1));

                    //tempXbox.Connect();
                    //LogDebug("X360 Controller #" + (index + 1) + " connected");
                }
                else if (contType == OutContType.DS4)
                {
                    activeOutDevType[index] = OutContType.DS4;
                    if (slotDevice == null)
                    {
                        slotDevice = outputslotMan.FindOpenSlot();
                        if (slotDevice != null)
                        {
                            DS4OutDevice tempDS4 = EstablishOutDevice(index, OutContType.DS4)
                            as DS4OutDevice;
                            //EstablishOutFeedback(index, OutContType.DS4, tempDS4, device);
                            outputslotMan.DeferredPlugin(tempDS4, index, outputDevices, contType);
                            //slotDevice.CurrentInputBound = OutSlotDevice.InputBound.Bound;

                            LogDebug("Plugging in virtual DS4 Controller");
                            success = true;
                        }
                        else
                        {
                            LogDebug("Failed. No open output slot found");
                        }
                    }
                    else
                    {
                        slotDevice.CurrentInputBound = OutSlotDevice.InputBound.Bound;
                        DS4OutDevice tempDS4 = slotDevice.OutputDevice as DS4OutDevice;
                        //EstablishOutFeedback(index, OutContType.DS4, tempDS4, device);

                        outputslotMan.EventDispatcher.BeginInvoke((Action)(() =>
                        {
                            outputDevices[index] = tempDS4;
                            slotDevice.CurrentType = contType;
                        }));
                        success = true;
                    }

                    if (success) LogDebug("Associate DS4 Controller for input DS4 #" + (index + 1));

                    //DS4OutDevice tempDS4 = new DS4OutDevice(vigemTestClient);
                    //DS4OutDevice tempDS4 = outputslotMan.AllocateController(OutContType.DS4, vigemTestClient)
                    //    as DS4OutDevice;
                    //outputDevices[index] = tempDS4;

                    //tempDS4.Connect();
                    //LogDebug("DS4 Controller #" + (index + 1) + " connected");
                }

                if (success)
                {
                    useDInputOnly[index] = false;
                }
            }
        }

        public void UnplugOutDev(int index, DS4Device device, bool immediate = false, bool force = false)
        {
            if (!useDInputOnly[index])
            {
                //OutContType contType = Global.OutContType[index];
                OutputDevice dev = outputDevices[index];
                OutSlotDevice slotDevice = outputslotMan.GetOutSlotDevice(dev);
                if (dev != null && slotDevice != null)
                {
                    string tempType = dev.GetDeviceType();
                    LogDebug("Disassociate " + tempType + " Controller for input DS4 #" + (index + 1), false);

                    OutContType currentType = activeOutDevType[index];
                    outputDevices[index] = null;
                    activeOutDevType[index] = OutContType.None;
                    if ((slotDevice.CurrentAttachedStatus == OutSlotDevice.AttachedStatus.Attached &&
                        slotDevice.CurrentReserveStatus == OutSlotDevice.ReserveStatus.Dynamic) || force)
                    {
                        //slotDevice.CurrentInputBound = OutSlotDevice.InputBound.Unbound;
                        outputslotMan.DeferredRemoval(dev, index, outputDevices, immediate);
                        LogDebug($"Unplugging virtual {tempType} Controller");
                    }
                    else if (slotDevice.CurrentAttachedStatus == OutSlotDevice.AttachedStatus.Attached)
                    {
                        slotDevice.CurrentInputBound = OutSlotDevice.InputBound.Unbound;
                        dev.ResetState();
                        RemoveOutFeedback(currentType, dev);
                    }
                    //dev.Disconnect();
                    //LogDebug(tempType + " Controller # " + (index + 1) + " unplugged");
                }

                useDInputOnly[index] = true;
            }
        }

        public bool Start(bool showlog = true)
        {
            startViGEm();
            if (vigemTestClient != null)
            //if (x360Bus.Open() && x360Bus.Start())
            {
                if (showlog)
                    LogDebug(DS4WinWPF.Properties.Resources.Starting);

                LogDebug($"Connection to ViGEmBus {Global.vigembusVersion} established");

                DS4Devices.isExclusiveMode = getUseExclusiveMode();

                UpdateHidGuardAttributes();

                //uiContext = tempui as SynchronizationContext;
                if (showlog)
                {
                    LogDebug(DS4WinWPF.Properties.Resources.SearchingController);
                    LogDebug(DS4Devices.isExclusiveMode ? DS4WinWPF.Properties.Resources.UsingExclusive : DS4WinWPF.Properties.Resources.UsingShared);
                }

                if (isUsingUDPServer() && _udpServer == null)
                {
                    ChangeUDPStatus(true, false);
                    while (udpChangeStatus == true)
                    {
                        Thread.SpinWait(500);
                    }
                }

                try
                {
                    AssignInitialDevices();

                    eventDispatcher.Invoke(() =>
                    {
                        DS4Devices.findControllers();
                    });
                    //DS4Devices.FindControllersWrapper();
                    //DS4Devices.findControllers();
                    IEnumerable<DS4Device> devices = DS4Devices.getDS4Controllers();
                    //int ind = 0;
                    DS4LightBar.defaultLight = false;
                    //foreach (DS4Device device in devices)

                    //for (int i = 0, devCount = devices.Count(); i < devCount; i++)
                    int i = 0;
                    for (var devEnum = devices.GetEnumerator(); devEnum.MoveNext(); i++)
                    {
                        DS4Device device = devEnum.Current;
                        //DS4Device device = devices.ElementAt(i);
                        if (showlog)
                            LogDebug(DS4WinWPF.Properties.Resources.FoundController + " " + device.getMacAddress() + " (" + device.getConnectionType() + ") (" +
                                device.DisplayName + ")");

                        if (Global.hidguardInstalled && CheckAffected(device))
                        {
                            device.CurrentExclusiveStatus = DS4Device.ExclusiveStatus.HidGuardAffected;
                        }

                        Task task = new Task(() => { Thread.Sleep(5); WarnExclusiveModeFailure(device); });
                        task.Start();

                        DS4Controllers[i] = device;
                        slotManager.AddController(device, i);
                        device.Removal += this.On_DS4Removal;
                        device.Removal += DS4Devices.On_Removal;
                        device.SyncChange += this.On_SyncChange;
                        device.SyncChange += DS4Devices.UpdateSerial;
                        device.SerialChange += this.On_SerialChange;
                        device.ChargingChanged += CheckQuickCharge;

                        touchPad[i] = new Mouse(i, device);

                        if (!useTempProfile[i])
                        {
                            if (device.isValidSerial() && containsLinkedProfile(device.getMacAddress()))
                            {
                                ProfilePath[i] = getLinkedProfile(device.getMacAddress());
                                Global.linkedProfileCheck[i] = true;
                            }
                            else
                            {
                                ProfilePath[i] = OlderProfilePath[i];
                                Global.linkedProfileCheck[i] = false;
                            }

                            LoadProfile(i, false, this, false, false);
                        }

                        device.LightBarColor = getMainColor(i);

                        if (!getDInputOnly(i) && device.isSynced())
                        {
                            //useDInputOnly[i] = false;
                            PluginOutDev(i, device);
                            
                        }
                        else
                        {
                            useDInputOnly[i] = true;
                            Global.activeOutDevType[i] = OutContType.None;
                        }

                        int tempIdx = i;
                        device.Report += (sender, e) =>
                        {
                            this.On_Report(sender, e, tempIdx);
                        };

                        if (_udpServer != null && i < UdpServer.NUMBER_SLOTS)
                        {
<<<<<<< HEAD
                            DS4Device.ReportHandler<EventArgs> tempEvnt = (sender, args) =>
                            {
                                DualShockPadMeta padDetail = new DualShockPadMeta();
                                GetPadDetailForIdx(tempIdx, ref padDetail);
                                _udpServer.NewReportIncoming(ref padDetail, CurrentState[tempIdx], udpOutBuffers[tempIdx]);
                            };
                            device.MotionEvent = tempEvnt;
=======
                            DualShockPadMeta padDetail = new DualShockPadMeta();
                            GetPadDetailForIdx(tempIdx, ref padDetail);
                            DS4State stateForUdp = TempState[tempIdx];

                            CurrentState[tempIdx].CopyTo(stateForUdp);
                            if (Global.IsUsingUDPServerSmoothing())
                            {
                                double rate = 1.0 / stateForUdp.elapsedTime;
                                OneEuroFilter3D accelFilter = udpEuroPairAccel[tempIdx];
                                stateForUdp.Motion.accelXG = accelFilter.axis1Filter.Filter(stateForUdp.Motion.accelXG, rate);
                                stateForUdp.Motion.accelYG = accelFilter.axis2Filter.Filter(stateForUdp.Motion.accelYG, rate);
                                stateForUdp.Motion.accelZG = accelFilter.axis3Filter.Filter(stateForUdp.Motion.accelZG, rate);

                                OneEuroFilter3D gyroFilter = udpEuroPairGyro[tempIdx];
                                stateForUdp.Motion.angVelYaw = gyroFilter.axis1Filter.Filter(stateForUdp.Motion.angVelYaw, rate);
                                stateForUdp.Motion.angVelPitch = gyroFilter.axis2Filter.Filter(stateForUdp.Motion.angVelPitch, rate);
                                stateForUdp.Motion.angVelRoll = gyroFilter.axis3Filter.Filter(stateForUdp.Motion.angVelRoll, rate);
                            }

                            _udpServer.NewReportIncoming(ref padDetail, stateForUdp, udpOutBuffers[tempIdx]);
                        };
                        device.MotionEvent = tempEvnt;
>>>>>>> 842c1246

                            device.Report += tempEvnt;
                        }

                        TouchPadOn(i, device);
                        CheckProfileOptions(i, device, true);
                        device.StartUpdate();
                        //string filename = ProfilePath[ind];
                        //ind++;

                        if (i >= CURRENT_DS4_CONTROLLER_LIMIT) // out of Xinput devices!
                            break;
                    }
                }
                catch (Exception e)
                {
                    LogDebug(e.Message, true);
                    AppLogger.LogToTray(e.Message, true);
                }

                running = true;

                if (_udpServer != null)
                {
                    //var UDP_SERVER_PORT = 26760;
                    var UDP_SERVER_PORT = Global.getUDPServerPortNum();
                    var UDP_SERVER_LISTEN_ADDRESS = Global.getUDPServerListenAddress();

                    try
                    {
                        _udpServer.Start(UDP_SERVER_PORT, UDP_SERVER_LISTEN_ADDRESS);
                        LogDebug($"UDP server listening on address {UDP_SERVER_LISTEN_ADDRESS} port {UDP_SERVER_PORT}");
                    }
                    catch (System.Net.Sockets.SocketException ex)
                    {
                        var errMsg = String.Format("Couldn't start UDP server on address {0}:{1}, outside applications won't be able to access pad data ({2})", UDP_SERVER_LISTEN_ADDRESS, UDP_SERVER_PORT, ex.SocketErrorCode);

                        LogDebug(errMsg, true);
                        AppLogger.LogToTray(errMsg, true, true);
                    }
                }
            }
            else
            {
                string logMessage = string.Empty;
                if (!vigemInstalled)
                {
                    logMessage = "ViGEmBus is not installed";
                }
                else
                {
                    logMessage = "Could not connect to ViGEmBus. Please check the status of the System device in Device Manager and if Visual C++ 2017 Redistributable is installed.";
                }

                LogDebug(logMessage);
                AppLogger.LogToTray(logMessage);
            }

            runHotPlug = true;
            ServiceStarted?.Invoke(this, EventArgs.Empty);
            RunningChanged?.Invoke(this, EventArgs.Empty);
            return true;
        }

        private void CheckQuickCharge(object sender, EventArgs e)
        {
            DS4Device device = sender as DS4Device;
            if (device.ConnectionType == ConnectionType.BT && getQuickCharge() &&
                device.Charging)
            {
                device.DisconnectBT();
            }
        }

        public void PrepareAbort()
        {
            for (int i = 0, arlength = DS4Controllers.Length; i < arlength; i++)
            {
                DS4Device tempDevice = DS4Controllers[i];
                if (tempDevice != null)
                {
                   tempDevice.PrepareAbort();
                }
            }
        }

        public bool Stop(bool showlog = true)
        {
            if (running)
            {
                running = false;
                runHotPlug = false;
                PreServiceStop?.Invoke(this, EventArgs.Empty);

                if (showlog)
                    LogDebug(DS4WinWPF.Properties.Resources.StoppingX360);

                LogDebug("Closing connection to ViGEmBus");

                bool anyUnplugged = false;
                for (int i = 0, arlength = DS4Controllers.Length; i < arlength; i++)
                {
                    DS4Device tempDevice = DS4Controllers[i];
                    if (tempDevice != null)
                    {
                        if ((DCBTatStop && !tempDevice.isCharging()) || suspending)
                        {
                            if (tempDevice.getConnectionType() == ConnectionType.BT)
                            {
                                tempDevice.StopUpdate();
                                tempDevice.DisconnectBT(true);
                            }
                            else if (tempDevice.getConnectionType() == ConnectionType.SONYWA)
                            {
                                tempDevice.StopUpdate();
                                tempDevice.DisconnectDongle(true);
                            }
                            else
                            {
                                tempDevice.StopUpdate();
                            }
                        }
                        else
                        {
                            DS4LightBar.forcelight[i] = false;
                            DS4LightBar.forcedFlash[i] = 0;
                            DS4LightBar.defaultLight = true;
                            DS4LightBar.updateLightBar(DS4Controllers[i], i);
                            tempDevice.IsRemoved = true;
                            tempDevice.StopUpdate();
                            DS4Devices.RemoveDevice(tempDevice);
                            Thread.Sleep(50);
                        }

                        CurrentState[i].Battery = PreviousState[i].Battery = 0; // Reset for the next connection's initial status change.
                        OutputDevice tempout = outputDevices[i];
                        if (tempout != null)
                        {
                            UnplugOutDev(i, tempDevice, immediate: true, force: true);
                            anyUnplugged = true;
                        }

                        //outputDevices[i] = null;
                        //useDInputOnly[i] = true;
                        //Global.activeOutDevType[i] = OutContType.None;
                        DS4Controllers[i] = null;
                        touchPad[i] = null;
                        lag[i] = false;
                        inWarnMonitor[i] = false;
                    }
                }

                if (showlog)
                    LogDebug(DS4WinWPF.Properties.Resources.StoppingDS4);

                DS4Devices.stopControllers();
                slotManager.ClearControllerList();

                if (_udpServer != null)
                    ChangeUDPStatus(false);
                    //_udpServer.Stop();

                if (showlog)
                    LogDebug(DS4WinWPF.Properties.Resources.StoppedDS4Windows);

                while (outputslotMan.RunningQueue)
                {
                    Thread.SpinWait(500);
                }

                if (anyUnplugged)
                {
                    Thread.Sleep(OutputSlotManager.DELAY_TIME);
                }

                stopViGEm();
            }

            runHotPlug = false;
            ServiceStopped?.Invoke(this, EventArgs.Empty);
            RunningChanged?.Invoke(this, EventArgs.Empty);
            return true;
        }

        public bool HotPlug()
        {
            if (running)
            {
                eventDispatcher.Invoke(() =>
                {
                    DS4Devices.findControllers();
                });
                //DS4Devices.FindControllersWrapper();
                //DS4Devices.findControllers();
                IEnumerable<DS4Device> devices = DS4Devices.getDS4Controllers();
                //foreach (DS4Device device in devices)
                //for (int i = 0, devlen = devices.Count(); i < devlen; i++)
                for (var devEnum = devices.GetEnumerator(); devEnum.MoveNext();)
                {
                    DS4Device device = devEnum.Current;
                    //DS4Device device = devices.ElementAt(i);

                    if (device.isDisconnectingStatus())
                        continue;

                    if (((Func<bool>)delegate
                    {
                        for (Int32 Index = 0, arlength = DS4Controllers.Length; Index < arlength; Index++)
                        {
                            if (DS4Controllers[Index] != null &&
                                DS4Controllers[Index].getMacAddress() == device.getMacAddress())
                                return true;
                        }

                        return false;
                    })())
                    {
                        continue;
                    }

                    for (Int32 Index = 0, arlength = DS4Controllers.Length; Index < arlength && Index < CURRENT_DS4_CONTROLLER_LIMIT; Index++)
                    {
                        if (DS4Controllers[Index] == null)
                        {
                            //LogDebug(DS4WinWPF.Properties.Resources.FoundController + device.getMacAddress() + " (" + device.getConnectionType() + ")");
                            LogDebug(DS4WinWPF.Properties.Resources.FoundController + " " + device.getMacAddress() + " (" + device.getConnectionType() + ") (" +
                                device.DisplayName + ")");

                            if (Global.hidguardInstalled && CheckAffected(device))
                            {
                                device.CurrentExclusiveStatus = DS4Device.ExclusiveStatus.HidGuardAffected;
                            }

                            Task task = new Task(() => { Thread.Sleep(5); WarnExclusiveModeFailure(device); });
                            task.Start();
                            DS4Controllers[Index] = device;
                            slotManager.AddController(device, Index);
                            device.Removal += this.On_DS4Removal;
                            device.Removal += DS4Devices.On_Removal;
                            device.SyncChange += this.On_SyncChange;
                            device.SyncChange += DS4Devices.UpdateSerial;
                            device.SerialChange += this.On_SerialChange;
                            device.ChargingChanged += CheckQuickCharge;

                            touchPad[Index] = new Mouse(Index, device);

                            if (!useTempProfile[Index])
                            {
                                if (device.isValidSerial() && containsLinkedProfile(device.getMacAddress()))
                                {
                                    ProfilePath[Index] = getLinkedProfile(device.getMacAddress());
                                    Global.linkedProfileCheck[Index] = true;
                                }
                                else
                                {
                                    ProfilePath[Index] = OlderProfilePath[Index];
                                    Global.linkedProfileCheck[Index] = false;
                                }

                                LoadProfile(Index, false, this, false, false);
                            }

                            device.LightBarColor = getMainColor(Index);

                            int tempIdx = Index;
                            device.Report += (sender, e) =>
                            {
                                this.On_Report(sender, e, tempIdx);
                            };

                            if (_udpServer != null && Index < UdpServer.NUMBER_SLOTS)
                            {
<<<<<<< HEAD
                                DS4Device.ReportHandler<EventArgs> tempEvnt = (sender, args) =>
                                {
                                    DualShockPadMeta padDetail = new DualShockPadMeta();
                                    GetPadDetailForIdx(tempIdx, ref padDetail);
                                    _udpServer.NewReportIncoming(ref padDetail, CurrentState[tempIdx], udpOutBuffers[tempIdx]);
                                };
                                device.MotionEvent = tempEvnt;
=======
                                DualShockPadMeta padDetail = new DualShockPadMeta();
                                GetPadDetailForIdx(tempIdx, ref padDetail);
                                DS4State stateForUdp = TempState[tempIdx];

                                CurrentState[tempIdx].CopyTo(stateForUdp);

                                if (Global.IsUsingUDPServerSmoothing())
                                {
                                    double rate = 1.0 / stateForUdp.elapsedTime;
                                    OneEuroFilter3D accelFilter = udpEuroPairAccel[tempIdx];
                                    stateForUdp.Motion.accelXG = accelFilter.axis1Filter.Filter(stateForUdp.Motion.accelXG, rate);
                                    stateForUdp.Motion.accelYG = accelFilter.axis2Filter.Filter(stateForUdp.Motion.accelYG, rate);
                                    stateForUdp.Motion.accelZG = accelFilter.axis3Filter.Filter(stateForUdp.Motion.accelZG, rate);

                                    OneEuroFilter3D gyroFilter = udpEuroPairGyro[tempIdx];
                                    stateForUdp.Motion.angVelYaw = gyroFilter.axis1Filter.Filter(stateForUdp.Motion.angVelYaw, rate);
                                    stateForUdp.Motion.angVelPitch = gyroFilter.axis2Filter.Filter(stateForUdp.Motion.angVelPitch, rate);
                                    stateForUdp.Motion.angVelRoll = gyroFilter.axis3Filter.Filter(stateForUdp.Motion.angVelRoll, rate);
                                }

                                _udpServer.NewReportIncoming(ref padDetail, stateForUdp, udpOutBuffers[tempIdx]);
                            };
                            device.MotionEvent = tempEvnt;
>>>>>>> 842c1246

                                device.Report += tempEvnt;
                            }
                            
                            if (!getDInputOnly(Index) && device.isSynced())
                            {
                                //useDInputOnly[Index] = false;
                                PluginOutDev(Index, device);
                            }
                            else
                            {
                                useDInputOnly[Index] = true;
                                Global.activeOutDevType[Index] = OutContType.None;
                            }

                            TouchPadOn(Index, device);
                            CheckProfileOptions(Index, device);
                            device.StartUpdate();

                            HotplugController?.Invoke(this, device, Index);

                            break;
                        }
                    }
                }
            }

            return true;
        }

        public void ResetUdpSmoothingFilters(int idx)
        {
            OneEuroFilter3D temp = udpEuroPairAccel[idx] = new OneEuroFilter3D();
            temp.SetFilterAttrs(Global.UDPServerSmoothingMincutoff, Global.UDPServerSmoothingBeta);

            temp = udpEuroPairGyro[idx] = new OneEuroFilter3D();
            temp.SetFilterAttrs(Global.UDPServerSmoothingMincutoff, Global.UDPServerSmoothingBeta);
        }

        private void ChangeUdpSmoothingAttrs(object sender, EventArgs e)
        {
            for (int i = 0; i < udpEuroPairAccel.Length; i++)
            {
                OneEuroFilter3D temp = udpEuroPairAccel[i];
                temp.SetFilterAttrs(Global.UDPServerSmoothingMincutoff, Global.UDPServerSmoothingBeta);
            }

            for (int i = 0; i < udpEuroPairGyro.Length; i++)
            {
                OneEuroFilter3D temp = udpEuroPairGyro[i];
                temp.SetFilterAttrs(Global.UDPServerSmoothingMincutoff, Global.UDPServerSmoothingBeta);
            }
        }

        private void CheckProfileOptions(int ind, DS4Device device, bool startUp=false)
        {

            device.ModifyFeatureSetFlag(VidPidFeatureSet.NoOutputData, !getEnableOutputDataToDS4(ind));
            if (!getEnableOutputDataToDS4(ind))
                LogDebug("Output data to DS4 disabled. Lightbar and rumble events are not written to DS4 gamepad. If the gamepad is connected over BT then IdleDisconnect option is recommended to let DS4Windows to close the connection after long period of idling.");

            device.setIdleTimeout(getIdleDisconnectTimeout(ind));
            device.setBTPollRate(getBTPollRate(ind));
            touchPad[ind].ResetTrackAccel(getTrackballFriction(ind));
            if (!startUp)
            {
                CheckLauchProfileOption(ind, device);
            }

            // Set up filter for new input device
            OneEuroFilter tempFilter = new OneEuroFilter(OneEuroFilterPair.DEFAULT_WHEEL_CUTOFF,
                OneEuroFilterPair.DEFAULT_WHEEL_BETA);
            Mapping.wheelFilters[ind] = tempFilter;

            // Carry over initial profile wheel smoothing values to filter instances.
            // Set up event hooks to keep values in sync
            SteeringWheelSmoothingInfo wheelSmoothInfo = WheelSmoothInfo[ind];
            wheelSmoothInfo.SetFilterAttrs(tempFilter);
            wheelSmoothInfo.SetRefreshEvents(tempFilter);

            ResetUdpSmoothingFilters(ind);
        }

        private void CheckLauchProfileOption(int ind, DS4Device device)
        {
            string programPath = LaunchProgram[ind];
            if (programPath != string.Empty)
            {
                System.Diagnostics.Process[] localAll = System.Diagnostics.Process.GetProcesses();
                bool procFound = false;
                for (int procInd = 0, procsLen = localAll.Length; !procFound && procInd < procsLen; procInd++)
                {
                    try
                    {
                        string temp = localAll[procInd].MainModule.FileName;
                        if (temp == programPath)
                        {
                            procFound = true;
                        }
                    }
                    // Ignore any process for which this information
                    // is not exposed
                    catch { }
                }

                if (!procFound)
                {
                    Task processTask = new Task(() =>
                    {
                        Thread.Sleep(5000);
                        System.Diagnostics.Process tempProcess = new System.Diagnostics.Process();
                        tempProcess.StartInfo.FileName = programPath;
                        tempProcess.StartInfo.WorkingDirectory = new FileInfo(programPath).Directory.ToString();
                        //tempProcess.StartInfo.UseShellExecute = false;
                        try { tempProcess.Start(); }
                        catch { }
                    });

                    processTask.Start();
                }
            }
        }

        public void TouchPadOn(int ind, DS4Device device)
        {
            Mouse tPad = touchPad[ind];
            //ITouchpadBehaviour tPad = touchPad[ind];
            device.Touchpad.TouchButtonDown += tPad.touchButtonDown;
            device.Touchpad.TouchButtonUp += tPad.touchButtonUp;
            device.Touchpad.TouchesBegan += tPad.touchesBegan;
            device.Touchpad.TouchesMoved += tPad.touchesMoved;
            device.Touchpad.TouchesEnded += tPad.touchesEnded;
            device.Touchpad.TouchUnchanged += tPad.touchUnchanged;
            //device.Touchpad.PreTouchProcess += delegate { touchPad[ind].populatePriorButtonStates(); };
            device.Touchpad.PreTouchProcess += (sender, args) => { touchPad[ind].populatePriorButtonStates(); };
            device.SixAxis.SixAccelMoved += tPad.sixaxisMoved;
            //LogDebug("Touchpad mode for " + device.MacAddress + " is now " + tmode.ToString());
            //Log.LogToTray("Touchpad mode for " + device.MacAddress + " is now " + tmode.ToString());
        }

        public string getDS4ControllerInfo(int index)
        {
            DS4Device d = DS4Controllers[index];
            if (d != null)
            {
                if (!d.IsAlive())
                {
                    return DS4WinWPF.Properties.Resources.Connecting;
                }

                string battery;
                if (d.isCharging())
                {
                    if (d.getBattery() >= 100)
                        battery = DS4WinWPF.Properties.Resources.Charged;
                    else
                        battery = DS4WinWPF.Properties.Resources.Charging.Replace("*number*", d.getBattery().ToString());
                }
                else
                {
                    battery = DS4WinWPF.Properties.Resources.Battery.Replace("*number*", d.getBattery().ToString());
                }

                return d.getMacAddress() + " (" + d.getConnectionType() + "), " + battery;
                //return d.MacAddress + " (" + d.ConnectionType + "), Battery is " + battery + ", Touchpad in " + modeSwitcher[index].ToString();
            }
            else
                return string.Empty;
        }

        public string getDS4MacAddress(int index)
        {
            DS4Device d = DS4Controllers[index];
            if (d != null)
            {
                if (!d.IsAlive())
                {
                    return DS4WinWPF.Properties.Resources.Connecting;
                }

                return d.getMacAddress();
            }
            else
                return string.Empty;
        }

        public string getShortDS4ControllerInfo(int index)
        {
            DS4Device d = DS4Controllers[index];
            if (d != null)
            {
                string battery;
                if (!d.IsAlive())
                    battery = "...";

                if (d.isCharging())
                {
                    if (d.getBattery() >= 100)
                        battery = DS4WinWPF.Properties.Resources.Full;
                    else
                        battery = d.getBattery() + "%+";
                }
                else
                {
                    battery = d.getBattery() + "%";
                }

                return (d.getConnectionType() + " " + battery);
            }
            else
                return DS4WinWPF.Properties.Resources.NoneText;
        }

        public string getDS4Battery(int index)
        {
            DS4Device d = DS4Controllers[index];
            if (d != null)
            {
                string battery;
                if (!d.IsAlive())
                    battery = "...";

                if (d.isCharging())
                {
                    if (d.getBattery() >= 100)
                        battery = DS4WinWPF.Properties.Resources.Full;
                    else
                        battery = d.getBattery() + "%+";
                }
                else
                {
                    battery = d.getBattery() + "%";
                }

                return battery;
            }
            else
                return DS4WinWPF.Properties.Resources.NA;
        }

        public string getDS4Status(int index)
        {
            DS4Device d = DS4Controllers[index];
            if (d != null)
            {
                return d.getConnectionType() + "";
            }
            else
                return DS4WinWPF.Properties.Resources.NoneText;
        }

        protected void On_SerialChange(object sender, EventArgs e)
        {
            DS4Device device = (DS4Device)sender;
            int ind = -1;
            for (int i = 0, arlength = MAX_DS4_CONTROLLER_COUNT; ind == -1 && i < arlength; i++)
            {
                DS4Device tempDev = DS4Controllers[i];
                if (tempDev != null && device == tempDev)
                    ind = i;
            }

            if (ind >= 0)
            {
                OnDeviceSerialChange(this, ind, device.getMacAddress());
            }
        }

        protected void On_SyncChange(object sender, EventArgs e)
        {
            DS4Device device = (DS4Device)sender;
            int ind = -1;
            for (int i = 0, arlength = CURRENT_DS4_CONTROLLER_LIMIT; ind == -1 && i < arlength; i++)
            {
                DS4Device tempDev = DS4Controllers[i];
                if (tempDev != null && device == tempDev)
                    ind = i;
            }

            if (ind >= 0)
            {
                bool synced = device.isSynced();

                if (!synced)
                {
                    if (!useDInputOnly[ind])
                    {
                        Global.activeOutDevType[ind] = OutContType.None;
                        UnplugOutDev(ind, device);
                    }
                }
                else
                {
                    if (!getDInputOnly(ind))
                    {
                        touchPad[ind].ReplaceOneEuroFilterPair();
                        touchPad[ind].ReplaceOneEuroFilterPair();

                        touchPad[ind].Cursor.ReplaceOneEuroFilterPair();
                        touchPad[ind].Cursor.SetupLateOneEuroFilters();
                        PluginOutDev(ind, device);
                    }
                }
            }
        }

        //Called when DS4 is disconnected or timed out
        protected virtual void On_DS4Removal(object sender, EventArgs e)
        {
            DS4Device device = (DS4Device)sender;
            int ind = -1;
            for (int i = 0, arlength = DS4Controllers.Length; ind == -1 && i < arlength; i++)
            {
                if (DS4Controllers[i] != null && device.getMacAddress() == DS4Controllers[i].getMacAddress())
                    ind = i;
            }

            if (ind != -1)
            {
                bool removingStatus = false;
                lock (device.removeLocker)
                {
                    if (!device.IsRemoving)
                    {
                        removingStatus = true;
                        device.IsRemoving = true;
                    }
                }

                if (removingStatus)
                {
                    CurrentState[ind].Battery = PreviousState[ind].Battery = 0; // Reset for the next connection's initial status change.
                    if (!useDInputOnly[ind])
                    {
                        UnplugOutDev(ind, device);
                    }

                    // Use Task to reset device synth state and commit it
                    Task.Run(() =>
                    {
                        Mapping.Commit(ind);
                    }).Wait();

                    string removed = DS4WinWPF.Properties.Resources.ControllerWasRemoved.Replace("*Mac address*", (ind + 1).ToString());
                    if (device.getBattery() <= 20 &&
                        device.getConnectionType() == ConnectionType.BT && !device.isCharging())
                    {
                        removed += ". " + DS4WinWPF.Properties.Resources.ChargeController;
                    }

                    LogDebug(removed);
                    AppLogger.LogToTray(removed);
                    /*Stopwatch sw = new Stopwatch();
                    sw.Start();
                    while (sw.ElapsedMilliseconds < XINPUT_UNPLUG_SETTLE_TIME)
                    {
                        // Use SpinWait to keep control of current thread. Using Sleep could potentially
                        // cause other events to get run out of order
                        System.Threading.Thread.SpinWait(500);
                    }
                    sw.Stop();
                    */

                    device.IsRemoved = true;
                    device.Synced = false;
                    DS4Controllers[ind] = null;
                    slotManager.RemoveController(device, ind);
                    touchPad[ind] = null;
                    lag[ind] = false;
                    inWarnMonitor[ind] = false;
                    useDInputOnly[ind] = true;
                    Global.activeOutDevType[ind] = OutContType.None;
                    /*uiContext?.Post(new SendOrPostCallback((state) =>
                    {
                        OnControllerRemoved(this, ind);
                    }), null);
                    */
                    //Thread.Sleep(XINPUT_UNPLUG_SETTLE_TIME);
                }
            }
        }

        public bool[] lag = new bool[MAX_DS4_CONTROLLER_COUNT] { false, false, false, false, false, false, false, false };
        public bool[] inWarnMonitor = new bool[MAX_DS4_CONTROLLER_COUNT] { false, false, false, false, false, false, false, false };
        private byte[] currentBattery = new byte[MAX_DS4_CONTROLLER_COUNT] { 0, 0, 0, 0, 0, 0, 0, 0 };
        private bool[] charging = new bool[MAX_DS4_CONTROLLER_COUNT] { false, false, false, false, false, false, false, false };
        private string[] tempStrings = new string[MAX_DS4_CONTROLLER_COUNT] { string.Empty, string.Empty, string.Empty, string.Empty, string.Empty, string.Empty, string.Empty, string.Empty };

        // Called every time a new input report has arrived
        //protected virtual void On_Report(object sender, EventArgs e, int ind)
        protected virtual void On_Report(DS4Device device, EventArgs e, int ind)
        {
            //DS4Device device = (DS4Device)sender;

            if (ind != -1)
            {
                string devError = tempStrings[ind] = device.error;
                if (!string.IsNullOrEmpty(devError))
                {
                    LogDebug(devError);
                    /*uiContext?.Post(new SendOrPostCallback(delegate (object state)
                    {
                        LogDebug(devError);
                    }), null);
                    */
                }

                if (inWarnMonitor[ind])
                {
                    int flashWhenLateAt = getFlashWhenLateAt();
                    if (!lag[ind] && device.Latency >= flashWhenLateAt)
                    {
                        lag[ind] = true;
                        LagFlashWarning(device, ind, true);
                        /*uiContext?.Post(new SendOrPostCallback(delegate (object state)
                        {
                            LagFlashWarning(ind, true);
                        }), null);
                        */
                    }
                    else if (lag[ind] && device.Latency < flashWhenLateAt)
                    {
                        lag[ind] = false;
                        LagFlashWarning(device, ind, false);
                        /*uiContext?.Post(new SendOrPostCallback(delegate (object state)
                        {
                            LagFlashWarning(ind, false);
                        }), null);
                        */
                    }
                }
                else
                {
                    if (DateTime.UtcNow - device.firstActive > TimeSpan.FromSeconds(5))
                    {
                        inWarnMonitor[ind] = true;
                    }
                }

                device.getCurrentState(CurrentState[ind]);
                DS4State cState = CurrentState[ind];
                DS4State pState = device.getPreviousStateRef();
                //device.getPreviousState(PreviousState[ind]);
                //DS4State pState = PreviousState[ind];

                if (device.firstReport && device.isSynced())
                {
                    if (File.Exists(appdatapath + "\\Profiles\\" + ProfilePath[ind] + ".xml"))
                    {
                        string prolog = string.Format(DS4WinWPF.Properties.Resources.UsingProfile, (ind + 1).ToString(), ProfilePath[ind], $"{device.Battery}");
                        LogDebug(prolog);
                        AppLogger.LogToTray(prolog);
                    }
                    else
                    {
                        string prolog = string.Format(DS4WinWPF.Properties.Resources.NotUsingProfile, (ind + 1).ToString(), $"{device.Battery}");
                        LogDebug(prolog);
                        AppLogger.LogToTray(prolog);
                    }

                    device.firstReport = false;
                    /*uiContext?.Post(new SendOrPostCallback(delegate (object state)
                    {
                        OnDeviceStatusChanged(this, ind);
                    }), null);
                    */
                }
                //else if (pState.Battery != cState.Battery || device.oldCharging != device.isCharging())
                //{
                //    byte tempBattery = currentBattery[ind] = cState.Battery;
                //    bool tempCharging = charging[ind] = device.isCharging();
                //    /*uiContext?.Post(new SendOrPostCallback(delegate (object state)
                //    {
                //        OnBatteryStatusChange(this, ind, tempBattery, tempCharging);
                //    }), null);
                //    */
                //}

                if (getEnableTouchToggle(ind))
                    CheckForTouchToggle(ind, cState, pState);

                cState = Mapping.SetCurveAndDeadzone(ind, cState, TempState[ind]);

                if (!recordingMacro && (useTempProfile[ind] ||
                    containsCustomAction(ind) || containsCustomExtras(ind) ||
                    getProfileActionCount(ind) > 0))
                {
                    Mapping.MapCustom(ind, cState, MappedState[ind], ExposedState[ind], touchPad[ind], this);
                    cState = MappedState[ind];
                }

                if (!useDInputOnly[ind])
                {
                    outputDevices[ind]?.ConvertandSendReport(cState, ind);
                    //testNewReport(ref x360reports[ind], cState, ind);
                    //x360controls[ind]?.SendReport(x360reports[ind]);

                    //x360Bus.Parse(cState, processingData[ind].Report, ind);
                    // We push the translated Xinput state, and simultaneously we
                    // pull back any possible rumble data coming from Xinput consumers.
                    /*if (x360Bus.Report(processingData[ind].Report, processingData[ind].Rumble))
                    {
                        byte Big = processingData[ind].Rumble[3];
                        byte Small = processingData[ind].Rumble[4];

                        if (processingData[ind].Rumble[1] == 0x08)
                        {
                            SetDevRumble(device, Big, Small, ind);
                        }
                    }
                    */
                }
                else
                {
                    // UseDInputOnly profile may re-map sixaxis gyro sensor values as a VJoy joystick axis (steering wheel emulation mode using VJoy output device). Handle this option because VJoy output works even in USeDInputOnly mode.
                    // If steering wheel emulation uses LS/RS/R2/L2 output axies then the profile should NOT use UseDInputOnly option at all because those require a virtual output device.
                    SASteeringWheelEmulationAxisType steeringWheelMappedAxis = Global.GetSASteeringWheelEmulationAxis(ind);
                    switch (steeringWheelMappedAxis)
                    {
                        case SASteeringWheelEmulationAxisType.None: break;

                        case SASteeringWheelEmulationAxisType.VJoy1X:
                        case SASteeringWheelEmulationAxisType.VJoy2X:
                            DS4Windows.VJoyFeeder.vJoyFeeder.FeedAxisValue(cState.SASteeringWheelEmulationUnit, ((((uint)steeringWheelMappedAxis) - ((uint)SASteeringWheelEmulationAxisType.VJoy1X)) / 3) + 1, DS4Windows.VJoyFeeder.HID_USAGES.HID_USAGE_X);
                            break;

                        case SASteeringWheelEmulationAxisType.VJoy1Y:
                        case SASteeringWheelEmulationAxisType.VJoy2Y:
                            DS4Windows.VJoyFeeder.vJoyFeeder.FeedAxisValue(cState.SASteeringWheelEmulationUnit, ((((uint)steeringWheelMappedAxis) - ((uint)SASteeringWheelEmulationAxisType.VJoy1X)) / 3) + 1, DS4Windows.VJoyFeeder.HID_USAGES.HID_USAGE_Y);
                            break;

                        case SASteeringWheelEmulationAxisType.VJoy1Z:
                        case SASteeringWheelEmulationAxisType.VJoy2Z:
                            DS4Windows.VJoyFeeder.vJoyFeeder.FeedAxisValue(cState.SASteeringWheelEmulationUnit, ((((uint)steeringWheelMappedAxis) - ((uint)SASteeringWheelEmulationAxisType.VJoy1X)) / 3) + 1, DS4Windows.VJoyFeeder.HID_USAGES.HID_USAGE_Z);
                            break;
                    }
                }

                // Output any synthetic events.
                Mapping.Commit(ind);

                // Update the GUI/whatever.
                DS4LightBar.updateLightBar(device, ind);
            }
        }

        public void LagFlashWarning(DS4Device device, int ind, bool on)
        {
            if (on)
            {
                lag[ind] = true;
                LogDebug(string.Format(DS4WinWPF.Properties.Resources.LatencyOverTen, (ind + 1), device.Latency), true);
                if (getFlashWhenLate())
                {
                    DS4Color color = new DS4Color { red = 50, green = 0, blue = 0 };
                    DS4LightBar.forcedColor[ind] = color;
                    DS4LightBar.forcedFlash[ind] = 2;
                    DS4LightBar.forcelight[ind] = true;
                }
            }
            else
            {
                lag[ind] = false;
                LogDebug(DS4WinWPF.Properties.Resources.LatencyNotOverTen.Replace("*number*", (ind + 1).ToString()));
                DS4LightBar.forcelight[ind] = false;
                DS4LightBar.forcedFlash[ind] = 0;
                device.LightBarColor = getMainColor(ind);
            }
        }

        public DS4Controls GetActiveInputControl(int ind)
        {
            DS4State cState = CurrentState[ind];
            DS4StateExposed eState = ExposedState[ind];
            Mouse tp = touchPad[ind];
            DS4Controls result = DS4Controls.None;

            if (DS4Controllers[ind] != null)
            {
                if (Mapping.getBoolButtonMapping(cState.Cross))
                    result = DS4Controls.Cross;
                else if (Mapping.getBoolButtonMapping(cState.Circle))
                    result = DS4Controls.Circle;
                else if (Mapping.getBoolButtonMapping(cState.Triangle))
                    result = DS4Controls.Triangle;
                else if (Mapping.getBoolButtonMapping(cState.Square))
                    result = DS4Controls.Square;
                else if (Mapping.getBoolButtonMapping(cState.L1))
                    result = DS4Controls.L1;
                else if (Mapping.getBoolTriggerMapping(cState.L2))
                    result = DS4Controls.L2;
                else if (Mapping.getBoolButtonMapping(cState.L3))
                    result = DS4Controls.L3;
                else if (Mapping.getBoolButtonMapping(cState.R1))
                    result = DS4Controls.R1;
                else if (Mapping.getBoolTriggerMapping(cState.R2))
                    result = DS4Controls.R2;
                else if (Mapping.getBoolButtonMapping(cState.R3))
                    result = DS4Controls.R3;
                else if (Mapping.getBoolButtonMapping(cState.DpadUp))
                    result = DS4Controls.DpadUp;
                else if (Mapping.getBoolButtonMapping(cState.DpadDown))
                    result = DS4Controls.DpadDown;
                else if (Mapping.getBoolButtonMapping(cState.DpadLeft))
                    result = DS4Controls.DpadLeft;
                else if (Mapping.getBoolButtonMapping(cState.DpadRight))
                    result = DS4Controls.DpadRight;
                else if (Mapping.getBoolButtonMapping(cState.Share))
                    result = DS4Controls.Share;
                else if (Mapping.getBoolButtonMapping(cState.Options))
                    result = DS4Controls.Options;
                else if (Mapping.getBoolButtonMapping(cState.PS))
                    result = DS4Controls.PS;
                else if (Mapping.getBoolAxisDirMapping(cState.LX, true))
                    result = DS4Controls.LXPos;
                else if (Mapping.getBoolAxisDirMapping(cState.LX, false))
                    result = DS4Controls.LXNeg;
                else if (Mapping.getBoolAxisDirMapping(cState.LY, true))
                    result = DS4Controls.LYPos;
                else if (Mapping.getBoolAxisDirMapping(cState.LY, false))
                    result = DS4Controls.LYNeg;
                else if (Mapping.getBoolAxisDirMapping(cState.RX, true))
                    result = DS4Controls.RXPos;
                else if (Mapping.getBoolAxisDirMapping(cState.RX, false))
                    result = DS4Controls.RXNeg;
                else if (Mapping.getBoolAxisDirMapping(cState.RY, true))
                    result = DS4Controls.RYPos;
                else if (Mapping.getBoolAxisDirMapping(cState.RY, false))
                    result = DS4Controls.RYNeg;
                else if (Mapping.getBoolTouchMapping(tp.leftDown))
                    result = DS4Controls.TouchLeft;
                else if (Mapping.getBoolTouchMapping(tp.rightDown))
                    result = DS4Controls.TouchRight;
                else if (Mapping.getBoolTouchMapping(tp.multiDown))
                    result = DS4Controls.TouchMulti;
                else if (Mapping.getBoolTouchMapping(tp.upperDown))
                    result = DS4Controls.TouchUpper;
            }

            return result;
        }

        public bool[] touchreleased = new bool[MAX_DS4_CONTROLLER_COUNT] { true, true, true, true, true, true, true, true },
            touchslid = new bool[MAX_DS4_CONTROLLER_COUNT] { false, false, false, false, false, false, false, false };

        public Dispatcher EventDispatcher { get => eventDispatcher; }
        public OutputSlotManager OutputslotMan { get => outputslotMan; }

        protected virtual void CheckForTouchToggle(int deviceID, DS4State cState, DS4State pState)
        {
            if (!getUseTPforControls(deviceID) && cState.Touch1 && pState.PS)
            {
                if (GetTouchActive(deviceID) && touchreleased[deviceID])
                {
                    TouchActive[deviceID] = false;
                    LogDebug(DS4WinWPF.Properties.Resources.TouchpadMovementOff);
                    AppLogger.LogToTray(DS4WinWPF.Properties.Resources.TouchpadMovementOff);
                    touchreleased[deviceID] = false;
                }
                else if (touchreleased[deviceID])
                {
                    TouchActive[deviceID] = true;
                    LogDebug(DS4WinWPF.Properties.Resources.TouchpadMovementOn);
                    AppLogger.LogToTray(DS4WinWPF.Properties.Resources.TouchpadMovementOn);
                    touchreleased[deviceID] = false;
                }
            }
            else
                touchreleased[deviceID] = true;
        }

        public virtual void StartTPOff(int deviceID)
        {
            if (deviceID < CURRENT_DS4_CONTROLLER_LIMIT)
            {
                TouchActive[deviceID] = false;
            }
        }

        public virtual string TouchpadSlide(int ind)
        {
            DS4State cState = CurrentState[ind];
            string slidedir = "none";
            if (DS4Controllers[ind] != null && cState.Touch2 &&
               !(touchPad[ind].dragging || touchPad[ind].dragging2))
            {
                if (touchPad[ind].slideright && !touchslid[ind])
                {
                    slidedir = "right";
                    touchslid[ind] = true;
                }
                else if (touchPad[ind].slideleft && !touchslid[ind])
                {
                    slidedir = "left";
                    touchslid[ind] = true;
                }
                else if (!touchPad[ind].slideleft && !touchPad[ind].slideright)
                {
                    slidedir = "";
                    touchslid[ind] = false;
                }
            }

            return slidedir;
        }

        public virtual void LogDebug(String Data, bool warning = false)
        {
            //Console.WriteLine(System.DateTime.Now.ToString("G") + "> " + Data);
            if (Debug != null)
            {
                DebugEventArgs args = new DebugEventArgs(Data, warning);
                OnDebug(this, args);
            }
        }

        public virtual void OnDebug(object sender, DebugEventArgs args)
        {
            if (Debug != null)
                Debug(this, args);
        }

        // sets the rumble adjusted with rumble boost. General use method
        public virtual void setRumble(byte heavyMotor, byte lightMotor, int deviceNum)
        {
            if (deviceNum < CURRENT_DS4_CONTROLLER_LIMIT)
            {
                DS4Device device = DS4Controllers[deviceNum];
                if (device != null)
                    SetDevRumble(device, heavyMotor, lightMotor, deviceNum);
                    //device.setRumble((byte)lightBoosted, (byte)heavyBoosted);
            }
        }

        // sets the rumble adjusted with rumble boost. Method more used for
        // report handling. Avoid constant checking for a device.
        public void SetDevRumble(DS4Device device,
            byte heavyMotor, byte lightMotor, int deviceNum)
        {
            byte boost = getRumbleBoost(deviceNum);
            uint lightBoosted = ((uint)lightMotor * (uint)boost) / 100;
            if (lightBoosted > 255)
                lightBoosted = 255;
            uint heavyBoosted = ((uint)heavyMotor * (uint)boost) / 100;
            if (heavyBoosted > 255)
                heavyBoosted = 255;

            device.setRumble((byte)lightBoosted, (byte)heavyBoosted);
        }

        public DS4State getDS4State(int ind)
        {
            return CurrentState[ind];
        }

        public DS4State getDS4StateMapped(int ind)
        {
            return MappedState[ind];
        }

        public DS4State getDS4StateTemp(int ind)
        {
            return TempState[ind];
        }
    }
}<|MERGE_RESOLUTION|>--- conflicted
+++ resolved
@@ -32,16 +32,10 @@
         public ControllerSlotManager slotManager = new ControllerSlotManager();
         public bool recordingMacro = false;
         public event EventHandler<DebugEventArgs> Debug = null;
-<<<<<<< HEAD
         bool[] buttonsdown = new bool[MAX_DS4_CONTROLLER_COUNT] { false, false, false, false, false, false, false, false };
         bool[] held = new bool[MAX_DS4_CONTROLLER_COUNT];
         int[] oldmouse = new int[MAX_DS4_CONTROLLER_COUNT] { -1, -1, -1, -1, -1, -1, -1, -1 };
         public OutputDevice[] outputDevices = new OutputDevice[MAX_DS4_CONTROLLER_COUNT] { null, null, null, null, null, null, null, null };
-=======
-        bool[] buttonsdown = new bool[4] { false, false, false, false };
-        bool[] held = new bool[DS4_CONTROLLER_COUNT];
-        int[] oldmouse = new int[DS4_CONTROLLER_COUNT] { -1, -1, -1, -1 };
-        public OutputDevice[] outputDevices = new OutputDevice[4] { null, null, null, null };
         private OneEuroFilter3D[] udpEuroPairAccel = new OneEuroFilter3D[4]
         {
             new OneEuroFilter3D(), new OneEuroFilter3D(),
@@ -52,7 +46,6 @@
             new OneEuroFilter3D(), new OneEuroFilter3D(),
             new OneEuroFilter3D(), new OneEuroFilter3D(),
         };
->>>>>>> 842c1246
         Thread tempThread;
         Thread tempBusThread;
         Thread eventDispatchThread;
@@ -933,38 +926,32 @@
 
                         if (_udpServer != null && i < UdpServer.NUMBER_SLOTS)
                         {
-<<<<<<< HEAD
+
                             DS4Device.ReportHandler<EventArgs> tempEvnt = (sender, args) =>
                             {
                                 DualShockPadMeta padDetail = new DualShockPadMeta();
                                 GetPadDetailForIdx(tempIdx, ref padDetail);
-                                _udpServer.NewReportIncoming(ref padDetail, CurrentState[tempIdx], udpOutBuffers[tempIdx]);
+                                DS4State stateForUdp = TempState[tempIdx];
+
+                                CurrentState[tempIdx].CopyTo(stateForUdp);
+                                if (Global.IsUsingUDPServerSmoothing())
+                                {
+                                    double rate = 1.0 / stateForUdp.elapsedTime;
+                                    OneEuroFilter3D accelFilter = udpEuroPairAccel[tempIdx];
+                                    stateForUdp.Motion.accelXG = accelFilter.axis1Filter.Filter(stateForUdp.Motion.accelXG, rate);
+                                    stateForUdp.Motion.accelYG = accelFilter.axis2Filter.Filter(stateForUdp.Motion.accelYG, rate);
+                                    stateForUdp.Motion.accelZG = accelFilter.axis3Filter.Filter(stateForUdp.Motion.accelZG, rate);
+
+                                    OneEuroFilter3D gyroFilter = udpEuroPairGyro[tempIdx];
+                                    stateForUdp.Motion.angVelYaw = gyroFilter.axis1Filter.Filter(stateForUdp.Motion.angVelYaw, rate);
+                                    stateForUdp.Motion.angVelPitch = gyroFilter.axis2Filter.Filter(stateForUdp.Motion.angVelPitch, rate);
+                                    stateForUdp.Motion.angVelRoll = gyroFilter.axis3Filter.Filter(stateForUdp.Motion.angVelRoll, rate);
+                                }
+
+                                _udpServer.NewReportIncoming(ref padDetail, stateForUdp, udpOutBuffers[tempIdx]);
                             };
+							
                             device.MotionEvent = tempEvnt;
-=======
-                            DualShockPadMeta padDetail = new DualShockPadMeta();
-                            GetPadDetailForIdx(tempIdx, ref padDetail);
-                            DS4State stateForUdp = TempState[tempIdx];
-
-                            CurrentState[tempIdx].CopyTo(stateForUdp);
-                            if (Global.IsUsingUDPServerSmoothing())
-                            {
-                                double rate = 1.0 / stateForUdp.elapsedTime;
-                                OneEuroFilter3D accelFilter = udpEuroPairAccel[tempIdx];
-                                stateForUdp.Motion.accelXG = accelFilter.axis1Filter.Filter(stateForUdp.Motion.accelXG, rate);
-                                stateForUdp.Motion.accelYG = accelFilter.axis2Filter.Filter(stateForUdp.Motion.accelYG, rate);
-                                stateForUdp.Motion.accelZG = accelFilter.axis3Filter.Filter(stateForUdp.Motion.accelZG, rate);
-
-                                OneEuroFilter3D gyroFilter = udpEuroPairGyro[tempIdx];
-                                stateForUdp.Motion.angVelYaw = gyroFilter.axis1Filter.Filter(stateForUdp.Motion.angVelYaw, rate);
-                                stateForUdp.Motion.angVelPitch = gyroFilter.axis2Filter.Filter(stateForUdp.Motion.angVelPitch, rate);
-                                stateForUdp.Motion.angVelRoll = gyroFilter.axis3Filter.Filter(stateForUdp.Motion.angVelRoll, rate);
-                            }
-
-                            _udpServer.NewReportIncoming(ref padDetail, stateForUdp, udpOutBuffers[tempIdx]);
-                        };
-                        device.MotionEvent = tempEvnt;
->>>>>>> 842c1246
 
                             device.Report += tempEvnt;
                         }
@@ -1237,39 +1224,31 @@
 
                             if (_udpServer != null && Index < UdpServer.NUMBER_SLOTS)
                             {
-<<<<<<< HEAD
                                 DS4Device.ReportHandler<EventArgs> tempEvnt = (sender, args) =>
                                 {
                                     DualShockPadMeta padDetail = new DualShockPadMeta();
                                     GetPadDetailForIdx(tempIdx, ref padDetail);
-                                    _udpServer.NewReportIncoming(ref padDetail, CurrentState[tempIdx], udpOutBuffers[tempIdx]);
+                                    DS4State stateForUdp = TempState[tempIdx];
+
+                                    CurrentState[tempIdx].CopyTo(stateForUdp);
+
+                                    if (Global.IsUsingUDPServerSmoothing())
+                                    {
+                                        double rate = 1.0 / stateForUdp.elapsedTime;
+                                        OneEuroFilter3D accelFilter = udpEuroPairAccel[tempIdx];
+                                        stateForUdp.Motion.accelXG = accelFilter.axis1Filter.Filter(stateForUdp.Motion.accelXG, rate);
+                                        stateForUdp.Motion.accelYG = accelFilter.axis2Filter.Filter(stateForUdp.Motion.accelYG, rate);
+                                        stateForUdp.Motion.accelZG = accelFilter.axis3Filter.Filter(stateForUdp.Motion.accelZG, rate);
+
+                                        OneEuroFilter3D gyroFilter = udpEuroPairGyro[tempIdx];
+                                        stateForUdp.Motion.angVelYaw = gyroFilter.axis1Filter.Filter(stateForUdp.Motion.angVelYaw, rate);
+                                        stateForUdp.Motion.angVelPitch = gyroFilter.axis2Filter.Filter(stateForUdp.Motion.angVelPitch, rate);
+                                        stateForUdp.Motion.angVelRoll = gyroFilter.axis3Filter.Filter(stateForUdp.Motion.angVelRoll, rate);
+                                    }
+
+                                    _udpServer.NewReportIncoming(ref padDetail, stateForUdp, udpOutBuffers[tempIdx]);
                                 };
                                 device.MotionEvent = tempEvnt;
-=======
-                                DualShockPadMeta padDetail = new DualShockPadMeta();
-                                GetPadDetailForIdx(tempIdx, ref padDetail);
-                                DS4State stateForUdp = TempState[tempIdx];
-
-                                CurrentState[tempIdx].CopyTo(stateForUdp);
-
-                                if (Global.IsUsingUDPServerSmoothing())
-                                {
-                                    double rate = 1.0 / stateForUdp.elapsedTime;
-                                    OneEuroFilter3D accelFilter = udpEuroPairAccel[tempIdx];
-                                    stateForUdp.Motion.accelXG = accelFilter.axis1Filter.Filter(stateForUdp.Motion.accelXG, rate);
-                                    stateForUdp.Motion.accelYG = accelFilter.axis2Filter.Filter(stateForUdp.Motion.accelYG, rate);
-                                    stateForUdp.Motion.accelZG = accelFilter.axis3Filter.Filter(stateForUdp.Motion.accelZG, rate);
-
-                                    OneEuroFilter3D gyroFilter = udpEuroPairGyro[tempIdx];
-                                    stateForUdp.Motion.angVelYaw = gyroFilter.axis1Filter.Filter(stateForUdp.Motion.angVelYaw, rate);
-                                    stateForUdp.Motion.angVelPitch = gyroFilter.axis2Filter.Filter(stateForUdp.Motion.angVelPitch, rate);
-                                    stateForUdp.Motion.angVelRoll = gyroFilter.axis3Filter.Filter(stateForUdp.Motion.angVelRoll, rate);
-                                }
-
-                                _udpServer.NewReportIncoming(ref padDetail, stateForUdp, udpOutBuffers[tempIdx]);
-                            };
-                            device.MotionEvent = tempEvnt;
->>>>>>> 842c1246
 
                                 device.Report += tempEvnt;
                             }
