--- conflicted
+++ resolved
@@ -1118,15 +1118,11 @@
                     lag[ind] = false;
                     inWarnMonitor[ind] = false;
                     useDInputOnly[ind] = true;
-<<<<<<< HEAD
-                    OnControllerRemoved(this, ind);
-=======
                     uiContext?.Post(new SendOrPostCallback((state) =>
                     {
                         OnControllerRemoved(this, ind);
                     }), null);
                     //Thread.Sleep(XINPUT_UNPLUG_SETTLE_TIME);
->>>>>>> 0896f044
                 }
             }
         }
