﻿using System;
using System.Collections.Generic;
using System.Linq;
using System.Runtime.CompilerServices;
using System.IO;
using System.Threading;
using System.Threading.Tasks;
using System.Diagnostics;
using static DS4Windows.Global;
using System.Drawing; // Point struct
using Sensorit.Base;

namespace DS4Windows
{
    public class Mapping
    {
        /*
         * Represent the synthetic keyboard and mouse events.  Maintain counts for each so we don't duplicate events.
         */
        public class SyntheticState
        {
            public struct MouseClick
            {
                public int leftCount, middleCount, rightCount, fourthCount, fifthCount, wUpCount, wDownCount, toggleCount;
                public bool toggle;
            }
            public MouseClick previousClicks, currentClicks;
            public struct KeyPress
            {
                public int vkCount, scanCodeCount, repeatCount, toggleCount; // repeat takes priority over non-, and scancode takes priority over non-
                public bool toggle;
            }
            public class KeyPresses
            {
                public KeyPress previous, current;
            }
            public Dictionary<UInt16, KeyPresses> keyPresses = new Dictionary<UInt16, KeyPresses>();
            public Dictionary<ushort, ushort> nativeKeyAlias = new Dictionary<ushort, ushort>();

            public void SaveToPrevious(bool performClear)
            {
                previousClicks = currentClicks;
                if (performClear)
                    currentClicks.leftCount = currentClicks.middleCount = currentClicks.rightCount = currentClicks.fourthCount = currentClicks.fifthCount = currentClicks.wUpCount = currentClicks.wDownCount = currentClicks.toggleCount = 0;

                //foreach (KeyPresses kp in keyPresses.Values)
                Dictionary<ushort, KeyPresses>.ValueCollection keyValues = keyPresses.Values;
                for (var keyEnum = keyValues.GetEnumerator(); keyEnum.MoveNext();)
                //for (int i = 0, kpCount = keyValues.Count; i < kpCount; i++)
                {
                    //KeyPresses kp = keyValues.ElementAt(i);
                    KeyPresses kp = keyEnum.Current;
                    kp.previous = kp.current;
                    if (performClear)
                    {
                        kp.current.repeatCount = kp.current.scanCodeCount = kp.current.vkCount = kp.current.toggleCount = 0;
                        //kp.current.toggle = false;
                    }
                }
            }
        }

        public class ActionState
        {
            public bool[] dev = new bool[Global.MAX_DS4_CONTROLLER_COUNT];
        }

        struct ControlToXInput
        {
            public DS4Controls ds4input;
            public DS4Controls xoutput;

            public ControlToXInput(DS4Controls input, DS4Controls output)
            {
                ds4input = input; xoutput = output;
            }
        }

        static Queue<ControlToXInput>[] customMapQueue = new Queue<ControlToXInput>[Global.MAX_DS4_CONTROLLER_COUNT]
        {
            new Queue<ControlToXInput>(), new Queue<ControlToXInput>(),
            new Queue<ControlToXInput>(), new Queue<ControlToXInput>(),
            new Queue<ControlToXInput>(), new Queue<ControlToXInput>(),
            new Queue<ControlToXInput>(), new Queue<ControlToXInput>(),
        };

        struct DS4Vector2
        {
            public double x;
            public double y;

            public DS4Vector2(double x, double y)
            {
                this.x = x;
                this.y = y;
            }
        }

        class DS4SquareStick
        {
            public DS4Vector2 current;
            public DS4Vector2 squared;

            public DS4SquareStick()
            {
                current = new DS4Vector2(0.0, 0.0);
                squared = new DS4Vector2(0.0, 0.0);
            }

            // Modification of squared stick routine documented
            // at http://theinstructionlimit.com/squaring-the-thumbsticks
            public void CircleToSquare(double roundness)
            {
                const double PiOverFour = Math.PI / 4.0;

                // Determine the theta angle
                double angle = Math.Atan2(current.y, -current.x);
                angle += Math.PI;
                double cosAng = Math.Cos(angle);
                // Scale according to which wall we're clamping to
                // X+ wall
                if (angle <= PiOverFour || angle > 7.0 * PiOverFour)
                {
                    double tempVal = 1.0 / cosAng;
                    //Console.WriteLine("1 ANG: {0} | TEMP: {1}", angle, tempVal);
                    squared.x = current.x * tempVal;
                    squared.y = current.y * tempVal;
                }
                // Y+ wall
                else if (angle > PiOverFour && angle <= 3.0 * PiOverFour)
                {
                    double tempVal = 1.0 / Math.Sin(angle);
                    //Console.WriteLine("2 ANG: {0} | TEMP: {1}", angle, tempVal);
                    squared.x = current.x * tempVal;
                    squared.y = current.y * tempVal;
                }
                // X- wall
                else if (angle > 3.0 * PiOverFour && angle <= 5.0 * PiOverFour)
                {
                    double tempVal = -1.0 / cosAng;
                    //Console.WriteLine("3 ANG: {0} | TEMP: {1}", angle, tempVal);
                    squared.x = current.x * tempVal;
                    squared.y = current.y * tempVal;
                }
                // Y- wall
                else if (angle > 5.0 * PiOverFour && angle <= 7.0 * PiOverFour)
                {
                    double tempVal = -1.0 / Math.Sin(angle);
                    //Console.WriteLine("4 ANG: {0} | TEMP: {1}", angle, tempVal);
                    squared.x = current.x * tempVal;
                    squared.y = current.y * tempVal;
                }
                else return;

                //double lengthOld = Math.Sqrt((x * x) + (y * y));
                double length = current.x / cosAng;
                //Console.WriteLine("LENGTH TEST ({0}) ({1}) {2}", lengthOld, length, (lengthOld == length).ToString());
                double factor = Math.Pow(length, roundness);
                //double ogX = current.x, ogY = current.y;
                current.x += (squared.x - current.x) * factor;
                current.y += (squared.y - current.y) * factor;
                //Console.WriteLine("INPUT: {0} {1} | {2} {3} | {4} {5} | {6} {7}",
                //    ogX, ogY, current.x, current.y, squared.x, squared.y, length, factor);
            }
        }

        private static DS4SquareStick[] outSqrStk = new DS4SquareStick[Global.TEST_PROFILE_ITEM_COUNT]
        {
            new DS4SquareStick(), new DS4SquareStick(), new DS4SquareStick(), new DS4SquareStick(),
            new DS4SquareStick(), new DS4SquareStick(), new DS4SquareStick(), new DS4SquareStick(),
            new DS4SquareStick(),
        };

        public static byte[] gyroStickX = new byte[Global.MAX_DS4_CONTROLLER_COUNT] { 128, 128, 128, 128, 128, 128, 128, 128 };
        public static byte[] gyroStickY = new byte[Global.MAX_DS4_CONTROLLER_COUNT] { 128, 128, 128, 128, 128, 128, 128, 128 };

        // [<Device>][<AxisId>]. LX = 0, LY = 1, RX = 2, RY = 3
        public static byte[][] lastStickAxisValues = new byte[Global.MAX_DS4_CONTROLLER_COUNT][]
        {
            new byte[4] {128, 128, 128, 128}, new byte[4] {128, 128, 128, 128},
            new byte[4] {128, 128, 128, 128}, new byte[4] {128, 128, 128, 128},
            new byte[4] {128, 128, 128, 128}, new byte[4] {128, 128, 128, 128},
            new byte[4] {128, 128, 128, 128}, new byte[4] {128, 128, 128, 128},
        };

        private class LastWheelGyroCoord
        {
            public int gyroX;
            public int gyroZ;
        }

        private static LastWheelGyroCoord[] lastWheelGyroValues = new LastWheelGyroCoord[Global.MAX_DS4_CONTROLLER_COUNT]
        {
            new LastWheelGyroCoord(), new LastWheelGyroCoord(), new LastWheelGyroCoord(), new LastWheelGyroCoord(),
            new LastWheelGyroCoord(), new LastWheelGyroCoord(), new LastWheelGyroCoord(), new LastWheelGyroCoord()
        };
        //static int lastGyroX = 0;
        //static int lastGyroZ = 0;

        //private static OneEuroFilter filterX = new OneEuroFilter(minCutoff: 1, beta: 0);
        //private static OneEuroFilter filterZ = new OneEuroFilter(minCutoff: 1, beta: 0);
        //private static OneEuroFilter filterX = new OneEuroFilter(minCutoff: 0.0001, beta: 0.001);
        //private static OneEuroFilter filterZ = new OneEuroFilter(minCutoff: 0.0001, beta: 0.001);
        //private static OneEuroFilter wheel360FilterX = new OneEuroFilter(minCutoff: 0.1, beta: 0.02);
        //private static OneEuroFilter wheel360FilterZ = new OneEuroFilter(minCutoff: 0.1, beta: 0.02);

        public static OneEuroFilter[] wheelFilters = new OneEuroFilter[ControlService.MAX_DS4_CONTROLLER_COUNT];

        public class FlickStickMappingData
        {
            public const double DEFAULT_MINCUTOFF = 0.4;
            public const double DEFAULT_BETA = 0.4;

            public const double DEFAULT_FLICK_PROGRESS = 0.0;
            public const double DEFAULT_FLICK_SIZE = 0.0;
            public const double DEFAULT_FLICK_ANGLE_REMAINDER = 0.0;
            
            public OneEuroFilter flickFilter = new OneEuroFilter(DEFAULT_MINCUTOFF, DEFAULT_BETA);
            public double flickProgress = DEFAULT_FLICK_PROGRESS;
            public double flickSize = DEFAULT_FLICK_SIZE;
            public double flickAngleRemainder = DEFAULT_FLICK_ANGLE_REMAINDER;

            public void Reset()
            {
                flickFilter = new OneEuroFilter(DEFAULT_MINCUTOFF, DEFAULT_BETA);
                flickProgress = DEFAULT_FLICK_PROGRESS;
                flickSize = DEFAULT_FLICK_SIZE;
                flickAngleRemainder = DEFAULT_FLICK_ANGLE_REMAINDER;
            }
        }
        public static FlickStickMappingData[] flickMappingData = new FlickStickMappingData[Global.MAX_DS4_CONTROLLER_COUNT]
        {
            new FlickStickMappingData(), new FlickStickMappingData(), new FlickStickMappingData(),
            new FlickStickMappingData(), new FlickStickMappingData(), new FlickStickMappingData(),
            new FlickStickMappingData(), new FlickStickMappingData(),
        };

        static ReaderWriterLockSlim syncStateLock = new ReaderWriterLockSlim();

        public static SyntheticState globalState = new SyntheticState();
        public static SyntheticState[] deviceState = new SyntheticState[Global.MAX_DS4_CONTROLLER_COUNT]
            { new SyntheticState(), new SyntheticState(), new SyntheticState(),
              new SyntheticState(), new SyntheticState(), new SyntheticState(), new SyntheticState(), new SyntheticState() };

        public static DS4StateFieldMapping[] fieldMappings = new DS4StateFieldMapping[Global.MAX_DS4_CONTROLLER_COUNT] {
            new DS4StateFieldMapping(), new DS4StateFieldMapping(), new DS4StateFieldMapping(),
            new DS4StateFieldMapping(), new DS4StateFieldMapping(), new DS4StateFieldMapping(),
            new DS4StateFieldMapping(), new DS4StateFieldMapping(),
        };
        public static DS4StateFieldMapping[] outputFieldMappings = new DS4StateFieldMapping[Global.MAX_DS4_CONTROLLER_COUNT]
        {
            new DS4StateFieldMapping(), new DS4StateFieldMapping(), new DS4StateFieldMapping(),
            new DS4StateFieldMapping(), new DS4StateFieldMapping(), new DS4StateFieldMapping(),
            new DS4StateFieldMapping(), new DS4StateFieldMapping(),
        };
        public static DS4StateFieldMapping[] previousFieldMappings = new DS4StateFieldMapping[Global.MAX_DS4_CONTROLLER_COUNT]
        {
            new DS4StateFieldMapping(), new DS4StateFieldMapping(), new DS4StateFieldMapping(),
            new DS4StateFieldMapping(), new DS4StateFieldMapping(), new DS4StateFieldMapping(),
            new DS4StateFieldMapping(), new DS4StateFieldMapping(),
        };

        // TODO When we disconnect, process a null/dead state to release any keys or buttons.
        public static DateTime oldnow = DateTime.UtcNow;
        private static bool pressagain = false;
        private static int wheel = 0, keyshelddown = 0;

        //mapcustom
<<<<<<< HEAD
        public static bool[] pressedonce = new bool[2400], macrodone = new bool[38];
=======
        public static bool[] pressedonce = new bool[261], macrodone = new bool[39];
>>>>>>> bae18d3d
        static bool[] macroControl = new bool[25];
        static uint macroCount = 0;
        static Dictionary<string, Task>[] macroTaskQueue = new Dictionary<string, Task>[Global.MAX_DS4_CONTROLLER_COUNT] { new Dictionary<string, Task>(), new Dictionary<string, Task>(), new Dictionary<string, Task>(), new Dictionary<string, Task>(), new Dictionary<string, Task>(), new Dictionary<string, Task>(), new Dictionary<string, Task>(), new Dictionary<string, Task>() };

        //actions
        public static bool[] extrasRumbleActive = new bool[Global.MAX_DS4_CONTROLLER_COUNT];
        public static int[] fadetimer = new int[Global.MAX_DS4_CONTROLLER_COUNT] { 0, 0, 0, 0, 0, 0, 0, 0 };
        public static int[] prevFadetimer = new int[Global.MAX_DS4_CONTROLLER_COUNT] { 0, 0, 0, 0, 0, 0, 0, 0 };
        public static DS4Color[] lastColor = new DS4Color[Global.MAX_DS4_CONTROLLER_COUNT];
        public static List<ActionState> actionDone = new List<ActionState>();
        public static SpecialAction[] untriggeraction = new SpecialAction[Global.MAX_DS4_CONTROLLER_COUNT];
        public static DateTime[] nowAction = { DateTime.MinValue, DateTime.MinValue, DateTime.MinValue, DateTime.MinValue };
        public static DateTime[] oldnowAction = { DateTime.MinValue, DateTime.MinValue, DateTime.MinValue, DateTime.MinValue };
        public static int[] untriggerindex = new int[Global.MAX_DS4_CONTROLLER_COUNT] { -1, -1, -1, -1, -1, -1, -1, -1 };
        public static DateTime[] oldnowKeyAct = new DateTime[Global.MAX_DS4_CONTROLLER_COUNT] { DateTime.MinValue,
            DateTime.MinValue, DateTime.MinValue, DateTime.MinValue, DateTime.MinValue, DateTime.MinValue, DateTime.MinValue, DateTime.MinValue };

        private static DS4Controls[] shiftTriggerMapping = new DS4Controls[28] { DS4Controls.None, DS4Controls.Cross, DS4Controls.Circle, DS4Controls.Square,
            DS4Controls.Triangle, DS4Controls.Options, DS4Controls.Share, DS4Controls.DpadUp, DS4Controls.DpadDown,
            DS4Controls.DpadLeft, DS4Controls.DpadRight, DS4Controls.PS, DS4Controls.L1, DS4Controls.R1, DS4Controls.L2,
            DS4Controls.R2, DS4Controls.L3, DS4Controls.R3, DS4Controls.TouchLeft, DS4Controls.TouchUpper, DS4Controls.TouchMulti,
            DS4Controls.TouchRight, DS4Controls.GyroZNeg, DS4Controls.GyroZPos, DS4Controls.GyroXPos, DS4Controls.GyroXNeg,
            DS4Controls.None, DS4Controls.Mute,
        };

        // Button to index mapping used for macrodone array. Not even sure this
        // is needed. This was originally made to replace a switch test used in the DS4ControlToInt method.
        private static int[] ds4ControlMapping = new int[39] { 0, // DS4Control.None
            16, // DS4Controls.LXNeg
            20, // DS4Controls.LXPos
            17, // DS4Controls.LYNeg
            21, // DS4Controls.LYPos
            18, // DS4Controls.RXNeg
            22, // DS4Controls.RXPos
            19, // DS4Controls.RYNeg
            23, // DS4Controls.RYPos
            3,  // DS4Controls.L1
            24, // DS4Controls.L2
            5,  // DS4Controls.L3
            4,  // DS4Controls.R1
            25, // DS4Controls.R2
            6,  // DS4Controls.R3
            13, // DS4Controls.Square
            14, // DS4Controls.Triangle
            15, // DS4Controls.Circle
            12, // DS4Controls.Cross
            7,  // DS4Controls.DpadUp
            10, // DS4Controls.DpadRight
            8,  // DS4Controls.DpadDown
            9,  // DS4Controls.DpadLeft
            11, // DS4Controls.PS
            27, // DS4Controls.TouchLeft
            29, // DS4Controls.TouchUpper
            26, // DS4Controls.TouchMulti
            28, // DS4Controls.TouchRight
            1,  // DS4Controls.Share
            2,  // DS4Controls.Options
            30, // DS4Controls.Mute
            32, // DS4Controls.GyroXPos
            31, // DS4Controls.GyroXNeg
            34, // DS4Controls.GyroZPos
            33, // DS4Controls.GyroZNeg
            35, // DS4Controls.SwipeLeft
            36, // DS4Controls.SwipeRight
            37, // DS4Controls.SwipeUp
            38  // DS4Controls.SwipeDown
        };

        // Define here to save some time processing.
        // It is enough to feel a difference during gameplay.
        // 201907: Commented out these temp variables because those were not actually used anymore (value was assigned but it was never used anywhere)
        //private static int[] rsOutCurveModeArray = new int[4] { 0, 0, 0, 0 };
        //private static int[] lsOutCurveModeArray = new int[4] { 0, 0, 0, 0 };
        //static bool tempBool = false;
        //private static double[] tempDoubleArray = new double[4] { 0.0, 0.0, 0.0, 0.0 };
        //private static int[] tempIntArray = new int[4] { 0, 0, 0, 0 };

        // Special macros
        static bool altTabDone = true;
        static DateTime altTabNow = DateTime.UtcNow,
            oldAltTabNow = DateTime.UtcNow - TimeSpan.FromSeconds(1);

        // Mouse
        public static int mcounter = 34;
        public static int mouseaccel = 0;
        public static int prevmouseaccel = 0;
        private static double horizontalRemainder = 0.0, verticalRemainder = 0.0;
        public const int MOUSESPEEDFACTOR = 48;
        private const double MOUSESTICKANTIOFFSET = 0.0128;
        private const double MOUSESTICKMINVELOCITY = 67.5;
        //private const double MOUSESTICKMINVELOCITY = 40.0;

        public static void Commit(int device)
        {
            SyntheticState state = deviceState[device];
            syncStateLock.EnterWriteLock();

            globalState.currentClicks.leftCount += state.currentClicks.leftCount - state.previousClicks.leftCount;
            globalState.currentClicks.middleCount += state.currentClicks.middleCount - state.previousClicks.middleCount;
            globalState.currentClicks.rightCount += state.currentClicks.rightCount - state.previousClicks.rightCount;
            globalState.currentClicks.fourthCount += state.currentClicks.fourthCount - state.previousClicks.fourthCount;
            globalState.currentClicks.fifthCount += state.currentClicks.fifthCount - state.previousClicks.fifthCount;
            globalState.currentClicks.wUpCount += state.currentClicks.wUpCount - state.previousClicks.wUpCount;
            globalState.currentClicks.wDownCount += state.currentClicks.wDownCount - state.previousClicks.wDownCount;
            globalState.currentClicks.toggleCount += state.currentClicks.toggleCount - state.previousClicks.toggleCount;
            globalState.currentClicks.toggle = state.currentClicks.toggle;

            if (globalState.currentClicks.toggleCount != 0 && globalState.previousClicks.toggleCount == 0 && globalState.currentClicks.toggle)
            {
                if (globalState.currentClicks.leftCount != 0 && globalState.previousClicks.leftCount == 0)
                    outputKBMHandler.PerformMouseButtonEvent(outputKBMMapping.MOUSEEVENTF_LEFTDOWN);
                if (globalState.currentClicks.rightCount != 0 && globalState.previousClicks.rightCount == 0)
                    outputKBMHandler.PerformMouseButtonEvent(outputKBMMapping.MOUSEEVENTF_RIGHTDOWN);
                if (globalState.currentClicks.middleCount != 0 && globalState.previousClicks.middleCount == 0)
                    outputKBMHandler.PerformMouseButtonEvent(outputKBMMapping.MOUSEEVENTF_MIDDLEDOWN);
                if (globalState.currentClicks.fourthCount != 0 && globalState.previousClicks.fourthCount == 0)
                    outputKBMHandler.PerformMouseButtonEventAlt(outputKBMMapping.MOUSEEVENTF_XBUTTONDOWN, 1);
                if (globalState.currentClicks.fifthCount != 0 && globalState.previousClicks.fifthCount == 0)
                    outputKBMHandler.PerformMouseButtonEventAlt(outputKBMMapping.MOUSEEVENTF_XBUTTONDOWN, 2);
            }
            else if (globalState.currentClicks.toggleCount != 0 && globalState.previousClicks.toggleCount == 0 && !globalState.currentClicks.toggle)
            {
                if (globalState.currentClicks.leftCount != 0 && globalState.previousClicks.leftCount == 0)
                    outputKBMHandler.PerformMouseButtonEvent(outputKBMMapping.MOUSEEVENTF_LEFTUP);
                if (globalState.currentClicks.rightCount != 0 && globalState.previousClicks.rightCount == 0)
                    outputKBMHandler.PerformMouseButtonEvent(outputKBMMapping.MOUSEEVENTF_RIGHTUP);
                if (globalState.currentClicks.middleCount != 0 && globalState.previousClicks.middleCount == 0)
                    outputKBMHandler.PerformMouseButtonEvent(outputKBMMapping.MOUSEEVENTF_MIDDLEUP);
                if (globalState.currentClicks.fourthCount != 0 && globalState.previousClicks.fourthCount == 0)
                    outputKBMHandler.PerformMouseButtonEventAlt(outputKBMMapping.MOUSEEVENTF_XBUTTONUP, 1);
                if (globalState.currentClicks.fifthCount != 0 && globalState.previousClicks.fifthCount == 0)
                    outputKBMHandler.PerformMouseButtonEventAlt(outputKBMMapping.MOUSEEVENTF_XBUTTONUP, 2);
            }

            if (globalState.currentClicks.toggleCount == 0 && globalState.previousClicks.toggleCount == 0)
            {
                if (globalState.currentClicks.leftCount != 0 && globalState.previousClicks.leftCount == 0)
                    outputKBMHandler.PerformMouseButtonEvent(outputKBMMapping.MOUSEEVENTF_LEFTDOWN);
                else if (globalState.currentClicks.leftCount == 0 && globalState.previousClicks.leftCount != 0)
                    outputKBMHandler.PerformMouseButtonEvent(outputKBMMapping.MOUSEEVENTF_LEFTUP);

                if (globalState.currentClicks.middleCount != 0 && globalState.previousClicks.middleCount == 0)
                    outputKBMHandler.PerformMouseButtonEvent(outputKBMMapping.MOUSEEVENTF_MIDDLEDOWN);
                else if (globalState.currentClicks.middleCount == 0 && globalState.previousClicks.middleCount != 0)
                    outputKBMHandler.PerformMouseButtonEvent(outputKBMMapping.MOUSEEVENTF_MIDDLEUP);

                if (globalState.currentClicks.rightCount != 0 && globalState.previousClicks.rightCount == 0)
                    outputKBMHandler.PerformMouseButtonEvent(outputKBMMapping.MOUSEEVENTF_RIGHTDOWN);
                else if (globalState.currentClicks.rightCount == 0 && globalState.previousClicks.rightCount != 0)
                    outputKBMHandler.PerformMouseButtonEvent(outputKBMMapping.MOUSEEVENTF_RIGHTUP);

                if (globalState.currentClicks.fourthCount != 0 && globalState.previousClicks.fourthCount == 0)
                    outputKBMHandler.PerformMouseButtonEventAlt(outputKBMMapping.MOUSEEVENTF_XBUTTONDOWN, 1);
                else if (globalState.currentClicks.fourthCount == 0 && globalState.previousClicks.fourthCount != 0)
                    outputKBMHandler.PerformMouseButtonEventAlt(outputKBMMapping.MOUSEEVENTF_XBUTTONUP, 1);

                if (globalState.currentClicks.fifthCount != 0 && globalState.previousClicks.fifthCount == 0)
                    outputKBMHandler.PerformMouseButtonEventAlt(outputKBMMapping.MOUSEEVENTF_XBUTTONDOWN, 2);
                else if (globalState.currentClicks.fifthCount == 0 && globalState.previousClicks.fifthCount != 0)
                    outputKBMHandler.PerformMouseButtonEventAlt(outputKBMMapping.MOUSEEVENTF_XBUTTONUP, 2);

                if (globalState.currentClicks.wUpCount != 0 && globalState.previousClicks.wUpCount == 0)
                {
                    outputKBMHandler.PerformMouseWheelEvent(outputKBMMapping.WHEEL_TICK_UP, 0);
                    oldnow = DateTime.UtcNow;
                    wheel = outputKBMMapping.WHEEL_TICK_UP;
                }
                else if (globalState.currentClicks.wUpCount == 0 && globalState.previousClicks.wUpCount != 0)
                    wheel = 0;

                if (globalState.currentClicks.wDownCount != 0 && globalState.previousClicks.wDownCount == 0)
                {
                    outputKBMHandler.PerformMouseWheelEvent(outputKBMMapping.WHEEL_TICK_DOWN, 0);
                    oldnow = DateTime.UtcNow;
                    wheel = outputKBMMapping.WHEEL_TICK_DOWN;
                }
                if (globalState.currentClicks.wDownCount == 0 && globalState.previousClicks.wDownCount != 0)
                    wheel = 0;
            }
            

            if (wheel != 0) //Continue mouse wheel movement
            {
                DateTime now = DateTime.UtcNow;
                if (now >= oldnow + TimeSpan.FromMilliseconds(100) && !pressagain)
                {
                    oldnow = now;
                    outputKBMHandler.PerformMouseWheelEvent(wheel, 0);
                }
            }

            // Merge and synthesize all key presses/releases that are present in this device's mapping.
            // TODO what about the rest?  e.g. repeat keys really ought to be on some set schedule
            Dictionary<UInt16, SyntheticState.KeyPresses>.KeyCollection kvpKeys = state.keyPresses.Keys;
            //foreach (KeyValuePair<UInt16, SyntheticState.KeyPresses> kvp in state.keyPresses)
            //for (int i = 0, keyCount = kvpKeys.Count; i < keyCount; i++)
            for (var keyEnum = kvpKeys.GetEnumerator(); keyEnum.MoveNext();)
            {
                //UInt16 kvpKey = kvpKeys.ElementAt(i);
                UInt16 kvpKey = keyEnum.Current;
                SyntheticState.KeyPresses kvpValue = state.keyPresses[kvpKey];

                SyntheticState.KeyPresses gkp;
                if (globalState.keyPresses.TryGetValue(kvpKey, out gkp))
                {
                    gkp.current.vkCount += kvpValue.current.vkCount - kvpValue.previous.vkCount;
                    gkp.current.scanCodeCount += kvpValue.current.scanCodeCount - kvpValue.previous.scanCodeCount;
                    gkp.current.repeatCount += kvpValue.current.repeatCount - kvpValue.previous.repeatCount;
                    gkp.current.toggle = kvpValue.current.toggle;
                    gkp.current.toggleCount += kvpValue.current.toggleCount - kvpValue.previous.toggleCount;
                }
                else
                {
                    gkp = new SyntheticState.KeyPresses();
                    gkp.current = kvpValue.current;
                    globalState.keyPresses[kvpKey] = gkp;
                }

                ushort nativeKey = state.nativeKeyAlias[kvpKey];
                if (gkp.current.toggleCount != 0 && gkp.previous.toggleCount == 0 && gkp.current.toggle)
                {
                    if (gkp.current.scanCodeCount != 0)
                        outputKBMHandler.PerformKeyPressAlt(nativeKey);
                    else
                        outputKBMHandler.PerformKeyPress(nativeKey);
                }
                else if (gkp.current.toggleCount != 0 && gkp.previous.toggleCount == 0 && !gkp.current.toggle)
                {
                    if (gkp.previous.scanCodeCount != 0) // use the last type of VK/SC
                        outputKBMHandler.PerformKeyReleaseAlt(nativeKey);
                    else
                        outputKBMHandler.PerformKeyRelease(nativeKey);
                }
                else if (gkp.current.vkCount + gkp.current.scanCodeCount != 0 && gkp.previous.vkCount + gkp.previous.scanCodeCount == 0)
                {
                    if (gkp.current.scanCodeCount != 0)
                    {
                        oldnow = DateTime.UtcNow;
                        outputKBMHandler.PerformKeyPressAlt(nativeKey);
                        pressagain = false;
                        keyshelddown = kvpKey;
                    }
                    else
                    {
                        oldnow = DateTime.UtcNow;
                        outputKBMHandler.PerformKeyPress(nativeKey);
                        pressagain = false;
                        keyshelddown = kvpKey;
                    }
                }
                else if (outputKBMHandler.fakeKeyRepeat && (gkp.current.toggleCount != 0 || gkp.previous.toggleCount != 0 || gkp.current.repeatCount != 0 || // repeat or SC/VK transition
                     ((gkp.previous.scanCodeCount == 0) != (gkp.current.scanCodeCount == 0)))) //repeat keystroke after 500ms
                {
                    if (keyshelddown == kvpKey)
                    {
                        DateTime now = DateTime.UtcNow;
                        if (now >= oldnow + TimeSpan.FromMilliseconds(500) && !pressagain)
                        {
                            oldnow = now;
                            pressagain = true;
                        }
                        if (pressagain && gkp.current.scanCodeCount != 0)
                        {
                            now = DateTime.UtcNow;
                            if (now >= oldnow + TimeSpan.FromMilliseconds(25) && pressagain)
                            {
                                oldnow = now;
                                outputKBMHandler.PerformKeyPressAlt(nativeKey);
                            }
                        }
                        else if (pressagain)
                        {
                            now = DateTime.UtcNow;
                            if (now >= oldnow + TimeSpan.FromMilliseconds(25) && pressagain)
                            {
                                oldnow = now;
                                outputKBMHandler.PerformKeyPress(nativeKey);
                            }
                        }
                    }
                }

                if ((gkp.current.toggleCount == 0 && gkp.previous.toggleCount == 0) && gkp.current.vkCount + gkp.current.scanCodeCount == 0 && gkp.previous.vkCount + gkp.previous.scanCodeCount != 0)
                {
                    if (gkp.previous.scanCodeCount != 0) // use the last type of VK/SC
                    {
                        outputKBMHandler.PerformKeyReleaseAlt(nativeKey);
                        pressagain = false;
                    }
                    else
                    {
                        outputKBMHandler.PerformKeyRelease(nativeKey);
                        pressagain = false;
                    }
                }
            }
            globalState.SaveToPrevious(false);

            syncStateLock.ExitWriteLock();
            state.SaveToPrevious(true);
        }

        public enum Click { None, Left, Middle, Right, Fourth, Fifth, WUP, WDOWN };
        public static void MapClick(int device, Click mouseClick)
        {
            switch (mouseClick)
            {
                case Click.Left:
                    deviceState[device].currentClicks.leftCount++;
                    break;
                case Click.Middle:
                    deviceState[device].currentClicks.middleCount++;
                    break;
                case Click.Right:
                    deviceState[device].currentClicks.rightCount++;
                    break;
                case Click.Fourth:
                    deviceState[device].currentClicks.fourthCount++;
                    break;
                case Click.Fifth:
                    deviceState[device].currentClicks.fifthCount++;
                    break;
                case Click.WUP:
                    deviceState[device].currentClicks.wUpCount++;
                    break;
                case Click.WDOWN:
                    deviceState[device].currentClicks.wDownCount++;
                    break;
                default: break;
            }
        }

        public static int DS4ControltoInt(DS4Controls ctrl)
        {
            int result = 0;
            if (ctrl >= DS4Controls.None && ctrl <= DS4Controls.SwipeDown)
            {
                result = ds4ControlMapping[(int)ctrl];
            }

            return result;
        }

        static double TValue(double value1, double value2, double percent)
        {
            percent /= 100f;
            return value1 * percent + value2 * (1 - percent);
        }

        private static int ClampInt(int min, int value, int max)
        {
            return (value < min) ? min : (value > max) ? max : value;
        }

        public static DS4State SetCurveAndDeadzone(int device, DS4State cState, DS4State dState)
        {
            double rotation = /*tempDoubleArray[device] =*/  getLSRotation(device);
            if (rotation > 0.0 || rotation < 0.0)
                cState.rotateLSCoordinates(rotation);

            double rotationRS = /*tempDoubleArray[device] =*/ getRSRotation(device);
            if (rotationRS > 0.0 || rotationRS < 0.0)
                cState.rotateRSCoordinates(rotationRS);

            StickDeadZoneInfo lsMod = GetLSDeadInfo(device);
            StickDeadZoneInfo rsMod = GetRSDeadInfo(device);

            if (lsMod.fuzz > 0)
            {
                CalcStickAxisFuzz(device, 0, lsMod.fuzz, cState.LX, cState.LY, out cState.LX, out cState.LY);
            }

            if (rsMod.fuzz > 0)
            {
                CalcStickAxisFuzz(device, 1, rsMod.fuzz, cState.RX, cState.RY, out cState.RX, out cState.RY);
            }

            cState.CopyTo(dState);
            //DS4State dState = new DS4State(cState);
            int x;
            int y;
            int curve;

            /* TODO: Look into curve options and make sure maximum axes values are being respected */
            int lsCurve = getLSCurve(device);
            if (lsCurve > 0)
            {
                x = cState.LX;
                y = cState.LY;
                float max = x + y;
                double curvex;
                double curvey;
                curve = lsCurve;
                double multimax = TValue(382.5, max, curve);
                double multimin = TValue(127.5, max, curve);
                if ((x > 127.5f && y > 127.5f) || (x < 127.5f && y < 127.5f))
                {
                    curvex = (x > 127.5f ? Math.Min(x, (x / max) * multimax) : Math.Max(x, (x / max) * multimin));
                    curvey = (y > 127.5f ? Math.Min(y, (y / max) * multimax) : Math.Max(y, (y / max) * multimin));
                }
                else
                {
                    if (x < 127.5f)
                    {
                        curvex = Math.Min(x, (x / max) * multimax);
                        curvey = Math.Min(y, (-(y / max) * multimax + 510));
                    }
                    else
                    {
                        curvex = Math.Min(x, (-(x / max) * multimax + 510));
                        curvey = Math.Min(y, (y / max) * multimax);
                    }
                }

                dState.LX = (byte)Math.Round(curvex, 0);
                dState.LY = (byte)Math.Round(curvey, 0);
            }

            /* TODO: Look into curve options and make sure maximum axes values are being respected */
            int rsCurve = getRSCurve(device);
            if (rsCurve > 0)
            {
                x = cState.RX;
                y = cState.RY;
                float max = x + y;
                double curvex;
                double curvey;
                curve = rsCurve;
                double multimax = TValue(382.5, max, curve);
                double multimin = TValue(127.5, max, curve);
                if ((x > 127.5f && y > 127.5f) || (x < 127.5f && y < 127.5f))
                {
                    curvex = (x > 127.5f ? Math.Min(x, (x / max) * multimax) : Math.Max(x, (x / max) * multimin));
                    curvey = (y > 127.5f ? Math.Min(y, (y / max) * multimax) : Math.Max(y, (y / max) * multimin));
                }
                else
                {
                    if (x < 127.5f)
                    {
                        curvex = Math.Min(x, (x / max) * multimax);
                        curvey = Math.Min(y, (-(y / max) * multimax + 510));
                    }
                    else
                    {
                        curvex = Math.Min(x, (-(x / max) * multimax + 510));
                        curvey = Math.Min(y, (y / max) * multimax);
                    }
                }

                dState.RX = (byte)Math.Round(curvex, 0);
                dState.RY = (byte)Math.Round(curvey, 0);
            }

            /*int lsDeadzone = getLSDeadzone(device);
            int lsAntiDead = getLSAntiDeadzone(device);
            int lsMaxZone = getLSMaxzone(device);
            */
            int lsDeadzone = lsMod.deadZone;
            int lsAntiDead = lsMod.antiDeadZone;
            int lsMaxZone = lsMod.maxZone;
            double lsMaxOutput = lsMod.maxOutput;

            if (lsDeadzone > 0 || lsAntiDead > 0 || lsMaxZone != 100 || lsMaxOutput != 100.0)
            {
                double lsSquared = Math.Pow(cState.LX - 128f, 2) + Math.Pow(cState.LY - 128f, 2);
                double lsDeadzoneSquared = Math.Pow(lsDeadzone, 2);
                if (lsDeadzone > 0 && lsSquared <= lsDeadzoneSquared)
                {
                    dState.LX = 128;
                    dState.LY = 128;
                }
                else if ((lsDeadzone > 0 && lsSquared > lsDeadzoneSquared) || lsAntiDead > 0 || lsMaxZone != 100 || lsMaxOutput != 100.0)
                {
                    double r = Math.Atan2(-(dState.LY - 128.0), (dState.LX - 128.0));
                    double maxXValue = dState.LX >= 128.0 ? 127.0 : -128;
                    double maxYValue = dState.LY >= 128.0 ? 127.0 : -128;
                    double ratio = lsMaxZone / 100.0;
                    double maxOutRatio = lsMaxOutput / 100.0;

                    double maxZoneXNegValue = (ratio * -128) + 128;
                    double maxZoneXPosValue = (ratio * 127) + 128;
                    double maxZoneYNegValue = maxZoneXNegValue;
                    double maxZoneYPosValue = maxZoneXPosValue;
                    double maxZoneX = dState.LX >= 128.0 ? (maxZoneXPosValue - 128.0) : (maxZoneXNegValue - 128.0);
                    double maxZoneY = dState.LY >= 128.0 ? (maxZoneYPosValue - 128.0) : (maxZoneYNegValue - 128.0);

                    double tempLsXDead = 0.0, tempLsYDead = 0.0;
                    double tempOutputX = 0.0, tempOutputY = 0.0;
                    if (lsDeadzone > 0)
                    {
                        tempLsXDead = Math.Abs(Math.Cos(r)) * (lsDeadzone / 127.0) * maxXValue;
                        tempLsYDead = Math.Abs(Math.Sin(r)) * (lsDeadzone / 127.0) * maxYValue;

                        if (lsSquared > lsDeadzoneSquared)
                        {
                            double currentX = Global.Clamp(maxZoneXNegValue, dState.LX, maxZoneXPosValue);
                            double currentY = Global.Clamp(maxZoneYNegValue, dState.LY, maxZoneYPosValue);
                            tempOutputX = ((currentX - 128.0 - tempLsXDead) / (maxZoneX - tempLsXDead));
                            tempOutputY = ((currentY - 128.0 - tempLsYDead) / (maxZoneY - tempLsYDead));
                        }
                    }
                    else
                    {
                        double currentX = Global.Clamp(maxZoneXNegValue, dState.LX, maxZoneXPosValue);
                        double currentY = Global.Clamp(maxZoneYNegValue, dState.LY, maxZoneYPosValue);
                        tempOutputX = (currentX - 128.0) / maxZoneX;
                        tempOutputY = (currentY - 128.0) / maxZoneY;
                    }

                    if (lsMaxOutput != 100.0)
                    {
                        double maxOutXRatio = Math.Abs(Math.Cos(r)) * maxOutRatio;
                        double maxOutYRatio = Math.Abs(Math.Sin(r)) * maxOutRatio;
                        tempOutputX = Math.Min(Math.Max(tempOutputX, 0.0), maxOutXRatio);
                        tempOutputY = Math.Min(Math.Max(tempOutputY, 0.0), maxOutYRatio);
                    }

                    double tempLsXAntiDeadPercent = 0.0, tempLsYAntiDeadPercent = 0.0;
                    if (lsAntiDead > 0)
                    {
                        tempLsXAntiDeadPercent = (lsAntiDead * 0.01) * Math.Abs(Math.Cos(r));
                        tempLsYAntiDeadPercent = (lsAntiDead * 0.01) * Math.Abs(Math.Sin(r));
                    }

                    if (tempOutputX > 0.0)
                    {
                        dState.LX = (byte)((((1.0 - tempLsXAntiDeadPercent) * tempOutputX + tempLsXAntiDeadPercent)) * maxXValue + 128.0);
                    }
                    else
                    {
                        dState.LX = 128;
                    }

                    if (tempOutputY > 0.0)
                    {
                        dState.LY = (byte)((((1.0 - tempLsYAntiDeadPercent) * tempOutputY + tempLsYAntiDeadPercent)) * maxYValue + 128.0);
                    }
                    else
                    {
                        dState.LY = 128;
                    }
                }
            }

            /*int rsDeadzone = getRSDeadzone(device);
            int rsAntiDead = getRSAntiDeadzone(device);
            int rsMaxZone = getRSMaxzone(device);
            */
            int rsDeadzone = rsMod.deadZone;
            int rsAntiDead = rsMod.antiDeadZone;
            int rsMaxZone = rsMod.maxZone;
            double rsMaxOutput = rsMod.maxOutput;

            if (rsDeadzone > 0 || rsAntiDead > 0 || rsMaxZone != 100 || rsMaxOutput != 100.0)
            {
                double rsSquared = Math.Pow(cState.RX - 128.0, 2) + Math.Pow(cState.RY - 128.0, 2);
                double rsDeadzoneSquared = Math.Pow(rsDeadzone, 2);
                if (rsDeadzone > 0 && rsSquared <= rsDeadzoneSquared)
                {
                    dState.RX = 128;
                    dState.RY = 128;
                }
                else if ((rsDeadzone > 0 && rsSquared > rsDeadzoneSquared) || rsAntiDead > 0 || rsMaxZone != 100 || rsMaxOutput != 100.0)
                {
                    double r = Math.Atan2(-(dState.RY - 128.0), (dState.RX - 128.0));
                    double maxXValue = dState.RX >= 128.0 ? 127 : -128;
                    double maxYValue = dState.RY >= 128.0 ? 127 : -128;
                    double ratio = rsMaxZone / 100.0;
                    double maxOutRatio = rsMaxOutput / 100.0;

                    double maxZoneXNegValue = (ratio * -128.0) + 128.0;
                    double maxZoneXPosValue = (ratio * 127.0) + 128.0;
                    double maxZoneYNegValue = maxZoneXNegValue;
                    double maxZoneYPosValue = maxZoneXPosValue;
                    double maxZoneX = dState.RX >= 128.0 ? (maxZoneXPosValue - 128.0) : (maxZoneXNegValue - 128.0);
                    double maxZoneY = dState.RY >= 128.0 ? (maxZoneYPosValue - 128.0) : (maxZoneYNegValue - 128.0);

                    double tempRsXDead = 0.0, tempRsYDead = 0.0;
                    double tempOutputX = 0.0, tempOutputY = 0.0;
                    if (rsDeadzone > 0)
                    {
                        tempRsXDead = Math.Abs(Math.Cos(r)) * (rsDeadzone / 127.0) * maxXValue;
                        tempRsYDead = Math.Abs(Math.Sin(r)) * (rsDeadzone / 127.0) * maxYValue;

                        if (rsSquared > rsDeadzoneSquared)
                        {
                            double currentX = Global.Clamp(maxZoneXNegValue, dState.RX, maxZoneXPosValue);
                            double currentY = Global.Clamp(maxZoneYNegValue, dState.RY, maxZoneYPosValue);

                            tempOutputX = ((currentX - 128.0 - tempRsXDead) / (maxZoneX - tempRsXDead));
                            tempOutputY = ((currentY - 128.0 - tempRsYDead) / (maxZoneY - tempRsYDead));
                        }
                    }
                    else
                    {
                        double currentX = Global.Clamp(maxZoneXNegValue, dState.RX, maxZoneXPosValue);
                        double currentY = Global.Clamp(maxZoneYNegValue, dState.RY, maxZoneYPosValue);

                        tempOutputX = (currentX - 128.0) / maxZoneX;
                        tempOutputY = (currentY - 128.0) / maxZoneY;
                    }

                    if (rsMaxOutput != 100.0)
                    {
                        double maxOutXRatio = Math.Abs(Math.Cos(r)) * maxOutRatio;
                        double maxOutYRatio = Math.Abs(Math.Sin(r)) * maxOutRatio;
                        tempOutputX = Math.Min(Math.Max(tempOutputX, 0.0), maxOutXRatio);
                        tempOutputY = Math.Min(Math.Max(tempOutputY, 0.0), maxOutYRatio);
                    }

                    double tempRsXAntiDeadPercent = 0.0, tempRsYAntiDeadPercent = 0.0;
                    if (rsAntiDead > 0)
                    {
                        tempRsXAntiDeadPercent = (rsAntiDead * 0.01) * Math.Abs(Math.Cos(r));
                        tempRsYAntiDeadPercent = (rsAntiDead * 0.01) * Math.Abs(Math.Sin(r));
                    }

                    if (tempOutputX > 0.0)
                    {
                        dState.RX = (byte)((((1.0 - tempRsXAntiDeadPercent) * tempOutputX + tempRsXAntiDeadPercent)) * maxXValue + 128.0);
                    }
                    else
                    {
                        dState.RX = 128;
                    }

                    if (tempOutputY > 0.0)
                    {
                        dState.RY = (byte)((((1.0 - tempRsYAntiDeadPercent) * tempOutputY + tempRsYAntiDeadPercent)) * maxYValue + 128.0);
                    }
                    else
                    {
                        dState.RY = 128;
                    }
                }
            }

            /*byte l2Deadzone = getL2Deadzone(device);
            int l2AntiDeadzone = getL2AntiDeadzone(device);
            int l2Maxzone = getL2Maxzone(device);
            */

            TriggerDeadZoneZInfo l2ModInfo = GetL2ModInfo(device);
            byte l2Deadzone = l2ModInfo.deadZone;
            int l2AntiDeadzone = l2ModInfo.antiDeadZone;
            int l2Maxzone = l2ModInfo.maxZone;
            double l2MaxOutput = l2ModInfo.maxOutput;
            if (l2Deadzone > 0 || l2AntiDeadzone > 0 || l2Maxzone != 100 || l2MaxOutput != 100.0)
            {
                double tempL2Output = cState.L2 / 255.0;
                double tempL2AntiDead = 0.0;
                double ratio = l2Maxzone / 100.0;
                double maxValue = 255.0 * ratio;

                if (l2Deadzone > 0)
                {
                    if (cState.L2 > l2Deadzone)
                    {
                        double current = Global.Clamp(0, dState.L2, maxValue);
                        tempL2Output = (current - l2Deadzone) / (maxValue - l2Deadzone);
                    }
                    else
                    {
                        tempL2Output = 0.0;
                    }
                }
                else
                {
                    double current = Global.Clamp(0, dState.L2, maxValue);
                    tempL2Output = current / maxValue;
                }

                if (l2MaxOutput != 100.0)
                {
                    double maxOutRatio = l2MaxOutput / 100.0;
                    tempL2Output = Math.Min(Math.Max(tempL2Output, 0.0), maxOutRatio);
                }

                if (l2AntiDeadzone > 0)
                {
                    tempL2AntiDead = l2AntiDeadzone * 0.01;
                }

                if (tempL2Output > 0.0)
                {
                    dState.L2 = (byte)(((1.0 - tempL2AntiDead) * tempL2Output + tempL2AntiDead) * 255.0);
                }
                else
                {
                    dState.L2 = 0;
                }
            }

            /*byte r2Deadzone = getR2Deadzone(device);
            int r2AntiDeadzone = getR2AntiDeadzone(device);
            int r2Maxzone = getR2Maxzone(device);
            */
            TriggerDeadZoneZInfo r2ModInfo = GetR2ModInfo(device);
            byte r2Deadzone = r2ModInfo.deadZone;
            int r2AntiDeadzone = r2ModInfo.antiDeadZone;
            int r2Maxzone = r2ModInfo.maxZone;
            double r2MaxOutput = r2ModInfo.maxOutput;
            if (r2Deadzone > 0 || r2AntiDeadzone > 0 || r2Maxzone != 100 || r2MaxOutput != 100.0)
            {
                double tempR2Output = cState.R2 / 255.0;
                double tempR2AntiDead = 0.0;
                double ratio = r2Maxzone / 100.0;
                double maxValue = 255 * ratio;

                if (r2Deadzone > 0)
                {
                    if (cState.R2 > r2Deadzone)
                    {
                        double current = Global.Clamp(0, dState.R2, maxValue);
                        tempR2Output = (current - r2Deadzone) / (maxValue - r2Deadzone);
                    }
                    else
                    {
                        tempR2Output = 0.0;
                    }
                }
                else
                {
                    double current = Global.Clamp(0, dState.R2, maxValue);
                    tempR2Output = current / maxValue;
                }

                if (r2MaxOutput != 100.0)
                {
                    double maxOutRatio = r2MaxOutput / 100.0;
                    tempR2Output = Math.Min(Math.Max(tempR2Output, 0.0), maxOutRatio);
                }

                if (r2AntiDeadzone > 0)
                {
                    tempR2AntiDead = r2AntiDeadzone * 0.01;
                }

                if (tempR2Output > 0.0)
                {
                    dState.R2 = (byte)(((1.0 - tempR2AntiDead) * tempR2Output + tempR2AntiDead) * 255.0);
                }
                else
                {
                    dState.R2 = 0;
                }
            }

            double lsSens = getLSSens(device);
            if (lsSens != 1.0)
            {
                dState.LX = (byte)Global.Clamp(0, lsSens * (dState.LX - 128.0) + 128.0, 255);
                dState.LY = (byte)Global.Clamp(0, lsSens * (dState.LY - 128.0) + 128.0, 255);
            }

            double rsSens = getRSSens(device);
            if (rsSens != 1.0)
            {
                dState.RX = (byte)Global.Clamp(0, rsSens * (dState.RX - 128.0) + 128.0, 255);
                dState.RY = (byte)Global.Clamp(0, rsSens * (dState.RY - 128.0) + 128.0, 255);
            }

            double l2Sens = getL2Sens(device);
            if (l2Sens != 1.0)
                dState.L2 = (byte)Global.Clamp(0, l2Sens * dState.L2, 255);

            double r2Sens = getR2Sens(device);
            if (r2Sens != 1.0)
                dState.R2 = (byte)Global.Clamp(0, r2Sens * dState.R2, 255);

            SquareStickInfo squStk = GetSquareStickInfo(device);
            if (squStk.lsMode && (dState.LX != 128 || dState.LY != 128))
            {
                double capX = dState.LX >= 128 ? 127.0 : 128.0;
                double capY = dState.LY >= 128 ? 127.0 : 128.0;
                double tempX = (dState.LX - 128.0) / capX;
                double tempY = (dState.LY - 128.0) / capY;
                DS4SquareStick sqstick = outSqrStk[device];
                sqstick.current.x = tempX; sqstick.current.y = tempY;
                sqstick.CircleToSquare(squStk.lsRoundness);
                //Console.WriteLine("Input ({0}) | Output ({1})", tempY, sqstick.current.y);
                tempX = sqstick.current.x < -1.0 ? -1.0 : sqstick.current.x > 1.0
                    ? 1.0 : sqstick.current.x;
                tempY = sqstick.current.y < -1.0 ? -1.0 : sqstick.current.y > 1.0
                    ? 1.0 : sqstick.current.y;
                dState.LX = (byte)(tempX * capX + 128.0);
                dState.LY = (byte)(tempY * capY + 128.0);
            }

            int lsOutCurveMode = getLsOutCurveMode(device);
            if (lsOutCurveMode > 0 && (dState.LX != 128 || dState.LY != 128))
            {
                double r = Math.Atan2(-(dState.LY - 128.0), (dState.LX - 128.0));
                double maxOutXRatio = Math.Abs(Math.Cos(r));
                double maxOutYRatio = Math.Abs(Math.Sin(r));
                double sideX = dState.LX - 128; double sideY = dState.LY - 128.0;
                double capX = dState.LX >= 128 ? maxOutXRatio * 127.0 : maxOutXRatio * 128.0;
                double capY = dState.LY >= 128 ? maxOutYRatio * 127.0 : maxOutYRatio * 128.0;
                double absSideX = Math.Abs(sideX); double absSideY = Math.Abs(sideY);
                if (absSideX > capX) capX = absSideX;
                if (absSideY > capY) capY = absSideY;
                double tempRatioX = capX > 0 ? (dState.LX - 128.0) / capX : 0;
                double tempRatioY = capY > 0 ? (dState.LY - 128.0) / capY : 0;
                double signX = tempRatioX >= 0.0 ? 1.0 : -1.0;
                double signY = tempRatioY >= 0.0 ? 1.0 : -1.0;

                if (lsOutCurveMode == 1)
                {
                    double absX = Math.Abs(tempRatioX);
                    double absY = Math.Abs(tempRatioY);
                    double outputX = 0.0;
                    double outputY = 0.0;

                    if (absX <= 0.4)
                    {
                        outputX = 0.8 * absX;
                    }
                    else if (absX <= 0.75)
                    {
                        outputX = absX - 0.08;
                    }
                    else if (absX > 0.75)
                    {
                        outputX = (absX * 1.32) - 0.32;
                    }

                    if (absY <= 0.4)
                    {
                        outputY = 0.8 * absY;
                    }
                    else if (absY <= 0.75)
                    {
                        outputY = absY - 0.08;
                    }
                    else if (absY > 0.75)
                    {
                        outputY = (absY * 1.32) - 0.32;
                    }

                    dState.LX = (byte)(outputX * signX * capX + 128.0);
                    dState.LY = (byte)(outputY * signY * capY + 128.0);
                }
                else if (lsOutCurveMode == 2)
                {
                    double outputX = tempRatioX * tempRatioX;
                    double outputY = tempRatioY * tempRatioY;
                    dState.LX = (byte)(outputX * signX * capX + 128.0);
                    dState.LY = (byte)(outputY * signY * capY + 128.0);
                }
                else if (lsOutCurveMode == 3)
                {
                    double outputX = tempRatioX * tempRatioX * tempRatioX;
                    double outputY = tempRatioY * tempRatioY * tempRatioY;
                    dState.LX = (byte)(outputX * capX + 128.0);
                    dState.LY = (byte)(outputY * capY + 128.0);
                }
                else if (lsOutCurveMode == 4)
                {
                    double absX = Math.Abs(tempRatioX);
                    double absY = Math.Abs(tempRatioY);
                    double outputX = absX * (absX - 2.0);
                    double outputY = absY * (absY - 2.0);
                    dState.LX = (byte)(-1.0 * outputX * signX * capX + 128.0);
                    dState.LY = (byte)(-1.0 * outputY * signY * capY + 128.0);
                }
                else if (lsOutCurveMode == 5)
                {
                    double innerX = Math.Abs(tempRatioX) - 1.0;
                    double innerY = Math.Abs(tempRatioY) - 1.0;
                    double outputX = innerX * innerX * innerX + 1.0;
                    double outputY = innerY * innerY * innerY + 1.0;
                    dState.LX = (byte)(1.0 * outputX * signX * capX + 128.0);
                    dState.LY = (byte)(1.0 * outputY * signY * capY + 128.0);
                }
                else if (lsOutCurveMode == 6)
                {
                    dState.LX = lsOutBezierCurveObj[device].arrayBezierLUT[dState.LX];
                    dState.LY = lsOutBezierCurveObj[device].arrayBezierLUT[dState.LY];
                }
            }
            
            if (squStk.rsMode && (dState.RX != 128 || dState.RY != 128))
            {
                double capX = dState.RX >= 128 ? 127.0 : 128.0;
                double capY = dState.RY >= 128 ? 127.0 : 128.0;
                double tempX = (dState.RX - 128.0) / capX;
                double tempY = (dState.RY - 128.0) / capY;
                DS4SquareStick sqstick = outSqrStk[device];
                sqstick.current.x = tempX; sqstick.current.y = tempY;
                sqstick.CircleToSquare(squStk.rsRoundness);
                tempX = sqstick.current.x < -1.0 ? -1.0 : sqstick.current.x > 1.0
                    ? 1.0 : sqstick.current.x;
                tempY = sqstick.current.y < -1.0 ? -1.0 : sqstick.current.y > 1.0
                    ? 1.0 : sqstick.current.y;
                //Console.WriteLine("Input ({0}) | Output ({1})", tempY, sqstick.current.y);
                dState.RX = (byte)(tempX * capX + 128.0);
                dState.RY = (byte)(tempY * capY + 128.0);
            }

            int rsOutCurveMode = getRsOutCurveMode(device);
            if (rsOutCurveMode > 0 && (dState.RX != 128 || dState.RY != 128))
            {
                double r = Math.Atan2(-(dState.RY - 128.0), (dState.RX - 128.0));
                double maxOutXRatio = Math.Abs(Math.Cos(r));
                double maxOutYRatio = Math.Abs(Math.Sin(r));
                double sideX = dState.RX - 128; double sideY = dState.RY - 128.0;
                double capX = dState.RX >= 128 ? maxOutXRatio * 127.0 : maxOutXRatio * 128.0;
                double capY = dState.RY >= 128 ? maxOutYRatio * 127.0 : maxOutYRatio * 128.0;
                double absSideX = Math.Abs(sideX); double absSideY = Math.Abs(sideY);
                if (absSideX > capX) capX = absSideX;
                if (absSideY > capY) capY = absSideY;
                double tempRatioX = capX > 0 ? (dState.RX - 128.0) / capX : 0;
                double tempRatioY = capY > 0 ? (dState.RY - 128.0) / capY : 0;
                double signX = tempRatioX >= 0.0 ? 1.0 : -1.0;
                double signY = tempRatioY >= 0.0 ? 1.0 : -1.0;

                if (rsOutCurveMode == 1)
                {
                    double absX = Math.Abs(tempRatioX);
                    double absY = Math.Abs(tempRatioY);
                    double outputX = 0.0;
                    double outputY = 0.0;

                    if (absX <= 0.4)
                    {
                        outputX = 0.8 * absX;
                    }
                    else if (absX <= 0.75)
                    {
                        outputX = absX - 0.08;
                    }
                    else if (absX > 0.75)
                    {
                        outputX = (absX * 1.32) - 0.32;
                    }

                    if (absY <= 0.4)
                    {
                        outputY = 0.8 * absY;
                    }
                    else if (absY <= 0.75)
                    {
                        outputY = absY - 0.08;
                    }
                    else if (absY > 0.75)
                    {
                        outputY = (absY * 1.32) - 0.32;
                    }

                    dState.RX = (byte)(outputX * signX * capX + 128.0);
                    dState.RY = (byte)(outputY * signY * capY + 128.0);
                }
                else if (rsOutCurveMode == 2)
                {
                    double outputX = tempRatioX * tempRatioX;
                    double outputY = tempRatioY * tempRatioY;
                    dState.RX = (byte)(outputX * signX * capX + 128.0);
                    dState.RY = (byte)(outputY * signY * capY + 128.0);
                }
                else if (rsOutCurveMode == 3)
                {
                    double outputX = tempRatioX * tempRatioX * tempRatioX;
                    double outputY = tempRatioY * tempRatioY * tempRatioY;
                    dState.RX = (byte)(outputX * capX + 128.0);
                    dState.RY = (byte)(outputY * capY + 128.0);
                }
                else if (rsOutCurveMode == 4)
                {
                    double absX = Math.Abs(tempRatioX);
                    double absY = Math.Abs(tempRatioY);
                    double outputX = absX * (absX - 2.0);
                    double outputY = absY * (absY - 2.0);
                    dState.RX = (byte)(-1.0 * outputX * signX * capX + 128.0);
                    dState.RY = (byte)(-1.0 * outputY * signY * capY + 128.0);
                }
                else if (rsOutCurveMode == 5)
                {
                    double innerX = Math.Abs(tempRatioX) - 1.0;
                    double innerY = Math.Abs(tempRatioY) - 1.0;
                    double outputX = innerX * innerX * innerX + 1.0;
                    double outputY = innerY * innerY * innerY + 1.0;
                    dState.RX = (byte)(1.0 * outputX * signX * capX + 128.0);
                    dState.RY = (byte)(1.0 * outputY * signY * capY + 128.0);
                }
                else if (rsOutCurveMode == 6)
                {
                    dState.RX = rsOutBezierCurveObj[device].arrayBezierLUT[dState.RX];
                    dState.RY = rsOutBezierCurveObj[device].arrayBezierLUT[dState.RY];
                }
            }

            int l2OutCurveMode = getL2OutCurveMode(device);
            if (l2OutCurveMode > 0 && dState.L2 != 0)
            {
                double temp = dState.L2 / 255.0;
                if (l2OutCurveMode == 1)
                {
                    double output;

                    if (temp <= 0.4)
                        output = 0.55 * temp;
                    else if (temp <= 0.75)
                        output = temp - 0.18;
                    else // if (temp > 0.75)
                        output = (temp * 1.72) - 0.72;
                    dState.L2 = (byte)(output * 255.0);
                }
                else if (l2OutCurveMode == 2)
                {
                    double output = temp * temp;
                    dState.L2 = (byte)(output * 255.0);
                }
                else if (l2OutCurveMode == 3)
                {
                    double output = temp * temp * temp;
                    dState.L2 = (byte)(output * 255.0);
                }
                else if (l2OutCurveMode == 4)
                {
                    double output = temp * (temp - 2.0);
                    dState.L2 = (byte)(-1.0 * output * 255.0);
                }
                else if (l2OutCurveMode == 5)
                {
                    double inner = Math.Abs(temp) - 1.0;
                    double output = inner * inner * inner + 1.0;
                    dState.L2 = (byte)(-1.0 * output * 255.0);
                }
                else if (l2OutCurveMode == 6)
                {
                    dState.L2 = l2OutBezierCurveObj[device].arrayBezierLUT[dState.L2];
                }
            }

            int r2OutCurveMode = getR2OutCurveMode(device);
            if (r2OutCurveMode > 0 && dState.R2 != 0)
            {
                double temp = dState.R2 / 255.0;
                if (r2OutCurveMode == 1)
                {
                    double output;

                    if (temp <= 0.4)
                        output = 0.55 * temp;
                    else if (temp <= 0.75)
                        output = temp - 0.18;
                    else // if (temp > 0.75)
                        output = (temp * 1.72) - 0.72;
                    dState.R2 = (byte)(output * 255.0);
                }
                else if (r2OutCurveMode == 2)
                {
                    double output = temp * temp;
                    dState.R2 = (byte)(output * 255.0);
                }
                else if (r2OutCurveMode == 3)
                {
                    double output = temp * temp * temp;
                    dState.R2 = (byte)(output * 255.0);
                }
                else if (r2OutCurveMode == 4)
                {
                    double output = temp * (temp - 2.0);
                    dState.R2 = (byte)(-1.0 * output * 255.0);
                }
                else if (r2OutCurveMode == 5)
                {
                    double inner = Math.Abs(temp) - 1.0;
                    double output = inner * inner * inner + 1.0;
                    dState.R2 = (byte)(-1.0 * output * 255.0);
                }
                else if (r2OutCurveMode == 6)
                {
                    dState.R2 = r2OutBezierCurveObj[device].arrayBezierLUT[dState.R2];
                }
            }
                

            bool saControls = IsUsingSAForControls(device);
            if (saControls)
            {
                int SXD = (int)(128d * getSXDeadzone(device));
                int SZD = (int)(128d * getSZDeadzone(device));
                double SXMax = getSXMaxzone(device);
                double SZMax = getSZMaxzone(device);
                double sxAntiDead = getSXAntiDeadzone(device);
                double szAntiDead = getSZAntiDeadzone(device);
                double sxsens = getSXSens(device);
                double szsens = getSZSens(device);
                int result = 0;

                int gyroX = cState.Motion.accelX, gyroZ = cState.Motion.accelZ;
                int absx = Math.Abs(gyroX), absz = Math.Abs(gyroZ);

                if (SXD > 0 || SXMax < 1.0 || sxAntiDead > 0)
                {
                    int maxValue = (int)(SXMax * 128d);
                    if (absx > SXD)
                    {
                        double ratioX = absx < maxValue ? (absx - SXD) / (double)(maxValue - SXD) : 1.0;
                        dState.Motion.outputAccelX = Math.Sign(gyroX) *
                            (int)Math.Min(128d, sxsens * 128d * ((1.0 - sxAntiDead) * ratioX + sxAntiDead));
                    }
                    else
                    {
                        dState.Motion.outputAccelX = 0;
                    }
                }
                else
                {
                    dState.Motion.outputAccelX = Math.Sign(gyroX) *
                        (int)Math.Min(128d, sxsens * 128d * (absx / 128d));
                }

                if (SZD > 0 || SZMax < 1.0 || szAntiDead > 0)
                {
                    int maxValue = (int)(SZMax * 128d);
                    if (absz > SZD)
                    {
                        double ratioZ = absz < maxValue ? (absz - SZD) / (double)(maxValue - SZD) : 1.0;
                        dState.Motion.outputAccelZ = Math.Sign(gyroZ) *
                            (int)Math.Min(128d, szsens * 128d * ((1.0 - szAntiDead) * ratioZ + szAntiDead));
                    }
                    else
                    {
                        dState.Motion.outputAccelZ = 0;
                    }
                }
                else
                {
                    dState.Motion.outputAccelZ = Math.Sign(gyroZ) *
                        (int)Math.Min(128d, szsens * 128d * (absz / 128d));
                }

                int sxOutCurveMode = getSXOutCurveMode(device);
                if (sxOutCurveMode > 0)
                {
                    double temp = dState.Motion.outputAccelX / 128.0;
                    double sign = Math.Sign(temp);
                    if (sxOutCurveMode == 1)
                    {
                        double output;
                        double abs = Math.Abs(temp);

                        if (abs <= 0.4)
                            output = 0.55 * abs;
                        else if (abs <= 0.75)
                            output = abs - 0.18;
                        else // if (abs > 0.75)
                            output = (abs * 1.72) - 0.72;
                        dState.Motion.outputAccelX = (int)(output * sign * 128.0);
                    }
                    else if (sxOutCurveMode == 2)
                    {
                        double output = temp * temp;
                        result = (int)(output * sign * 128.0);
                        dState.Motion.outputAccelX = result;
                    }
                    else if (sxOutCurveMode == 3)
                    {
                        double output = temp * temp * temp;
                        result = (int)(output * 128.0);
                        dState.Motion.outputAccelX = result;
                    }
                    else if (sxOutCurveMode == 4)
                    {
                        double abs = Math.Abs(temp);
                        double output = abs * (abs - 2.0);
                        dState.Motion.outputAccelX = (int)(-1.0 * output *
                            sign * 128.0);
                    }
                    else if (sxOutCurveMode == 5)
                    {
                        double inner = Math.Abs(temp) - 1.0;
                        double output = inner * inner * inner + 1.0;
                        dState.Motion.outputAccelX = (int)(output *
                            sign * 128.0);
                    }
                    else if (sxOutCurveMode == 6)
                    {
                        int signSA = Math.Sign(dState.Motion.outputAccelX);
                        dState.Motion.outputAccelX = sxOutBezierCurveObj[device].arrayBezierLUT[Math.Min(Math.Abs(dState.Motion.outputAccelX), 128)] * signSA;
                    }
                }

                int szOutCurveMode = getSZOutCurveMode(device);
                if (szOutCurveMode > 0 && dState.Motion.outputAccelZ != 0)
                {
                    double temp = dState.Motion.outputAccelZ / 128.0;
                    double sign = Math.Sign(temp);
                    if (szOutCurveMode == 1)
                    {
                        double output;
                        double abs = Math.Abs(temp);

                        if (abs <= 0.4)
                            output = 0.55 * abs;
                        else if (abs <= 0.75)
                            output = abs - 0.18;
                        else // if (abs > 0.75)
                            output = (abs * 1.72) - 0.72;
                        dState.Motion.outputAccelZ = (int)(output * sign * 128.0);
                    }
                    else if (szOutCurveMode == 2)
                    {
                        double output = temp * temp;
                        result = (int)(output * sign * 128.0);
                        dState.Motion.outputAccelZ = result;
                    }
                    else if (szOutCurveMode == 3)
                    {
                        double output = temp * temp * temp;
                        result = (int)(output * 128.0);
                        dState.Motion.outputAccelZ = result;
                    }
                    else if (szOutCurveMode == 4)
                    {
                        double abs = Math.Abs(temp);
                        double output = abs * (abs - 2.0);
                        dState.Motion.outputAccelZ = (int)(-1.0 * output *
                            sign * 128.0);
                    }
                    else if (szOutCurveMode == 5)
                    {
                        double inner = Math.Abs(temp) - 1.0;
                        double output = inner * inner * inner + 1.0;
                        dState.Motion.outputAccelZ = (int)(output *
                            sign * 128.0);
                    }
                    else if (szOutCurveMode == 6)
                    {
                        int signSA = Math.Sign(dState.Motion.outputAccelZ);
                        dState.Motion.outputAccelZ = szOutBezierCurveObj[device].arrayBezierLUT[Math.Min(Math.Abs(dState.Motion.outputAccelZ), 128)] * signSA;
                    }
                }
            }

            return dState;
        }

        /* TODO: Possibly remove usage of this version of the method */
        private static bool ShiftTrigger(int trigger, int device, DS4State cState, DS4StateExposed eState, Mouse tp)
        {
            bool result = false;
            if (trigger == 0)
            {
                result = false;
            }
            else
            {
                DS4Controls ds = shiftTriggerMapping[trigger];
                result = getBoolMapping(device, ds, cState, eState, tp);
            }

            return result;
        }

        private static bool ShiftTrigger2(int trigger, int device, DS4State cState, DS4StateExposed eState, Mouse tp, DS4StateFieldMapping fieldMapping)
        {
            bool result = false;
            if (trigger == 0)
            {
                result = false;
            }
            else if (trigger < 28 && trigger != 26)
            {
                DS4Controls ds = shiftTriggerMapping[trigger];
                result = getBoolMapping2(device, ds, cState, eState, tp, fieldMapping);
            }
            // 26 is a special case. It does not correlate to a direct DS4Controls value
            else if (trigger == 26)
            {
                result = cState.Touch1Finger;
            }

            return result;
        }

        private static X360Controls getX360ControlsByName(string key)
        {
            X360Controls x3c;
            if (Enum.TryParse(key, true, out x3c))
                return x3c;

            switch (key)
            {
                case "Back": return X360Controls.Back;
                case "Left Stick": return X360Controls.LS;
                case "Right Stick": return X360Controls.RS;
                case "Start": return X360Controls.Start;
                case "Up Button": return X360Controls.DpadUp;
                case "Right Button": return X360Controls.DpadRight;
                case "Down Button": return X360Controls.DpadDown;
                case "Left Button": return X360Controls.DpadLeft;

                case "Left Bumper": return X360Controls.LB;
                case "Right Bumper": return X360Controls.RB;
                case "Y Button": return X360Controls.Y;
                case "B Button": return X360Controls.B;
                case "A Button": return X360Controls.A;
                case "X Button": return X360Controls.X;

                case "Guide": return X360Controls.Guide;
                case "Left X-Axis-": return X360Controls.LXNeg;
                case "Left Y-Axis-": return X360Controls.LYNeg;
                case "Right X-Axis-": return X360Controls.RXNeg;
                case "Right Y-Axis-": return X360Controls.RYNeg;

                case "Left X-Axis+": return X360Controls.LXPos;
                case "Left Y-Axis+": return X360Controls.LYPos;
                case "Right X-Axis+": return X360Controls.RXPos;
                case "Right Y-Axis+": return X360Controls.RYPos;
                case "Left Trigger": return X360Controls.LT;
                case "Right Trigger": return X360Controls.RT;

                case "Left Mouse Button": return X360Controls.LeftMouse;
                case "Right Mouse Button": return X360Controls.RightMouse;
                case "Middle Mouse Button": return X360Controls.MiddleMouse;
                case "4th Mouse Button": return X360Controls.FourthMouse;
                case "5th Mouse Button": return X360Controls.FifthMouse;
                case "Mouse Wheel Up": return X360Controls.WUP;
                case "Mouse Wheel Down": return X360Controls.WDOWN;
                case "Mouse Up": return X360Controls.MouseUp;
                case "Mouse Down": return X360Controls.MouseDown;
                case "Mouse Left": return X360Controls.MouseLeft;
                case "Mouse Right": return X360Controls.MouseRight;
                case "Touchpad Click": return X360Controls.TouchpadClick;
                case "Unbound": return X360Controls.Unbound;
                default: break;
            }

            return X360Controls.Unbound;
        }

        /// <summary>
        /// Map DS4 Buttons/Axes to other DS4 Buttons/Axes (largely the same as Xinput ones) and to keyboard and mouse buttons.
        /// </summary>
        static bool[] held = new bool[Global.MAX_DS4_CONTROLLER_COUNT];
        public static void MapCustom(int device, DS4State cState, DS4State MappedState, DS4StateExposed eState,
            Mouse tp, ControlService ctrl)
        {
            /* TODO: This method is slow sauce. Find ways to speed up action execution */
            double tempMouseDeltaX = 0.0;
            double tempMouseDeltaY = 0.0;
            int mouseDeltaX = 0;
            int mouseDeltaY = 0;

            cState.calculateStickAngles();
            DS4StateFieldMapping fieldMapping = fieldMappings[device];
            fieldMapping.populateFieldMapping(cState, eState, tp);
            DS4StateFieldMapping outputfieldMapping = outputFieldMappings[device];
            outputfieldMapping.populateFieldMapping(cState, eState, tp);
            //DS4StateFieldMapping fieldMapping = new DS4StateFieldMapping(cState, eState, tp);
            //DS4StateFieldMapping outputfieldMapping = new DS4StateFieldMapping(cState, eState, tp);

            SyntheticState deviceState = Mapping.deviceState[device];
            if (getProfileActionCount(device) > 0 || useTempProfile[device])
                MapCustomAction(device, cState, MappedState, eState, tp, ctrl, fieldMapping, outputfieldMapping);
            //if (ctrl.DS4Controllers[device] == null) return;

            //cState.CopyTo(MappedState);

            //Dictionary<DS4Controls, DS4Controls> tempControlDict = new Dictionary<DS4Controls, DS4Controls>();
            //MultiValueDict<DS4Controls, DS4Controls> tempControlDict = new MultiValueDict<DS4Controls, DS4Controls>();
            
            //List<DS4ControlSettings> tempSettingsList = getDS4CSettings(device);
            //foreach (DS4ControlSettings dcs in getDS4CSettings(device))
            //for (int settingIndex = 0, arlen = tempSettingsList.Count; settingIndex < arlen; settingIndex++)

            ControlSettingsGroup controlSetGroup = GetControlSettingsGroup(device);
            StickOutputSetting stickSettings = Global.LSOutputSettings[device];
            if (stickSettings.mode == StickMode.Controls)
            {
                for (var settingEnum = controlSetGroup.LS.GetEnumerator(); settingEnum.MoveNext();)
                {
                    DS4ControlSettings dcs = settingEnum.Current;
                    ProcessControlSettingAction(dcs, device, cState, MappedState, eState,
                        tp, fieldMapping, outputfieldMapping, deviceState, ref tempMouseDeltaX,
                        ref tempMouseDeltaY, ctrl);
                }
            }
            else
            {
                outputfieldMapping.axisdirs[(int)DS4Controls.LXNeg] = 128;
                outputfieldMapping.axisdirs[(int)DS4Controls.LXPos] = 128;
                outputfieldMapping.axisdirs[(int)DS4Controls.LYNeg] = 128;
                outputfieldMapping.axisdirs[(int)DS4Controls.LYPos] = 128;

                switch (stickSettings.mode)
                {
                    case StickMode.None:
                        break;
                    case StickMode.FlickStick:
                        DS4Device d = ctrl.DS4Controllers[device];
                        DS4State cRawState = d.getCurrentStateRef();
                        DS4State pState = d.getPreviousStateRef();

                        ProcessFlickStick(device, cRawState, cRawState.LX, cRawState.LY, pState.LX, pState.LY, ctrl,
                            stickSettings.outputSettings.flickSettings, ref tempMouseDeltaX);
                        break;
                    default:
                        break;
                }
            }

            stickSettings = Global.RSOutputSettings[device];
            if (stickSettings.mode == StickMode.Controls)
            {
                for (var settingEnum = controlSetGroup.RS.GetEnumerator(); settingEnum.MoveNext();)
                {
                    DS4ControlSettings dcs = settingEnum.Current;
                    ProcessControlSettingAction(dcs, device, cState, MappedState, eState,
                        tp, fieldMapping, outputfieldMapping, deviceState, ref tempMouseDeltaX,
                        ref tempMouseDeltaY, ctrl);
                }
            }
            else
            {
                outputfieldMapping.axisdirs[(int)DS4Controls.RXNeg] = 128;
                outputfieldMapping.axisdirs[(int)DS4Controls.RXPos] = 128;
                outputfieldMapping.axisdirs[(int)DS4Controls.RYNeg] = 128;
                outputfieldMapping.axisdirs[(int)DS4Controls.RYPos] = 128;

                switch (stickSettings.mode)
                {
                    case StickMode.None:
                        break;
                    case StickMode.FlickStick:
                        DS4Device d = ctrl.DS4Controllers[device];
                        DS4State cRawState = d.getCurrentStateRef();
                        DS4State pState = d.getPreviousStateRef();

                        ProcessFlickStick(device, cRawState, cRawState.RX, cRawState.RY, pState.RX, pState.RY, ctrl,
                            stickSettings.outputSettings.flickSettings, ref tempMouseDeltaX);
                        break;
                    default:
                        break;
                }
            }

            DS4ControlSettings dcsTemp = controlSetGroup.L2;
            ProcessControlSettingAction(dcsTemp, device, cState, MappedState, eState,
                tp, fieldMapping, outputfieldMapping, deviceState, ref tempMouseDeltaX,
                ref tempMouseDeltaY, ctrl);

            dcsTemp = controlSetGroup.R2;
            ProcessControlSettingAction(dcsTemp, device, cState, MappedState, eState,
                tp, fieldMapping, outputfieldMapping, deviceState, ref tempMouseDeltaX,
                ref tempMouseDeltaY, ctrl);


            for (var settingEnum = controlSetGroup.ControlButtons.GetEnumerator(); settingEnum.MoveNext();)
            {
                DS4ControlSettings dcs = settingEnum.Current;
                ProcessControlSettingAction(dcs, device, cState, MappedState, eState,
                    tp, fieldMapping, outputfieldMapping, deviceState, ref tempMouseDeltaX,
                    ref tempMouseDeltaY, ctrl);
            }

            Queue<ControlToXInput> tempControl = customMapQueue[device];
            unchecked
            {
                for (int i = 0, len = tempControl.Count; i < len; i++)
                //while(tempControl.Any())
                {
                    ControlToXInput tempMap = tempControl.Dequeue();
                    int controlNum = (int)tempMap.ds4input;
                    int tempOutControl = (int)tempMap.xoutput;
                    if (tempMap.xoutput >= DS4Controls.LXNeg && tempMap.xoutput <= DS4Controls.RYPos)
                    {
                        const byte axisDead = 128;
                        DS4StateFieldMapping.ControlType controlType = DS4StateFieldMapping.mappedType[tempOutControl];
                        bool alt = controlType == DS4StateFieldMapping.ControlType.AxisDir && tempOutControl % 2 == 0 ? true : false;
                        byte axisMapping = getXYAxisMapping2(device, tempMap.ds4input, cState, eState, tp, fieldMapping, alt);
                        if (axisMapping != axisDead)
                        {
                            int controlRelation = tempOutControl % 2 == 0 ? tempOutControl - 1 : tempOutControl + 1;
                            outputfieldMapping.axisdirs[tempOutControl] = axisMapping;
                            outputfieldMapping.axisdirs[controlRelation] = axisMapping;
                        }
                    }
                    else
                    {
                        if (tempMap.xoutput == DS4Controls.L2 || tempMap.xoutput == DS4Controls.R2)
                        {
                            const byte axisZero = 0;
                            byte axisMapping = getByteMapping2(device, tempMap.ds4input, cState, eState, tp, fieldMapping);
                            if (axisMapping != axisZero)
                                outputfieldMapping.triggers[tempOutControl] = axisMapping;
                        }
                        else
                        {
                            bool value = getBoolMapping2(device, tempMap.ds4input, cState, eState, tp, fieldMapping);
                            if (value)
                                outputfieldMapping.buttons[tempOutControl] = value;
                        }
                    }
                }
            }

            outputfieldMapping.populateState(MappedState);

            if (macroCount > 0)
            {
                if (macroControl[00]) MappedState.Cross = true;
                if (macroControl[01]) MappedState.Circle = true;
                if (macroControl[02]) MappedState.Square = true;
                if (macroControl[03]) MappedState.Triangle = true;
                if (macroControl[04]) MappedState.Options = true;
                if (macroControl[05]) MappedState.Share = true;
                if (macroControl[06]) MappedState.DpadUp = true;
                if (macroControl[07]) MappedState.DpadDown = true;
                if (macroControl[08]) MappedState.DpadLeft = true;
                if (macroControl[09]) MappedState.DpadRight = true;
                if (macroControl[10]) MappedState.PS = true;
                if (macroControl[11]) MappedState.L1 = true;
                if (macroControl[12]) MappedState.R1 = true;
                if (macroControl[13]) MappedState.L2 = 255;
                if (macroControl[14]) MappedState.R2 = 255;
                if (macroControl[15]) MappedState.L3 = true;
                if (macroControl[16]) MappedState.R3 = true;
                if (macroControl[17]) MappedState.LX = 255;
                if (macroControl[18]) MappedState.LX = 0;
                if (macroControl[19]) MappedState.LY = 255;
                if (macroControl[20]) MappedState.LY = 0;
                if (macroControl[21]) MappedState.RX = 255;
                if (macroControl[22]) MappedState.RX = 0;
                if (macroControl[23]) MappedState.RY = 255;
                if (macroControl[24]) MappedState.RY = 0;
            }

            if (GetSASteeringWheelEmulationAxis(device) != SASteeringWheelEmulationAxisType.None)
            {
                MappedState.SASteeringWheelEmulationUnit = Mapping.Scale360degreeGyroAxis(device, eState, ctrl);
            }

            ref byte gyroTempX = ref gyroStickX[device];
            if (gyroTempX != 128)
            {
                if (MappedState.RX != 128)
                    MappedState.RX = Math.Abs(gyroTempX - 128) > Math.Abs(MappedState.RX - 128) ?
                        gyroTempX : MappedState.RX;
                else
                    MappedState.RX = gyroTempX;
            }

            ref byte gyroTempY = ref gyroStickY[device];
            if (gyroTempY != 128)
            {
                if (MappedState.RY != 128)
                    MappedState.RY = Math.Abs(gyroTempY - 128) > Math.Abs(MappedState.RY - 128) ?
                        gyroTempY : MappedState.RY;
                else
                    MappedState.RY = gyroTempY;
            }

            gyroTempX = gyroTempY = 128;

            calculateFinalMouseMovement(ref tempMouseDeltaX, ref tempMouseDeltaY,
                out mouseDeltaX, out mouseDeltaY);
            if (mouseDeltaX != 0 || mouseDeltaY != 0)
            {
                outputKBMHandler.MoveRelativeMouse(mouseDeltaX, mouseDeltaY);
            }
        }

        private static void ProcessFlickStick(int device, DS4State cRawState, byte stickX, byte stickY, byte prevStickX, byte prevStickY, ControlService ctrl, FlickStickSettings flickSettings, ref double tempMouseDeltaX)
        {
            FlickStickMappingData tempFlickData = flickMappingData[device];
            double angleChange = HandleFlickStickAngle(cRawState, stickX, stickY, prevStickX, prevStickY,
                tempFlickData, flickSettings);
            //angleChange = flickFilter.Filter(angleChange, cState.elapsedTime);
            //Console.WriteLine(angleChange);
            //if (angleChange != 0.0)
            double lsangle = angleChange * 180.0 / Math.PI;
            if (lsangle == 0.0)
            {
                tempFlickData.flickAngleRemainder = 0.0;
            }
            else if (lsangle >= 0.0 && tempFlickData.flickAngleRemainder >= 0.0)
            {
                lsangle += tempFlickData.flickAngleRemainder;
            }

            tempFlickData.flickAngleRemainder = 0.0;
            //Console.WriteLine(lsangle);
            //if (angleChange != 0.0)
            if (flickSettings.minAngleThreshold == 0.0 && lsangle != 0.0)
            //if (Math.Abs(lsangle) >= 0.5)
            {
                tempFlickData.flickAngleRemainder = 0.0;
                //flickAngleRemainder = lsangle - (int)lsangle;
                //lsangle = (int)lsangle;
                tempMouseDeltaX += lsangle * flickSettings.realWorldCalibration;
            }
            else if (Math.Abs(lsangle) >= flickSettings.minAngleThreshold)
            {
                tempFlickData.flickAngleRemainder = 0.0;
                //flickAngleRemainder = lsangle - (int)lsangle;
                //lsangle = (int)lsangle;
                tempMouseDeltaX += lsangle * flickSettings.realWorldCalibration;
            }
            else
            {
                tempFlickData.flickAngleRemainder = lsangle;
            }
        }

        private static double HandleFlickStickAngle(DS4State cState, byte stickX, byte stickY, byte prevStickX, byte prevStickY,
            FlickStickMappingData flickData, FlickStickSettings flickSettings)
        {
            double result = 0.0;

            double lastXMax = prevStickX >= 128 ? 127.0 : -128.0;
            double lastTestX = (prevStickX - 128) / lastXMax;
            double lastYMax = prevStickY >= 128 ? 127.0 : -128.0;
            double lastTestY = (prevStickY - 128) / lastYMax;

            double currentXMax = stickX >= 128 ? 127.0 : -128.0;
            double currentTestX = (stickX - 128) / currentXMax;
            double currentYMax = stickY >= 128 ? 127.0 : -128.0;
            double currentTestY = (stickY - 128) / currentYMax;

            double lastLength = (lastTestX * lastTestX) + (lastTestY * lastTestY);
            double length = (currentTestX * currentTestX) + (currentTestY * currentTestY);
            double testLength = flickSettings.flickThreshold * flickSettings.flickThreshold;

            if (length >= testLength)
            {
                if (lastLength < testLength)
                {
                    // Start new Flick
                    flickData.flickProgress = 0.0; // Reset Flick progress
                    flickData.flickSize = Math.Atan2((stickX - 128), -(stickY - 128));
                    //flickData.flickFilter.Filter(0.0, cState.elapsedTime);
                }
                else
                {
                    // Turn camera
                    double stickAngle = Math.Atan2((stickX - 128), -(stickY - 128));
                    double lastStickAngle = Math.Atan2((prevStickX - 128), -(prevStickY - 128));
                    double angleChange = (stickAngle - lastStickAngle);
                    double rawAngleChange = angleChange;
                    angleChange = (angleChange+Math.PI) % (2* Math.PI);
                    if (angleChange < 0)
                    {
                        angleChange += 2 * Math.PI;
                    }
                    angleChange -= Math.PI;
                    //Console.WriteLine("ANGLE CHANGE: {0} {1} {2}", stickAngle, lastStickAngle, rawAngleChange);
                    //Console.WriteLine("{0} {1} | {2} {3}", cState.RX, pState.RX, cState.RY, pState.RY);
                    //angleChange = flickData.flickFilter.Filter(angleChange, cState.elapsedTime);
                    result += angleChange;
                }
            }
            else
            {
                // Cleanup
                //flickData.flickFilter.Filter(0.0, cState.elapsedTime);
                result = 0.0;
            }

            // Continue Flick motion
            double lastFlickProgress = flickData.flickProgress;
            double flickTime = flickSettings.flickTime;
            if (lastFlickProgress < flickTime)
            {
                flickData.flickProgress = Math.Min(flickData.flickProgress + cState.elapsedTime, flickTime);
    
                double lastPerOne = lastFlickProgress / flickTime;
                double thisPerOne = flickData.flickProgress / flickTime;
    
                double warpedLastPerOne = WarpEaseOut(lastPerOne);
                double warpedThisPerone = WarpEaseOut(thisPerOne);
                //Console.WriteLine("{0} {1}", warpedThisPerone, warpedLastPerOne);

                result += (warpedThisPerone - warpedLastPerOne) * flickData.flickSize;
            }

            return result;
        }

        private static double WarpEaseOut(double input)
        {
            double flipped = 1.0 - input;
            return 1.0 - flipped * flipped;
        }

        //private static OneEuroFilter flickFilter = new OneEuroFilter(0.4, 0.4);
        //private static double flickProgress = 0.0;
        //private static double flickSize = 0.0;
        //private static double flickAngleRemainder = 0.0;

        //private const double REAL_WORLD_CALIBRATION = 10;

        //private static double FlickThreshold = 0.9;
        //private static double FlickTime = 0.1;

        [MethodImpl(MethodImplOptions.AggressiveInlining)]
        private static void ProcessControlSettingAction(DS4ControlSettings dcs, int device, DS4State cState, DS4State MappedState, DS4StateExposed eState,
            Mouse tp, DS4StateFieldMapping fieldMapping, DS4StateFieldMapping outputfieldMapping, SyntheticState deviceState, ref double tempMouseDeltaX, ref double tempMouseDeltaY,
            ControlService ctrl)
        {
            //DS4ControlSettings dcs = tempSettingsList[settingIndex];
            
            object action = null;
            uint actionAlias = 0;
            DS4ControlSettings.ActionType actionType = 0;
            DS4KeyType keyType = DS4KeyType.None;
            DS4Controls usingExtra = DS4Controls.None;
            if (dcs.shiftAction != null && ShiftTrigger2(dcs.shiftTrigger, device, cState, eState, tp, fieldMapping))
            {
                action = dcs.shiftAction;
                actionType = dcs.shiftActionType;
                actionAlias = dcs.shiftActionAlias;
                keyType = dcs.shiftKeyType;
            }
            else if (dcs.action != null)
            {
                action = dcs.action;
                actionType = dcs.actionType;
                actionAlias = dcs.actionAlias;
                keyType = dcs.keyType;
            }

            if (usingExtra == DS4Controls.None || usingExtra == dcs.control)
            {
                bool shiftE = !string.IsNullOrEmpty(dcs.shiftExtras) && ShiftTrigger2(dcs.shiftTrigger, device, cState, eState, tp, fieldMapping);
                bool regE = !string.IsNullOrEmpty(dcs.extras);
                if ((regE || shiftE) && getBoolActionMapping2(device, dcs.control, cState, eState, tp, fieldMapping))
                {
                    usingExtra = dcs.control;
                    string p;
                    if (shiftE)
                        p = dcs.shiftExtras;
                    else
                        p = dcs.extras;

                    string[] extraS = p.Split(',');
                    int extrasSLen = extraS.Length;
                    int[] extras = new int[extrasSLen];
                    for (int i = 0; i < extrasSLen; i++)
                    {
                        int b;
                        if (int.TryParse(extraS[i], out b))
                            extras[i] = b;
                    }

                    held[device] = true;
                    try
                    {
                        if (!(extras[0] == extras[1] && extras[1] == 0))
                        {
                            ctrl.setRumble((byte)extras[0], (byte)extras[1], device);
                            extrasRumbleActive[device] = true;
                        }

                        if (extras[2] == 1)
                        {
                            DS4Color color = new DS4Color { red = (byte)extras[3], green = (byte)extras[4], blue = (byte)extras[5] };
                            DS4LightBar.forcedColor[device] = color;
                            DS4LightBar.forcedFlash[device] = (byte)extras[6];
                            DS4LightBar.forcelight[device] = true;
                        }

                        if (extras[7] == 1)
                        {
                            ButtonMouseInfo tempMouseInfo = ButtonMouseInfos[device];
                            if (tempMouseInfo.tempButtonSensitivity == -1)
                            {
                                tempMouseInfo.tempButtonSensitivity = extras[8];
                                tempMouseInfo.SetActiveButtonSensitivity(extras[8]);
                            }
                        }
                    }
                    catch { }
                }
                else if ((regE || shiftE) && held[device])
                {
                    DS4LightBar.forcelight[device] = false;
                    DS4LightBar.forcedFlash[device] = 0;
                    ButtonMouseInfo tempMouseInfo = ButtonMouseInfos[device];
                    if (tempMouseInfo.tempButtonSensitivity != -1)
                    {
                        tempMouseInfo.SetActiveButtonSensitivity(tempMouseInfo.buttonSensitivity);
                        tempMouseInfo.tempButtonSensitivity = -1;
                    }

                    if (extrasRumbleActive[device])
                    {
                        ctrl.setRumble(0, 0, device);
                        extrasRumbleActive[device] = false;
                    }

                    held[device] = false;
                    usingExtra = DS4Controls.None;
                }
            }

            if (action != null)
            {
                if (actionType == DS4ControlSettings.ActionType.Macro)
                {
                    bool active = getBoolMapping2(device, dcs.control, cState, eState, tp, fieldMapping);
                    if (active)
                    {
                        PlayMacro(device, macroControl, String.Empty, null, (int[])action, dcs.control, keyType);
                    }
                    else
                    {
                        EndMacro(device, macroControl, (int[])action, dcs.control);
                    }

                    // erase default mappings for things that are remapped
                    resetToDefaultValue2(dcs.control, MappedState, outputfieldMapping);
                }
                else if (actionType == DS4ControlSettings.ActionType.Key)
                {
                    ushort value = Convert.ToUInt16(action);
                    if (getBoolActionMapping2(device, dcs.control, cState, eState, tp, fieldMapping))
                    {
						SyntheticState.KeyPresses kp;
						if (!deviceState.keyPresses.TryGetValue(value, out kp))
						{
							deviceState.keyPresses[value] = kp = new SyntheticState.KeyPresses();
							deviceState.nativeKeyAlias[value] = (ushort)actionAlias;
						}

						if (keyType.HasFlag(DS4KeyType.ScanCode))
							kp.current.scanCodeCount++;
						else
							kp.current.vkCount++;

						if (keyType.HasFlag(DS4KeyType.Toggle))
                        {
                            if (!pressedonce[value])
                            {
                                kp.current.toggle = !kp.current.toggle;
                                pressedonce[value] = true;
                            }
                            kp.current.toggleCount++;
                        }
                        kp.current.repeatCount++;
                    }
                    else
                        pressedonce[value] = false;

                    // erase default mappings for things that are remapped
                    resetToDefaultValue2(dcs.control, MappedState, outputfieldMapping);
                }
                else if (actionType == DS4ControlSettings.ActionType.Button)
                {
                    int keyvalue = 0;
                    bool isAnalog = false;

                    if (dcs.control >= DS4Controls.LXNeg && dcs.control <= DS4Controls.RYPos)
                    {
                        isAnalog = true;
                    }
                    else if (dcs.control == DS4Controls.L2 || dcs.control == DS4Controls.R2)
                    {
                        isAnalog = true;
                    }
                    else if (dcs.control >= DS4Controls.GyroXPos && dcs.control <= DS4Controls.GyroZNeg)
                    {
                        isAnalog = true;
                    }

                    X360Controls xboxControl = X360Controls.None;
                    if (action is X360Controls)
                    {
                        xboxControl = (X360Controls)action;
                    }
                    else if (action is string)
                    {
                        xboxControl = getX360ControlsByName(action.ToString());
                    }

                    if (xboxControl >= X360Controls.LXNeg && xboxControl <= X360Controls.Start)
                    {
                        DS4Controls tempDS4Control = reverseX360ButtonMapping[(int)xboxControl];
                        customMapQueue[device].Enqueue(new ControlToXInput(dcs.control, tempDS4Control));
                        //tempControlDict.Add(dcs.control, tempDS4Control);
                    }
                    else if (xboxControl == X360Controls.TouchpadClick)
                    {
                        bool value = getBoolMapping2(device, dcs.control, cState, eState, tp, fieldMapping);
                        if (value)
                            outputfieldMapping.touchButton = value;
                    }
                    else if (xboxControl >= X360Controls.LeftMouse && xboxControl <= X360Controls.WDOWN)
                    {
                        switch (xboxControl)
                        {
                            case X360Controls.LeftMouse:
                                {
                                    keyvalue = 256;
                                    if (getBoolActionMapping2(device, dcs.control, cState, eState, tp, fieldMapping))
                                        deviceState.currentClicks.leftCount++;

                                    break;
                                }
                            case X360Controls.RightMouse:
                                {
                                    keyvalue = 257;
                                    if (getBoolActionMapping2(device, dcs.control, cState, eState, tp, fieldMapping))
                                        deviceState.currentClicks.rightCount++;

                                    break;
                                }
                            case X360Controls.MiddleMouse:
                                {
                                    keyvalue = 258;
                                    if (getBoolActionMapping2(device, dcs.control, cState, eState, tp, fieldMapping))
                                        deviceState.currentClicks.middleCount++;

                                    break;
                                }
                            case X360Controls.FourthMouse:
                                {
                                    keyvalue = 259;
                                    if (getBoolActionMapping2(device, dcs.control, cState, eState, tp, fieldMapping))
                                        deviceState.currentClicks.fourthCount++;

                                    break;
                                }
                            case X360Controls.FifthMouse:
                                {
                                    keyvalue = 260;
                                    if (getBoolActionMapping2(device, dcs.control, cState, eState, tp, fieldMapping))
                                        deviceState.currentClicks.fifthCount++;

                                    break;
                                }
                            case X360Controls.WUP:
                                {
                                    if (getBoolActionMapping2(device, dcs.control, cState, eState, tp, fieldMapping))
                                    {
                                        if (isAnalog)
                                            getMouseWheelMapping(device, dcs.control, cState, eState, tp, false);
                                        else
                                            deviceState.currentClicks.wUpCount++;
                                    }

                                    break;
                                }
                            case X360Controls.WDOWN:
                                {
                                    if (getBoolActionMapping2(device, dcs.control, cState, eState, tp, fieldMapping))
                                    {
                                        if (isAnalog)
                                            getMouseWheelMapping(device, dcs.control, cState, eState, tp, true);
                                        else
                                            deviceState.currentClicks.wDownCount++;
                                    }

                                    break;
                                }

                            default: break;
                        }
                    }
                    else if (xboxControl >= X360Controls.MouseUp && xboxControl <= X360Controls.MouseRight)
                    {
                        switch (xboxControl)
                        {
                            case X360Controls.MouseUp:
                                {
                                    if (tempMouseDeltaY == 0)
                                    {
                                        tempMouseDeltaY = getMouseMapping(device, dcs.control, cState, eState, fieldMapping, 0, ctrl);
                                        tempMouseDeltaY = -Math.Abs((tempMouseDeltaY == -2147483648 ? 0 : tempMouseDeltaY));
                                    }

                                    break;
                                }
                            case X360Controls.MouseDown:
                                {
                                    if (tempMouseDeltaY == 0)
                                    {
                                        tempMouseDeltaY = getMouseMapping(device, dcs.control, cState, eState, fieldMapping, 1, ctrl);
                                        tempMouseDeltaY = Math.Abs((tempMouseDeltaY == -2147483648 ? 0 : tempMouseDeltaY));
                                    }

                                    break;
                                }
                            case X360Controls.MouseLeft:
                                {
                                    if (tempMouseDeltaX == 0)
                                    {
                                        tempMouseDeltaX = getMouseMapping(device, dcs.control, cState, eState, fieldMapping, 2, ctrl);
                                        tempMouseDeltaX = -Math.Abs((tempMouseDeltaX == -2147483648 ? 0 : tempMouseDeltaX));
                                    }

                                    break;
                                }
                            case X360Controls.MouseRight:
                                {
                                    if (tempMouseDeltaX == 0)
                                    {
                                        tempMouseDeltaX = getMouseMapping(device, dcs.control, cState, eState, fieldMapping, 3, ctrl);
                                        tempMouseDeltaX = Math.Abs((tempMouseDeltaX == -2147483648 ? 0 : tempMouseDeltaX));
                                    }

                                    break;
                                }

                            default: break;
                        }
                    }

                    if (keyType.HasFlag(DS4KeyType.Toggle))
                    {
                        if (getBoolActionMapping2(device, dcs.control, cState, eState, tp, fieldMapping))
                        {
                            if (!pressedonce[keyvalue])
                            {
                                deviceState.currentClicks.toggle = !deviceState.currentClicks.toggle;
                                pressedonce[keyvalue] = true;
                            }
                            deviceState.currentClicks.toggleCount++;
                        }
                        else
                        {
                            pressedonce[keyvalue] = false;
                        }
                    }

                    // erase default mappings for things that are remapped
                    resetToDefaultValue2(dcs.control, MappedState, outputfieldMapping);
                }
            }
            else
            {
                DS4StateFieldMapping.ControlType controlType = DS4StateFieldMapping.mappedType[(int)dcs.control];
                if (controlType == DS4StateFieldMapping.ControlType.AxisDir)
                //if (dcs.control > DS4Controls.None && dcs.control < DS4Controls.L1)
                {
                    //int current = (int)dcs.control;
                    //outputfieldMapping.axisdirs[current] = fieldMapping.axisdirs[current];
                    customMapQueue[device].Enqueue(new ControlToXInput(dcs.control, dcs.control));
                }
            }
        }

        private static bool IfAxisIsNotModified(int device, bool shift, DS4Controls dc)
        {
            return shift ? false : GetDS4Action(device, dc, false) == null;
        }

        private static async void MapCustomAction(int device, DS4State cState, DS4State MappedState,
            DS4StateExposed eState, Mouse tp, ControlService ctrl, DS4StateFieldMapping fieldMapping, DS4StateFieldMapping outputfieldMapping)
        {
            /* TODO: This method is slow sauce. Find ways to speed up action execution */
            try
            {
                int actionDoneCount = actionDone.Count;
                int totalActionCount = GetActions().Count;
                DS4StateFieldMapping previousFieldMapping = null;
                List<string> profileActions = getProfileActions(device);
                //foreach (string actionname in profileActions)
                for (int actionIndex = 0, profileListLen = profileActions.Count;
                     actionIndex < profileListLen; actionIndex++)
                {
                    //DS4KeyType keyType = getShiftCustomKeyType(device, customKey.Key);
                    //SpecialAction action = GetAction(actionname);
                    //int index = GetActionIndexOf(actionname);
                    string actionname = profileActions[actionIndex];
                    SpecialAction action = GetProfileAction(device, actionname);
                    int index = GetProfileActionIndexOf(device, actionname);

                    if (actionDoneCount < index + 1)
                    {
                        actionDone.Add(new ActionState());
                        actionDoneCount++;
                    }
                    else if (actionDoneCount > totalActionCount)
                    {
                        actionDone.RemoveAt(actionDoneCount - 1);
                        actionDoneCount--;
                    }

                    if (action == null)
                    {
                        continue;
                    }

                    double time = 0.0;
                    //If a key or button is assigned to the trigger, a key special action is used like
                    //a quick tap to use and hold to use the regular custom button/key
                    bool triggerToBeTapped = action.typeID == SpecialAction.ActionTypeId.None && action.trigger.Count == 1 &&
                            GetDS4Action(device, action.trigger[0], false) == null;
                    if (!(action.typeID == SpecialAction.ActionTypeId.None || index < 0))
                    {
                        bool triggeractivated = true;
                        if (action.delayTime > 0.0)
                        {
                            triggeractivated = false;
                            bool subtriggeractivated = true;
                            //foreach (DS4Controls dc in action.trigger)
                            for (int i = 0, arlen = action.trigger.Count; i < arlen; i++)
                            {
                                DS4Controls dc = action.trigger[i];
                                if (!getBoolSpecialActionMapping(device, dc, cState, eState, tp, fieldMapping))
                                {
                                    subtriggeractivated = false;
                                    break;
                                }
                            }
                            if (subtriggeractivated)
                            {
                                time = action.delayTime;
                                nowAction[device] = DateTime.UtcNow;
                                if (nowAction[device] >= oldnowAction[device] + TimeSpan.FromSeconds(time))
                                    triggeractivated = true;
                            }
                            else if (nowAction[device] < DateTime.UtcNow - TimeSpan.FromMilliseconds(100))
                                oldnowAction[device] = DateTime.UtcNow;
                        }
                        else if (triggerToBeTapped && oldnowKeyAct[device] == DateTime.MinValue)
                        {
                            triggeractivated = false;
                            bool subtriggeractivated = true;
                            //foreach (DS4Controls dc in action.trigger)
                            for (int i = 0, arlen = action.trigger.Count; i < arlen; i++)
                            {
                                DS4Controls dc = action.trigger[i];
                                if (!getBoolSpecialActionMapping(device, dc, cState, eState, tp, fieldMapping))
                                {
                                    subtriggeractivated = false;
                                    break;
                                }
                            }
                            if (subtriggeractivated)
                            {
                                oldnowKeyAct[device] = DateTime.UtcNow;
                            }
                        }
                        else if (triggerToBeTapped && oldnowKeyAct[device] != DateTime.MinValue)
                        {
                            triggeractivated = false;
                            bool subtriggeractivated = true;
                            //foreach (DS4Controls dc in action.trigger)
                            for (int i = 0, arlen = action.trigger.Count; i < arlen; i++)
                            {
                                DS4Controls dc = action.trigger[i];
                                if (!getBoolSpecialActionMapping(device, dc, cState, eState, tp, fieldMapping))
                                {
                                    subtriggeractivated = false;
                                    break;
                                }
                            }
                            DateTime now = DateTime.UtcNow;
                            if (!subtriggeractivated && now <= oldnowKeyAct[device] + TimeSpan.FromMilliseconds(250))
                            {
                                await Task.Delay(3); //if the button is assigned to the same key use a delay so the key down is the last action, not key up
                                triggeractivated = true;
                                oldnowKeyAct[device] = DateTime.MinValue;
                            }
                            else if (!subtriggeractivated)
                                oldnowKeyAct[device] = DateTime.MinValue;
                        }
                        else
                        {
                            //foreach (DS4Controls dc in action.trigger)
                            for (int i = 0, arlen = action.trigger.Count; i < arlen; i++)
                            {
                                DS4Controls dc = action.trigger[i];
                                if (!getBoolSpecialActionMapping(device, dc, cState, eState, tp, fieldMapping))
                                {
                                    triggeractivated = false;
                                    break;
                                }
                            }

                            // If special action macro is set to run on key release then activate the trigger status only when the trigger key is released
                            if (action.typeID == SpecialAction.ActionTypeId.Macro && action.pressRelease && action.firstTouch)
                                triggeractivated = !triggeractivated;
                        }

                        bool utriggeractivated = true;
                        int uTriggerCount = action.uTrigger.Count;
                        if (action.typeID == SpecialAction.ActionTypeId.Key && uTriggerCount > 0)
                        {
                            //foreach (DS4Controls dc in action.uTrigger)
                            for (int i = 0, arlen = action.uTrigger.Count; i < arlen; i++)
                            {
                                DS4Controls dc = action.uTrigger[i];
                                if (!getBoolSpecialActionMapping(device, dc, cState, eState, tp, fieldMapping))
                                {
                                    utriggeractivated = false;
                                    break;
                                }
                            }
                            if (action.pressRelease) utriggeractivated = !utriggeractivated;
                        }

                        bool actionFound = false;
                        if (triggeractivated)
                        {
                            for (int i = 0, arlen = action.trigger.Count; i < arlen; i++)
                            {
                                DS4Controls dc = action.trigger[i];
                                resetToDefaultValue2(dc, MappedState, outputfieldMapping);
                            }

                            if (action.typeID == SpecialAction.ActionTypeId.Program)
                            {
                                actionFound = true;

                                if (!actionDone[index].dev[device])
                                {
                                    actionDone[index].dev[device] = true;
                                    if (!string.IsNullOrEmpty(action.extra))
                                    {
                                        int pos = action.extra.IndexOf("$hidden", StringComparison.OrdinalIgnoreCase);
                                        if (pos >= 0)
                                        {
                                            System.Diagnostics.Process specActionLaunchProc = new System.Diagnostics.Process();

                                            // LaunchProgram specAction has $hidden argument to indicate that the child process window should be hidden (especially useful when launching .bat/.cmd batch files).
                                            // Removes the first occurence of $hidden substring from extra argument because it was a special action modifier keyword
                                            string cmdArgs = specActionLaunchProc.StartInfo.Arguments = action.extra.Remove(pos, 7);
                                            string cmdExt = Path.GetExtension(action.details).ToLower();

                                            if (cmdExt == ".bat" || cmdExt == ".cmd")
                                            {
                                                // Launch batch script using the default command shell cmd (COMSPEC env variable)
                                                specActionLaunchProc.StartInfo.FileName = System.Environment.GetEnvironmentVariable("COMSPEC");
                                                specActionLaunchProc.StartInfo.Arguments = "/C \"" + action.details + "\" " + cmdArgs;
                                            }
                                            else
                                            {
                                                // Normal EXE executable app (action.details) with optional cmdline arguments (action.extra)
                                                specActionLaunchProc.StartInfo.FileName = action.details;
                                                specActionLaunchProc.StartInfo.Arguments = cmdArgs;
                                            }

                                            // Launch child process using hidden wnd option (the child process should probably do something and then close itself unless you want it to remain hidden in background)
                                            specActionLaunchProc.StartInfo.WindowStyle = ProcessWindowStyle.Hidden;
                                            specActionLaunchProc.StartInfo.CreateNoWindow = true;
                                            specActionLaunchProc.Start();
                                        }                                            
                                        else
                                            // No special process modifiers (ie. $hidden wnd keyword). Launch the child process using the default WinOS settings
                                            Process.Start(action.details, action.extra);
                                    }
                                    else
                                        Process.Start(action.details);
                                }
                            }
                            else if (action.typeID == SpecialAction.ActionTypeId.Profile)
                            {
                                actionFound = true;

                                if (!actionDone[index].dev[device] && (!useTempProfile[device] || untriggeraction[device] == null || untriggeraction[device].typeID != SpecialAction.ActionTypeId.Profile) )
                                {
                                    actionDone[index].dev[device] = true;
                                    // If Loadprofile special action doesn't have untrigger keys or automatic untrigger option is not set then don't set untrigger status. This way the new loaded profile allows yet another loadProfile action key event.
                                    if (action.uTrigger.Count > 0 || action.automaticUntrigger)
                                    {
                                        untriggeraction[device] = action;
                                        untriggerindex[device] = index;

                                        // If the existing profile is a temp profile then store its name, because automaticUntrigger needs to know where to go back (empty name goes back to default regular profile)
                                        untriggeraction[device].prevProfileName = (useTempProfile[device] ? tempprofilename[device] : string.Empty);
                                    }
                                    //foreach (DS4Controls dc in action.trigger)
                                    for (int i = 0, arlen = action.trigger.Count; i < arlen; i++)
                                    {
                                        DS4Controls dc = action.trigger[i];
                                        DS4ControlSettings dcs = getDS4CSetting(device, dc);
                                        if (dcs.action != null)
                                        {
                                            if (dcs.actionType == DS4ControlSettings.ActionType.Key)
                                                outputKBMHandler.PerformKeyRelease(ushort.Parse(dcs.action.ToString()));
                                            else if (dcs.actionType == DS4ControlSettings.ActionType.Macro)
                                            {
                                                int[] keys = (int[])dcs.action;
                                                for (int j = 0, keysLen = keys.Length; j < keysLen; j++)
                                                    outputKBMHandler.PerformKeyRelease((ushort)keys[j]);
                                            }
                                        }
                                    }

                                    DS4Device d = ctrl.DS4Controllers[device];
                                    string prolog = string.Format(DS4WinWPF.Properties.Resources.UsingProfile,
                                        (device + 1).ToString(), action.details, $"{d.Battery}");

                                    AppLogger.LogToGui(prolog, false);
                                    LoadTempProfile(device, action.details, true, ctrl);
                                    //LoadProfile(device, false, ctrl);

                                    if (action.uTrigger.Count == 0 && !action.automaticUntrigger)
                                    {
                                        // If the new profile has any actions with the same action key (controls) than this action (which doesn't have untrigger keys) then set status of those actions to wait for the release of the existing action key. 
                                        List<string> profileActionsNext = getProfileActions(device);
                                        for (int actionIndexNext = 0, profileListLenNext = profileActionsNext.Count; actionIndexNext < profileListLenNext; actionIndexNext++)
                                        {
                                            string actionnameNext = profileActionsNext[actionIndexNext];
                                            SpecialAction actionNext = GetProfileAction(device, actionnameNext);
                                            int indexNext = GetProfileActionIndexOf(device, actionnameNext);

                                            if (actionNext.controls == action.controls)
                                                actionDone[indexNext].dev[device] = true;
                                        }
                                    }

                                    return;
                                }
                            }
                            else if (action.typeID == SpecialAction.ActionTypeId.Macro)
                            {
                                actionFound = true;
                                if (!action.pressRelease)
                                {
                                    // Macro run when trigger keys are pressed down (the default behaviour)
                                    if (!actionDone[index].dev[device])
                                    {
                                        DS4KeyType keyType = action.keyType;
                                        actionDone[index].dev[device] = true;
                                        /*for (int i = 0, arlen = action.trigger.Count; i < arlen; i++)
                                        {
                                            DS4Controls dc = action.trigger[i];
                                            resetToDefaultValue2(dc, MappedState, outputfieldMapping);
                                        }
                                        */

                                        PlayMacro(device, macroControl, String.Empty, action.macro, null, DS4Controls.None, keyType, action, actionDone[index]);
                                    }
                                    else
                                    {
                                        if (!action.keyType.HasFlag(DS4KeyType.RepeatMacro))
                                            EndMacro(device, macroControl, action.macro, DS4Controls.None);
                                    }
                                }
                                else 
                                {
                                    // Macro is run when trigger keys are released (optional behaviour of macro special action))
                                    if (action.firstTouch)
                                    {
                                        action.firstTouch = false;
                                        if (!actionDone[index].dev[device])
                                        {
                                            DS4KeyType keyType = action.keyType;
                                            actionDone[index].dev[device] = true;
                                            /*for (int i = 0, arlen = action.trigger.Count; i < arlen; i++)
                                            {
                                                DS4Controls dc = action.trigger[i];
                                                resetToDefaultValue2(dc, MappedState, outputfieldMapping);
                                            }
                                            */

                                            PlayMacro(device, macroControl, String.Empty, action.macro, null, DS4Controls.None, keyType, action, null);
                                        }
                                    }
                                    else
                                        action.firstTouch = true;
                                }
                            }
                            else if (action.typeID == SpecialAction.ActionTypeId.Key)
                            {
                                actionFound = true;

                                if (uTriggerCount == 0 || (uTriggerCount > 0 && untriggerindex[device] == -1 && !actionDone[index].dev[device]))
                                {
                                    actionDone[index].dev[device] = true;
                                    untriggerindex[device] = index;
                                    ushort key;
                                    ushort.TryParse(action.details, out key);
                                    if (uTriggerCount == 0)
                                    {
                                        SyntheticState.KeyPresses kp;
                                        if (!deviceState[device].keyPresses.TryGetValue(key, out kp))
                                        {
                                            deviceState[device].keyPresses[key] = kp = new SyntheticState.KeyPresses();
                                            deviceState[device].nativeKeyAlias[key] = (ushort)Global.outputKBMMapping.GetRealEventKey(key);
                                        }

                                        if (action.keyType.HasFlag(DS4KeyType.ScanCode))
                                            kp.current.scanCodeCount++;
                                        else
                                            kp.current.vkCount++;

                                        kp.current.repeatCount++;
                                    }
                                    else if (action.keyType.HasFlag(DS4KeyType.ScanCode))
                                        outputKBMHandler.PerformKeyPressAlt(key);
                                    else
                                        outputKBMHandler.PerformKeyPress(key);
                                }
                            }
                            else if (action.typeID == SpecialAction.ActionTypeId.DisconnectBT)
                            {
                                actionFound = true;

                                DS4Device d = ctrl.DS4Controllers[device];
                                bool synced = /*tempBool =*/ d.isSynced();
                                if (synced && !d.isCharging())
                                {
                                    ConnectionType deviceConn = d.getConnectionType();
                                    //bool exclusive = /*tempBool =*/ d.isExclusive();
                                    if (deviceConn == ConnectionType.BT)
                                    {
                                        d.DisconnectBT();
                                        ReleaseActionKeys(action, device);
                                        return;
                                    }
                                    else if (deviceConn == ConnectionType.SONYWA)
                                    {
                                        action.pressRelease = true;
                                    }
                                }
                            }
                            else if (action.typeID == SpecialAction.ActionTypeId.BatteryCheck)
                            {
                                actionFound = true;

                                string[] dets = action.details.Split('|');
                                if (dets.Length == 1)
                                    dets = action.details.Split(',');
                                if (bool.Parse(dets[1]) && !actionDone[index].dev[device])
                                {
                                    AppLogger.LogToTray("Controller " + (device + 1) + ": " +
                                        ctrl.getDS4Battery(device), true);
                                }
                                if (bool.Parse(dets[2]))
                                {
                                    DS4Device d = ctrl.DS4Controllers[device];
                                    if (!actionDone[index].dev[device])
                                    {
                                        lastColor[device] = d.LightBarColor;
                                        DS4LightBar.forcelight[device] = true;
                                    }
                                    DS4Color empty = new DS4Color(byte.Parse(dets[3]), byte.Parse(dets[4]), byte.Parse(dets[5]));
                                    DS4Color full = new DS4Color(byte.Parse(dets[6]), byte.Parse(dets[7]), byte.Parse(dets[8]));
                                    DS4Color trans = getTransitionedColor(ref empty, ref full, d.Battery);
                                    if (fadetimer[device] < 100)
                                        DS4LightBar.forcedColor[device] = getTransitionedColor(ref lastColor[device], ref trans, fadetimer[device] += 2);
                                }
                                actionDone[index].dev[device] = true;
                            }
                            else if (action.typeID == SpecialAction.ActionTypeId.SASteeringWheelEmulationCalibrate)
                            {
                                actionFound = true;

                                DS4Device d = ctrl.DS4Controllers[device];
                                // If controller is not already in SASteeringWheelCalibration state then enable it now. If calibration is active then complete it (commit calibration values)
                                if (d.WheelRecalibrateActiveState == 0 && DateTime.UtcNow > (action.firstTap + TimeSpan.FromMilliseconds(3000)))
                                {
                                    action.firstTap = DateTime.UtcNow;
                                    d.WheelRecalibrateActiveState = 1;  // Start calibration process
                                }
                                else if (d.WheelRecalibrateActiveState == 2 && DateTime.UtcNow > (action.firstTap + TimeSpan.FromMilliseconds(3000)))
                                {
                                    action.firstTap = DateTime.UtcNow;
                                    d.WheelRecalibrateActiveState = 3;  // Complete calibration process
                                }

                                actionDone[index].dev[device] = true;
                            }
                        }
                        else
                        {
                            if (action.typeID == SpecialAction.ActionTypeId.BatteryCheck)
                            {
                                actionFound = true;
                                if (actionDone[index].dev[device])
                                {
                                    fadetimer[device] = 0;
                                    /*if (prevFadetimer[device] == fadetimer[device])
                                    {
                                        prevFadetimer[device] = 0;
                                        fadetimer[device] = 0;
                                    }
                                    else
                                        prevFadetimer[device] = fadetimer[device];*/
                                    DS4LightBar.forcelight[device] = false;
                                    actionDone[index].dev[device] = false;
                                }
                            }
                            else if (action.typeID == SpecialAction.ActionTypeId.DisconnectBT && action.pressRelease)
                            {
                                actionFound = true;
                                DS4Device d = ctrl.DS4Controllers[device];
                                ConnectionType deviceConn = d.getConnectionType();
                                if (deviceConn == ConnectionType.SONYWA && d.isSynced())
                                {
                                    if (d.isDS4Idle())
                                    {
                                        d.DisconnectDongle();
                                        ReleaseActionKeys(action, device);
                                        actionDone[index].dev[device] = false;
                                        action.pressRelease = false;
                                    }
                                }
                            }
                            else if (action.typeID != SpecialAction.ActionTypeId.Key &&
                                     action.typeID != SpecialAction.ActionTypeId.XboxGameDVR &&
                                     action.typeID != SpecialAction.ActionTypeId.MultiAction)
                            {
                                // Ignore
                                actionFound = true;
                                actionDone[index].dev[device] = false;
                            }
                        }

                        if (!actionFound)
                        {
                            if (uTriggerCount > 0 && utriggeractivated && action.typeID == SpecialAction.ActionTypeId.Key)
                            {
                                actionFound = true;

                                if (untriggerindex[device] > -1 && !actionDone[index].dev[device])
                                {
                                    actionDone[index].dev[device] = true;
                                    untriggerindex[device] = -1;
                                    ushort key;
                                    ushort.TryParse(action.details, out key);
                                    if (action.keyType.HasFlag(DS4KeyType.ScanCode))
                                        outputKBMHandler.PerformKeyReleaseAlt(key);
                                    else
                                        outputKBMHandler.PerformKeyRelease(key);
                                }
                            }
                            else if (action.typeID == SpecialAction.ActionTypeId.XboxGameDVR || action.typeID == SpecialAction.ActionTypeId.MultiAction)
                            {
                                actionFound = true;

                                bool tappedOnce = action.tappedOnce, firstTouch = action.firstTouch,
                                    secondtouchbegin = action.secondtouchbegin;
                                //DateTime pastTime = action.pastTime, firstTap = action.firstTap,
                                //    TimeofEnd = action.TimeofEnd;

                                /*if (getCustomButton(device, action.trigger[0]) != X360Controls.Unbound)
                                    getCustomButtons(device)[action.trigger[0]] = X360Controls.Unbound;
                                if (getCustomMacro(device, action.trigger[0]) != "0")
                                    getCustomMacros(device).Remove(action.trigger[0]);
                                if (getCustomKey(device, action.trigger[0]) != 0)
                                    getCustomMacros(device).Remove(action.trigger[0]);*/
                                string[] dets = action.details.Split(',');
                                DS4Device d = ctrl.DS4Controllers[device];
                                //cus

                                DS4State tempPrevState = d.getPreviousStateRef();
                                // Only create one instance of previous DS4StateFieldMapping in case more than one multi-action
                                // button is assigned
                                if (previousFieldMapping == null)
                                {
                                    previousFieldMapping = previousFieldMappings[device];
                                    previousFieldMapping.populateFieldMapping(tempPrevState, eState, tp, true);
                                    //previousFieldMapping = new DS4StateFieldMapping(tempPrevState, eState, tp, true);
                                }

                                bool activeCur = getBoolSpecialActionMapping(device, action.trigger[0], cState, eState, tp, fieldMapping);
                                bool activePrev = getBoolSpecialActionMapping(device, action.trigger[0], tempPrevState, eState, tp, previousFieldMapping);
                                if (activeCur && !activePrev)
                                {
                                    // pressed down
                                    action.pastTime = DateTime.UtcNow;
                                    if (action.pastTime <= (action.firstTap + TimeSpan.FromMilliseconds(150)))
                                    {
                                        action.tappedOnce = tappedOnce = false;
                                        action.secondtouchbegin = secondtouchbegin = true;
                                        //tappedOnce = false;
                                        //secondtouchbegin = true;
                                    }
                                    else
                                        action.firstTouch = firstTouch = true;
                                        //firstTouch = true;
                                }
                                else if (!activeCur && activePrev)
                                {
                                    // released
                                    if (secondtouchbegin)
                                    {
                                        action.firstTouch = firstTouch = false;
                                        action.secondtouchbegin = secondtouchbegin = false;
                                        //firstTouch = false;
                                        //secondtouchbegin = false;
                                    }
                                    else if (firstTouch)
                                    {
                                        action.firstTouch = firstTouch = false;
                                        //firstTouch = false;
                                        if (DateTime.UtcNow <= (action.pastTime + TimeSpan.FromMilliseconds(150)) && !tappedOnce)
                                        {
                                            action.tappedOnce = tappedOnce = true;
                                            //tappedOnce = true;
                                            action.firstTap = DateTime.UtcNow;
                                            action.TimeofEnd = DateTime.UtcNow;
                                        }
                                    }
                                }

                                int type = 0;
                                string macro = "";
                                if (tappedOnce) //single tap
                                {
                                    if (action.typeID == SpecialAction.ActionTypeId.MultiAction)
                                    {
                                        macro = dets[0];
                                    }
                                    else if (int.TryParse(dets[0], out type))
                                    {
                                        switch (type)
                                        {
                                            case 0: macro = "91/71/71/91"; break;
                                            case 1: macro = "91/164/82/82/164/91"; break;
                                            case 2: macro = "91/164/44/44/164/91"; break;
                                            case 3: macro = dets[3] + "/" + dets[3]; break;
                                            case 4: macro = "91/164/71/71/164/91"; break;
                                        }
                                    }

                                    if ((DateTime.UtcNow - action.TimeofEnd) > TimeSpan.FromMilliseconds(150))
                                    {
                                        if (macro != "")
                                            PlayMacro(device, macroControl, macro, null, null, DS4Controls.None, DS4KeyType.None);

                                        tappedOnce = false;
                                        action.tappedOnce = false;
                                    }
                                    //if it fails the method resets, and tries again with a new tester value (gives tap a delay so tap and hold can work)
                                }
                                else if (firstTouch && (DateTime.UtcNow - action.pastTime) > TimeSpan.FromMilliseconds(500)) //helddown
                                {
                                    if (action.typeID == SpecialAction.ActionTypeId.MultiAction)
                                    {
                                        macro = dets[1];
                                    }
                                    else if (int.TryParse(dets[1], out type))
                                    {
                                        switch (type)
                                        {
                                            case 0: macro = "91/71/71/91"; break;
                                            case 1: macro = "91/164/82/82/164/91"; break;
                                            case 2: macro = "91/164/44/44/164/91"; break;
                                            case 3: macro = dets[3] + "/" + dets[3]; break;
                                            case 4: macro = "91/164/71/71/164/91"; break;
                                        }
                                    }

                                    if (macro != "")
                                        PlayMacro(device, macroControl, macro, null, null, DS4Controls.None, DS4KeyType.None);

                                    firstTouch = false;
                                    action.firstTouch = false;
                                }
                                else if (secondtouchbegin) //if double tap
                                {
                                    if (action.typeID == SpecialAction.ActionTypeId.MultiAction)
                                    {
                                        macro = dets[2];
                                    }
                                    else if (int.TryParse(dets[2], out type))
                                    {
                                        switch (type)
                                        {
                                            case 0: macro = "91/71/71/91"; break;
                                            case 1: macro = "91/164/82/82/164/91"; break;
                                            case 2: macro = "91/164/44/44/164/91"; break;
                                            case 3: macro = dets[3] + "/" + dets[3]; break;
                                            case 4: macro = "91/164/71/71/164/91"; break;
                                        }
                                    }

                                    if (macro != "")
                                        PlayMacro(device, macroControl, macro, null, null, DS4Controls.None, DS4KeyType.None);

                                    secondtouchbegin = false;
                                    action.secondtouchbegin = false;
                                }
                            }
                            else
                            {
                                actionDone[index].dev[device] = false;
                            }
                        }
                    }
                }
            }
            catch { return; }

            if (untriggeraction[device] != null)
            {
                SpecialAction action = untriggeraction[device];
                int index = untriggerindex[device];
                bool utriggeractivated;

                if (!action.automaticUntrigger)
                {
                    // Untrigger keys defined and auto-untrigger (=unload) profile option is NOT set. Unload a temporary profile only when specified untrigger keys have been triggered.
                    utriggeractivated = true;

                    //foreach (DS4Controls dc in action.uTrigger)
                    for (int i = 0, uTrigLen = action.uTrigger.Count; i < uTrigLen; i++)
                    {
                        DS4Controls dc = action.uTrigger[i];
                        if (!getBoolSpecialActionMapping(device, dc, cState, eState, tp, fieldMapping))
                        {
                            utriggeractivated = false;
                            break;
                        }
                    }
                }
                else
                {
                    // Untrigger as soon any of the defined regular trigger keys have been released. 
                    utriggeractivated = false;

                    for (int i = 0, trigLen = action.trigger.Count; i < trigLen; i++)
                    {
                        DS4Controls dc = action.trigger[i];
                        if (!getBoolSpecialActionMapping(device, dc, cState, eState, tp, fieldMapping))
                        {
                            utriggeractivated = true;
                            break;
                        }
                    }
                }

                if (utriggeractivated && action.typeID == SpecialAction.ActionTypeId.Profile)
                {
                    if ((action.controls == action.ucontrols && !actionDone[index].dev[device]) || //if trigger and end trigger are the same
                    action.controls != action.ucontrols)
                    {
                        if (useTempProfile[device])
                        {
                            //foreach (DS4Controls dc in action.uTrigger)
                            for (int i = 0, arlen = action.uTrigger.Count; i < arlen; i++)
                            {
                                DS4Controls dc = action.uTrigger[i];
                                actionDone[index].dev[device] = true;
                                DS4ControlSettings dcs = getDS4CSetting(device, dc);
                                if (dcs.action != null)
                                {
                                    if (dcs.actionType == DS4ControlSettings.ActionType.Key)
                                        outputKBMHandler.PerformKeyRelease((ushort)dcs.action);
                                    else if (dcs.actionType == DS4ControlSettings.ActionType.Macro)
                                    {
                                        int[] keys = (int[])dcs.action;
                                        for (int j = 0, keysLen = keys.Length; j < keysLen; j++)
                                            outputKBMHandler.PerformKeyRelease((ushort)keys[j]);
                                    }
                                }
                            }

                            string profileName = untriggeraction[device].prevProfileName;
                            DS4Device d = ctrl.DS4Controllers[device];
                            string prolog = string.Format(DS4WinWPF.Properties.Resources.UsingProfile,
                                (device + 1).ToString(), (profileName == string.Empty ? ProfilePath[device] : profileName), $"{d.Battery}");

                            AppLogger.LogToGui(prolog, false);

                            untriggeraction[device] = null;

                            if (profileName == string.Empty)
                                LoadProfile(device, false, ctrl); // Previous profile was a regular default profile of a controller
                            else
                                LoadTempProfile(device, profileName, true, ctrl); // Previous profile was a temporary profile, so re-load it as a temp profile
                        }
                    }
                }
                else
                {
                    actionDone[index].dev[device] = false;
                }
            }
        }

        private static void ReleaseActionKeys(SpecialAction action, int device)
        {
            //foreach (DS4Controls dc in action.trigger)
            for (int i = 0, arlen = action.trigger.Count; i < arlen; i++)
            {
                DS4Controls dc = action.trigger[i];
                DS4ControlSettings dcs = getDS4CSetting(device, dc);
                if (dcs.action != null)
                {
                    if (dcs.actionType == DS4ControlSettings.ActionType.Key)
                        outputKBMHandler.PerformKeyRelease((ushort)dcs.action);
                    else if (dcs.actionType == DS4ControlSettings.ActionType.Macro)
                    {
                        int[] keys = (int[])dcs.action;
                        for (int j = 0, keysLen = keys.Length; j < keysLen; j++)
                            outputKBMHandler.PerformKeyRelease((ushort)keys[j]);
                    }
                }
            }
        }

        // Play macro as a background task. Optionally the new macro play waits for completion of a previous macro execution (synchronized macro special action). 
        // Macro steps are defined either as macrostr string value, macroLst list<int> object or as macroArr integer array. Only one of these should have a valid macro definition when this method is called.
        // If the macro definition is a macroStr string value then it will be converted as integer array on the fl. If steps are already defined as list or array of integers then there is no need to do type cast conversion.
        private static void PlayMacro(int device, bool[] macrocontrol, string macroStr, List<int> macroLst, int[] macroArr, DS4Controls control, DS4KeyType keyType, SpecialAction action = null, ActionState actionDoneState = null)
        {
            if (action != null && action.synchronized)
            {
                // Run special action macros in synchronized order (ie. FirstIn-FirstOut). The trigger control name string is the execution queue identifier (ie. each unique trigger combination has an own synchronization queue).
                if (!macroTaskQueue[device].TryGetValue(action.controls, out Task prevTask))
                    macroTaskQueue[device].Add(action.controls, (Task.Factory.StartNew(() => PlayMacroTask(device, macroControl, macroStr, macroLst, macroArr, control, keyType, action, actionDoneState))) );
                else
                    macroTaskQueue[device][action.controls] = prevTask.ContinueWith((x) => PlayMacroTask(device, macroControl, macroStr, macroLst, macroArr, control, keyType, action, actionDoneState));                       
            }
            else
                // Run macro as "fire and forget" background task. No need to wait for completion of any of the other macros. 
                // If the same trigger macro is re-launched while previous macro is still running then the order of parallel macros is not guaranteed.
                Task.Factory.StartNew(() => PlayMacroTask(device, macroControl, macroStr, macroLst, macroArr, control, keyType, action, actionDoneState));
        }

        // Play through a macro. The macro steps are defined either as string, List or Array object (always only one of those parameters is set to a valid value)
        private static void PlayMacroTask(int device, bool[] macrocontrol, string macroStr, List<int> macroLst, int[] macroArr, DS4Controls control, DS4KeyType keyType, SpecialAction action, ActionState actionDoneState)
        {
            if(!String.IsNullOrEmpty(macroStr))
            {
                string[] skeys;

                skeys = macroStr.Split('/');
                macroArr = new int[skeys.Length];
                for (int i = 0; i < macroArr.Length; i++)
                    macroArr[i] = int.Parse(skeys[i]);
            }

            // macro.StartsWith("164/9/9/164") || macro.StartsWith("18/9/9/18")
            if ( (macroLst != null && macroLst.Count >= 4 && ((macroLst[0] == 164 && macroLst[1] == 9 && macroLst[2] == 9 && macroLst[3] == 164) || (macroLst[0] == 18 && macroLst[1] == 9 && macroLst[2] == 9 && macroLst[3] == 18))) 
              || (macroArr != null && macroArr.Length>= 4 && ((macroArr[0] == 164 && macroArr[1] == 9 && macroArr[2] == 9 && macroArr[3] == 164) || (macroArr[0] == 18 && macroArr[1] == 9 && macroArr[2] == 9 && macroArr[3] == 18)))
            )
            {
                int wait;
                if(macroLst != null)
                    wait = macroLst[macroLst.Count - 1];
                else
                    wait = macroArr[macroArr.Length - 1];

                if (wait <= 300 || wait > ushort.MaxValue)
                    wait = 1000;
                else
                    wait -= 300;

                AltTabSwapping(wait, device);
                if (control != DS4Controls.None)
                    macrodone[DS4ControltoInt(control)] = true;
            }
            else if(control == DS4Controls.None || !macrodone[DS4ControltoInt(control)])
            {
                int macroCodeValue;
                bool[] keydown = new bool[512];

                if (control != DS4Controls.None)
                    macrodone[DS4ControltoInt(control)] = true;

                // Play macro codes and simulate key down/up events (note! The same key may go through several up and down events during the same macro).
                // If the return value is TRUE then this method should do a asynchronized delay (the usual Thread.Sleep doesnt work here because it would block the main gamepad reading thread).
                if (macroLst != null)
                {
                    for (int i = 0; i < macroLst.Count; i++)
                    {
                        macroCodeValue = macroLst[i];
                        if (PlayMacroCodeValue(device, macrocontrol, keyType, macroCodeValue, keydown))
                            Task.Delay(macroCodeValue - 300).Wait();
                    }
                }
                else
                {
                    for (int i = 0; i < macroArr.Length; i++)
                    {
                        macroCodeValue = macroArr[i];
                        if (PlayMacroCodeValue(device, macrocontrol, keyType, macroCodeValue, keydown))
                            Task.Delay(macroCodeValue - 300).Wait();
                    }
                }

                // The macro is finished. If any of the keys is still in down state then release a key state (ie. simulate key up event) unless special action specified to keep the last state as it is left in a macro
                if (action == null || !action.keepKeyState)
                {
                    for (int i = 0, arlength = keydown.Length; i < arlength; i++)
                    {
                        if (keydown[i])
                            PlayMacroCodeValue(device, macrocontrol, keyType, i, keydown);
                    }

                    // Reset lightbar back to a default value (if the macro modified the color) because keepKeyState macro option was not set
                    DS4LightBar.forcedFlash[device] = 0;
                    DS4LightBar.forcelight[device] = false;
                }

                // Commented out rumble reset. No need to zero out rumble after a macro because it may conflict with a game generated rumble events (ie. macro would stop a game generated rumble effect).
                // If macro generates rumble effects then the macro can stop the rumble as a last step or wait for rumble watchdog timer to do it after few seconds.
                //Program.rootHub.DS4Controllers[device].setRumble(0, 0);

                if (keyType.HasFlag(DS4KeyType.HoldMacro))
                {
                    Task.Delay(50).Wait();
                    if (control != DS4Controls.None)
                        macrodone[DS4ControltoInt(control)] = false;
                }
            }

            // If a special action type of Macro has "Repeat while held" option and actionDoneState object is defined then reset the action back to "not done" status in order to re-fire it if the trigger key is still held down
            if (actionDoneState != null && keyType.HasFlag(DS4KeyType.RepeatMacro))
                actionDoneState.dev[device] = false;
        }

        private static bool PlayMacroCodeValue(int device, bool[] macrocontrol, DS4KeyType keyType, int macroCodeValue, bool[] keydown)
        {
            bool doDelayOnCaller = false;
            if (macroCodeValue >= 261 && macroCodeValue <= 285)
            {
                // Gamepad button up or down macro event. macroCodeValue index value is the button identifier (codeValue-261 = idx in 0..24 range)
                if (!keydown[macroCodeValue])
                {
                    macroControl[macroCodeValue - 261] = keydown[macroCodeValue] = true;
                    macroCount++;
                }
                else
                {
                    macroControl[macroCodeValue - 261] = keydown[macroCodeValue] = false;
                    if (macroCount > 0) macroCount--;
                }
            }
            else if (macroCodeValue < 300)
            {
                // Keyboard key or mouse button macro event
                if (!keydown[macroCodeValue])
                {
                    switch (macroCodeValue)
                    {
                        //anything above 255 is not a keyvalue
                        case 256: outputKBMHandler.PerformMouseButtonEvent(outputKBMMapping.MOUSEEVENTF_LEFTDOWN); break;
                        case 257: outputKBMHandler.PerformMouseButtonEvent(outputKBMMapping.MOUSEEVENTF_RIGHTDOWN); break;
                        case 258: outputKBMHandler.PerformMouseButtonEvent(outputKBMMapping.MOUSEEVENTF_MIDDLEDOWN); break;
                        case 259: outputKBMHandler.PerformMouseButtonEventAlt(outputKBMMapping.MOUSEEVENTF_XBUTTONDOWN, 1); break;
                        case 260: outputKBMHandler.PerformMouseButtonEventAlt(outputKBMMapping.MOUSEEVENTF_XBUTTONDOWN, 2); break;

                        default:
                            uint eventMacroCode = !outputKBMMapping.macroKeyTranslate ? (uint)macroCodeValue :
                                outputKBMMapping.GetRealEventKey((uint)macroCodeValue);

                            if (keyType.HasFlag(DS4KeyType.ScanCode)) outputKBMHandler.PerformKeyPressAlt(eventMacroCode);
                            else outputKBMHandler.PerformKeyPress(eventMacroCode);
                            break;
                    }
                    keydown[macroCodeValue] = true;
                }
                else
                {
                    switch (macroCodeValue)
                    {
                        //anything above 255 is not a keyvalue
                        case 256: outputKBMHandler.PerformMouseButtonEvent(outputKBMMapping.MOUSEEVENTF_LEFTUP); break;
                        case 257: outputKBMHandler.PerformMouseButtonEvent(outputKBMMapping.MOUSEEVENTF_RIGHTUP); break;
                        case 258: outputKBMHandler.PerformMouseButtonEvent(outputKBMMapping.MOUSEEVENTF_MIDDLEUP); break;
                        case 259: outputKBMHandler.PerformMouseButtonEventAlt(outputKBMMapping.MOUSEEVENTF_XBUTTONUP, 1); break;
                        case 260: outputKBMHandler.PerformMouseButtonEventAlt(outputKBMMapping.MOUSEEVENTF_XBUTTONUP, 2); break;

                        default:
                            uint eventMacroCode = !outputKBMMapping.macroKeyTranslate ? (uint)macroCodeValue :
                                outputKBMMapping.GetRealEventKey((uint)macroCodeValue);

                            if (keyType.HasFlag(DS4KeyType.ScanCode)) outputKBMHandler.PerformKeyReleaseAlt(eventMacroCode);
                            else outputKBMHandler.PerformKeyRelease(eventMacroCode);
                            break;
                    }
                    keydown[macroCodeValue] = false;
                }
            }
            else if (macroCodeValue >= 1000000000)
            {
                // Lightbar color event
                if (macroCodeValue > 1000000000)
                {
                    string lb = macroCodeValue.ToString().Substring(1);
                    byte r = (byte)(int.Parse(lb[0].ToString()) * 100 + int.Parse(lb[1].ToString()) * 10 + int.Parse(lb[2].ToString()));
                    byte g = (byte)(int.Parse(lb[3].ToString()) * 100 + int.Parse(lb[4].ToString()) * 10 + int.Parse(lb[5].ToString()));
                    byte b = (byte)(int.Parse(lb[6].ToString()) * 100 + int.Parse(lb[7].ToString()) * 10 + int.Parse(lb[8].ToString()));
                    DS4LightBar.forcelight[device] = true;
                    DS4LightBar.forcedFlash[device] = 0;
                    DS4LightBar.forcedColor[device] = new DS4Color(r, g, b);
                }
                else
                {
                    DS4LightBar.forcedFlash[device] = 0;
                    DS4LightBar.forcelight[device] = false;
                }
            }
            else if (macroCodeValue >= 1000000)
            {
                // Rumble event
                DS4Device d = Program.rootHub.DS4Controllers[device];
                string r = macroCodeValue.ToString().Substring(1);
                byte heavy = (byte)(int.Parse(r[0].ToString()) * 100 + int.Parse(r[1].ToString()) * 10 + int.Parse(r[2].ToString()));
                byte light = (byte)(int.Parse(r[3].ToString()) * 100 + int.Parse(r[4].ToString()) * 10 + int.Parse(r[5].ToString()));
                d.setRumble(light, heavy);
            }
            else
            {
                // Delay specification. Indicate to caller that it should do a delay of macroCodeValue-300 msecs
                doDelayOnCaller = true;
            }

            return doDelayOnCaller;
        }

        private static void EndMacro(int device, bool[] macrocontrol, string macro, DS4Controls control)
        {
            if ((macro.StartsWith("164/9/9/164") || macro.StartsWith("18/9/9/18")) && !altTabDone)
                AltTabSwappingRelease();

            if (control != DS4Controls.None)
                macrodone[DS4ControltoInt(control)] = false;
        }

        private static void EndMacro(int device, bool[] macrocontrol, List<int> macro, DS4Controls control)
        {
            if(macro.Count >= 4 && ((macro[0] == 164 && macro[1] == 9 && macro[2] == 9 && macro[3] == 164) || (macro[0] == 18 && macro[1] == 9 && macro[2] == 9 && macro[3] == 18)) && !altTabDone)
                AltTabSwappingRelease();

            if (control != DS4Controls.None)
                macrodone[DS4ControltoInt(control)] = false;
        }

        private static void EndMacro(int device, bool[] macrocontrol, int[] macro, DS4Controls control)
        {
            if (macro.Length >= 4 && ((macro[0] == 164 && macro[1] == 9 && macro[2] == 9 && macro[3] == 164) || (macro[0] == 18 && macro[1] == 9 && macro[2] == 9 && macro[3] == 18)) && !altTabDone)
                AltTabSwappingRelease();

            if (control != DS4Controls.None)
                macrodone[DS4ControltoInt(control)] = false;
        }

        private static void AltTabSwapping(int wait, int device)
        {
            if (altTabDone)
            {
                altTabDone = false;
                outputKBMHandler.PerformKeyPress(outputKBMMapping.KEY_TAB);
            }
            else
            {
                altTabNow = DateTime.UtcNow;
                if (altTabNow >= oldAltTabNow + TimeSpan.FromMilliseconds(wait))
                {
                    oldAltTabNow = altTabNow;
                    outputKBMHandler.PerformKeyPress(outputKBMMapping.KEY_TAB);
                    outputKBMHandler.PerformKeyRelease(outputKBMMapping.KEY_TAB);
                }
            }
        }

        private static void AltTabSwappingRelease()
        {
            if (altTabNow < DateTime.UtcNow - TimeSpan.FromMilliseconds(10)) //in case multiple controls are mapped to alt+tab
            {
                altTabDone = true;
                outputKBMHandler.PerformKeyRelease(outputKBMMapping.KEY_TAB);
                outputKBMHandler.PerformKeyRelease(outputKBMMapping.KEY_LALT);
                altTabNow = DateTime.UtcNow;
                oldAltTabNow = DateTime.UtcNow - TimeSpan.FromDays(1);
            }
        }

        private static void getMouseWheelMapping(int device, DS4Controls control, DS4State cState,
            DS4StateExposed eState, Mouse tp, bool down)
        {
            DateTime now = DateTime.UtcNow;
            if (now >= oldnow + TimeSpan.FromMilliseconds(10) && !pressagain)
            {
                oldnow = now;
                outputKBMHandler.PerformMouseWheelEvent((int)(getByteMapping(device, control, cState, eState, tp) / 8.0f * (down ? -1 : 1)), 0);
            }
        }

        private static double getMouseMapping(int device, DS4Controls control, DS4State cState, DS4StateExposed eState,
            DS4StateFieldMapping fieldMapping, int mnum, ControlService ctrl)
        {
            int deadzoneL = 0;
            int deadzoneR = 0;
            if (getLSDeadzone(device) == 0)
                deadzoneL = 3;
            if (getRSDeadzone(device) == 0)
                deadzoneR = 3;

            double value = 0.0;
            ButtonMouseInfo buttonMouseInfo = ButtonMouseInfos[device];
            int speed = buttonMouseInfo.activeButtonSensitivity;
            const double root = 1.002;
            const double divide = 10000d;

            int controlNum = (int)control;
            DS4StateFieldMapping.ControlType controlType = DS4StateFieldMapping.mappedType[controlNum];
            //long timeElapsed = ctrl.DS4Controllers[device].getLastTimeElapsed();
            double timeElapsed = ctrl.DS4Controllers[device].lastTimeElapsedDouble;
            //double mouseOffset = 0.025;
            double tempMouseOffsetX = 0.0, tempMouseOffsetY = 0.0;
            double mouseVerticalScale = 1.0;
            bool verticalDir = false;
            // 0 = MouseUp, 1 = MouseDown
            if (mnum == 0 || mnum == 1)
            {
                verticalDir = true;
                mouseVerticalScale = buttonMouseInfo.buttonVerticalScale;
            }

            if (controlType == DS4StateFieldMapping.ControlType.Button)
            {
                bool active = fieldMapping.buttons[controlNum];
                value = (active ? Math.Pow(root + speed / divide, 100) - 1 : 0);
                if (verticalDir) value *= mouseVerticalScale;
            }
            else if (controlType == DS4StateFieldMapping.ControlType.AxisDir)
            {
                double timeDelta = timeElapsed * 0.001;
                int mouseVelocity = speed * MOUSESPEEDFACTOR;
                double mouseOffset = buttonMouseInfo.mouseVelocityOffset * mouseVelocity;
                if (verticalDir) mouseVelocity = (int)(mouseVelocity * mouseVerticalScale);

                //double mouseOffset = MOUSESTICKANTIOFFSET * mouseVelocity;
                // Cap mouse offset to final mouse velocity
                //double mouseOffset = mouseVelocity >= MOUSESTICKMINVELOCITY ? MOUSESTICKMINVELOCITY : mouseVelocity;

                switch (control)
                {
                    case DS4Controls.LXNeg:
                    {
                        if (cState.LX < 128 - deadzoneL)
                        {
                            double diff = -(cState.LX - 128 - deadzoneL) / (double)(0 - 128 - deadzoneL);
                            //tempMouseOffsetX = Math.Abs(Math.Cos(cState.LSAngleRad)) * MOUSESTICKOFFSET;
                            //tempMouseOffsetX = MOUSESTICKOFFSET;
                            tempMouseOffsetX = cState.LXUnit * mouseOffset;
                            value = (mouseVelocity - tempMouseOffsetX) * timeDelta * diff + (tempMouseOffsetX * -1.0 * timeDelta);
                            //value = diff * MOUSESPEEDFACTOR * (timeElapsed * 0.001) * speed;
                            //value = -(cState.LX - 127 - deadzoneL) / 2550d * speed;
                        }

                        break;
                    }
                    case DS4Controls.LXPos:
                    {
                        if (cState.LX > 128 + deadzoneL)
                        {
                            double diff = (cState.LX - 128 + deadzoneL) / (double)(255 - 128 + deadzoneL);
                            tempMouseOffsetX = cState.LXUnit * mouseOffset;
                            //tempMouseOffsetX = Math.Abs(Math.Cos(cState.LSAngleRad)) * MOUSESTICKOFFSET;
                            //tempMouseOffsetX = MOUSESTICKOFFSET;
                            value = (mouseVelocity - tempMouseOffsetX) * timeDelta * diff + (tempMouseOffsetX * timeDelta);
                            //value = diff * MOUSESPEEDFACTOR * (timeElapsed * 0.001) * speed;
                            //value = (cState.LX - 127 + deadzoneL) / 2550d * speed;
                        }

                        break;
                    }
                    case DS4Controls.RXNeg:
                    {
                        if (cState.RX < 128 - deadzoneR)
                        {
                            double diff = -(cState.RX - 128 - deadzoneR) / (double)(0 - 128 - deadzoneR);
                            tempMouseOffsetX = cState.RXUnit * mouseOffset;
                            //tempMouseOffsetX = MOUSESTICKOFFSET;
                            //tempMouseOffsetX = Math.Abs(Math.Cos(cState.RSAngleRad)) * MOUSESTICKOFFSET;
                            value = (mouseVelocity - tempMouseOffsetX) * timeDelta * diff + (tempMouseOffsetX * -1.0 * timeDelta);
                            //value = diff * MOUSESPEEDFACTOR * (timeElapsed * 0.001) * speed;
                            //value = -(cState.RX - 127 - deadzoneR) / 2550d * speed;
                        }

                        break;
                    }
                    case DS4Controls.RXPos:
                    {
                        if (cState.RX > 128 + deadzoneR)
                        {
                            double diff = (cState.RX - 128 + deadzoneR) / (double)(255 - 128 + deadzoneR);
                            tempMouseOffsetX = cState.RXUnit * mouseOffset;
                            //tempMouseOffsetX = MOUSESTICKOFFSET;
                            //tempMouseOffsetX = Math.Abs(Math.Cos(cState.RSAngleRad)) * MOUSESTICKOFFSET;
                            value = (mouseVelocity - tempMouseOffsetX) * timeDelta * diff + (tempMouseOffsetX * timeDelta);
                            //value = diff * MOUSESPEEDFACTOR * (timeElapsed * 0.001) * speed;
                            //value = (cState.RX - 127 + deadzoneR) / 2550d * speed;
                        }

                        break;
                    }
                    case DS4Controls.LYNeg:
                    {
                        if (cState.LY < 128 - deadzoneL)
                        {
                            double diff = -(cState.LY - 128 - deadzoneL) / (double)(0 - 128 - deadzoneL);
                            tempMouseOffsetY = cState.LYUnit * mouseOffset;
                            //tempMouseOffsetY = MOUSESTICKOFFSET;
                            //tempMouseOffsetY = Math.Abs(Math.Sin(cState.LSAngleRad)) * MOUSESTICKOFFSET;
                            value = (mouseVelocity - tempMouseOffsetY) * timeDelta * diff + (tempMouseOffsetY * -1.0 * timeDelta);
                            //value = diff * MOUSESPEEDFACTOR * (timeElapsed * 0.001) * speed;
                            //value = -(cState.LY - 127 - deadzoneL) / 2550d * speed;
                        }

                        break;
                    }
                    case DS4Controls.LYPos:
                    {
                        if (cState.LY > 128 + deadzoneL)
                        {
                            double diff = (cState.LY - 128 + deadzoneL) / (double)(255 - 128 + deadzoneL);
                            tempMouseOffsetY = cState.LYUnit * mouseOffset;
                            //tempMouseOffsetY = MOUSESTICKOFFSET;
                            //tempMouseOffsetY = Math.Abs(Math.Sin(cState.LSAngleRad)) * MOUSESTICKOFFSET;
                            value = (mouseVelocity - tempMouseOffsetY) * timeDelta * diff + (tempMouseOffsetY * timeDelta);
                            //value = diff * MOUSESPEEDFACTOR * (timeElapsed * 0.001) * speed;
                            //value = (cState.LY - 127 + deadzoneL) / 2550d * speed;
                        }

                        break;
                    }
                    case DS4Controls.RYNeg:
                    {
                        if (cState.RY < 128 - deadzoneR)
                        {
                            double diff = -(cState.RY - 128 - deadzoneR) / (double)(0 - 128 - deadzoneR);
                            tempMouseOffsetY = cState.RYUnit * mouseOffset;
                            //tempMouseOffsetY = MOUSESTICKOFFSET;
                            //tempMouseOffsetY = Math.Abs(Math.Sin(cState.RSAngleRad)) * MOUSESTICKOFFSET;
                            value = (mouseVelocity - tempMouseOffsetY) * timeDelta * diff + (tempMouseOffsetY * -1.0 * timeDelta);
                            //value = diff * MOUSESPEEDFACTOR * (timeElapsed * 0.001) * speed;
                            //value = -(cState.RY - 127 - deadzoneR) / 2550d * speed;
                        }

                        break;
                    }
                    case DS4Controls.RYPos:
                    {
                        if (cState.RY > 128 + deadzoneR)
                        {
                            double diff = (cState.RY - 128 + deadzoneR) / (double)(255 - 128 + deadzoneR);
                            tempMouseOffsetY = cState.RYUnit * mouseOffset;
                            //tempMouseOffsetY = MOUSESTICKOFFSET;
                            //tempMouseOffsetY = Math.Abs(Math.Sin(cState.RSAngleRad)) * MOUSESTICKOFFSET;
                            value = (mouseVelocity - tempMouseOffsetY) * timeDelta * diff + (tempMouseOffsetY * timeDelta);
                            //value = diff * MOUSESPEEDFACTOR * (timeElapsed * 0.001) * speed;
                            //value = (cState.RY - 127 + deadzoneR) / 2550d * speed;
                        }

                        break;
                    }

                    default: break;
                }
            }
            else if (controlType == DS4StateFieldMapping.ControlType.Trigger)
            {
                byte trigger = fieldMapping.triggers[controlNum];
                value = Math.Pow(root + speed / divide, trigger / 2d) - 1;
                if (verticalDir) value *= mouseVerticalScale;
            }
            else if (controlType == DS4StateFieldMapping.ControlType.GyroDir)
            {
                //double SXD = getSXDeadzone(device);
                //double SZD = getSZDeadzone(device);

                switch (control)
                {
                    case DS4Controls.GyroXPos:
                    {
                        int gyroX = fieldMapping.gryodirs[controlNum];
                        value = (byte)(gyroX > 0 ? Math.Pow(root + speed / divide, gyroX) : 0);
                        if (verticalDir) value *= mouseVerticalScale;
                        break;
                    }
                    case DS4Controls.GyroXNeg:
                    {
                        int gyroX = fieldMapping.gryodirs[controlNum];
                        value = (byte)(gyroX < 0 ? Math.Pow(root + speed / divide, -gyroX) : 0);
                        if (verticalDir) value *= mouseVerticalScale;
                        break;
                    }
                    case DS4Controls.GyroZPos:
                    {
                        int gyroZ = fieldMapping.gryodirs[controlNum];
                        value = (byte)(gyroZ > 0 ? Math.Pow(root + speed / divide, gyroZ) : 0);
                        if (verticalDir) value *= mouseVerticalScale;
                        break;
                    }
                    case DS4Controls.GyroZNeg:
                    {
                        int gyroZ = fieldMapping.gryodirs[controlNum];
                        value = (byte)(gyroZ < 0 ? Math.Pow(root + speed / divide, -gyroZ) : 0);
                        if (verticalDir) value *= mouseVerticalScale;
                        break;
                    }
                    default: break;
                }
            }

            if (buttonMouseInfo.mouseAccel)
            {
                if (value > 0)
                {
                    mcounter = 34;
                    mouseaccel++;
                }

                if (mouseaccel == prevmouseaccel)
                {
                    mcounter--;
                }

                if (mcounter <= 0)
                {
                    mouseaccel = 0;
                    mcounter = 34;
                }

                value *= 1 + Math.Min(20000, (mouseaccel)) / 10000d;
                prevmouseaccel = mouseaccel;
            }

            return value;
        }

        private static void calculateFinalMouseMovement(ref double rawMouseX, ref double rawMouseY,
            out int mouseX, out int mouseY)
        {
            if ((rawMouseX > 0.0 && horizontalRemainder > 0.0) || (rawMouseX < 0.0 && horizontalRemainder < 0.0))
            {
                rawMouseX += horizontalRemainder;
            }
            else
            {
                horizontalRemainder = 0.0;
            }

            //double mouseXTemp = rawMouseX - (Math.IEEERemainder(rawMouseX * 1000.0, 1.0) / 1000.0);
            double mouseXTemp = rawMouseX - (remainderCutoff(rawMouseX * 1000.0, 1.0) / 1000.0);
            //double mouseXTemp = rawMouseX - (rawMouseX * 1000.0 - (1.0 * (int)(rawMouseX * 1000.0 / 1.0)));
            mouseX = (int)mouseXTemp;
            horizontalRemainder = mouseXTemp - mouseX;
            //mouseX = (int)rawMouseX;
            //horizontalRemainder = rawMouseX - mouseX;

            if ((rawMouseY > 0.0 && verticalRemainder > 0.0) || (rawMouseY < 0.0 && verticalRemainder < 0.0))
            {
                rawMouseY += verticalRemainder;
            }
            else
            {
                verticalRemainder = 0.0;
            }

            //double mouseYTemp = rawMouseY - (Math.IEEERemainder(rawMouseY * 1000.0, 1.0) / 1000.0);
            double mouseYTemp = rawMouseY - (remainderCutoff(rawMouseY * 1000.0, 1.0) / 1000.0);
            mouseY = (int)mouseYTemp;
            verticalRemainder = mouseYTemp - mouseY;
            //mouseY = (int)rawMouseY;
            //verticalRemainder = rawMouseY - mouseY;
        }

        private static double remainderCutoff(double dividend, double divisor)
        {
            return dividend - (divisor * (int)(dividend / divisor));
        }

        public static bool compare(byte b1, byte b2)
        {
            bool result = true;
            if (Math.Abs(b1 - b2) > 10)
            {
                result = false;
            }

            return result;
        }

        private static byte getByteMapping2(int device, DS4Controls control, DS4State cState, DS4StateExposed eState, Mouse tp,
            DS4StateFieldMapping fieldMap)
        {
            byte result = 0;

            int controlNum = (int)control;
            DS4StateFieldMapping.ControlType controlType = DS4StateFieldMapping.mappedType[controlNum];
            if (controlType == DS4StateFieldMapping.ControlType.Button)
            {
                result = (byte)(fieldMap.buttons[controlNum] ? 255 : 0);
            }
            else if (controlType == DS4StateFieldMapping.ControlType.AxisDir)
            {
                byte axisValue = fieldMap.axisdirs[controlNum];

                switch (control)
                {
                    case DS4Controls.LXNeg: result = (byte)(axisValue - 128.0f >= 0 ? 0 : -(axisValue - 128.0f) * 1.9921875f); break;
                    case DS4Controls.LYNeg: result = (byte)(axisValue - 128.0f >= 0 ? 0 : -(axisValue - 128.0f) * 1.9921875f); break;
                    case DS4Controls.RXNeg: result = (byte)(axisValue - 128.0f >= 0 ? 0 : -(axisValue - 128.0f) * 1.9921875f); break;
                    case DS4Controls.RYNeg: result = (byte)(axisValue - 128.0f >= 0 ? 0 : -(axisValue - 128.0f) * 1.9921875f); break;
                    default: result = (byte)(axisValue - 128.0f < 0 ? 0 : (axisValue - 128.0f) * 2.0078740157480315f); break;
                }
            }
            else if (controlType == DS4StateFieldMapping.ControlType.Trigger)
            {
                result = fieldMap.triggers[controlNum];
            }
            else if (controlType == DS4StateFieldMapping.ControlType.Touch)
            {
                result = (byte)(tp != null && fieldMap.buttons[controlNum] ? 255 : 0);
            }
            else if (controlType == DS4StateFieldMapping.ControlType.SwipeDir)
            {
                result = (byte)(tp != null ? fieldMap.swipedirs[controlNum] : 0);
            }
            else if (controlType == DS4StateFieldMapping.ControlType.GyroDir)
            {
                bool saControls = IsUsingSAForControls(device);

                switch (control)
                {
                    case DS4Controls.GyroXPos:
                    {
                        int gyroX = fieldMap.gryodirs[controlNum];
                        result = (byte)(saControls ? Math.Min(255, gyroX * 2) : 0);
                        break;
                    }
                    case DS4Controls.GyroXNeg:
                    {
                        int gyroX = fieldMap.gryodirs[controlNum];
                        result = (byte)(saControls ? Math.Min(255, -gyroX * 2) : 0);
                        break;
                    }
                    case DS4Controls.GyroZPos:
                    {
                        int gyroZ = fieldMap.gryodirs[controlNum];
                        result = (byte)(saControls ? Math.Min(255, gyroZ * 2) : 0);
                        break;
                    }
                    case DS4Controls.GyroZNeg:
                    {
                        int gyroZ = fieldMap.gryodirs[controlNum];
                        result = (byte)(saControls ? Math.Min(255, -gyroZ * 2) : 0);
                        break;
                    }
                    default: break;
                }
            }

            return result;
        }

        public static byte getByteMapping(int device, DS4Controls control, DS4State cState, DS4StateExposed eState, Mouse tp)
        {
            byte result = 0;

            if (control >= DS4Controls.Square && control <= DS4Controls.Cross)
            {
                switch (control)
                {
                    case DS4Controls.Cross: result = (byte)(cState.Cross ? 255 : 0); break;
                    case DS4Controls.Square: result = (byte)(cState.Square ? 255 : 0); break;
                    case DS4Controls.Triangle: result = (byte)(cState.Triangle ? 255 : 0); break;
                    case DS4Controls.Circle: result = (byte)(cState.Circle ? 255 : 0); break;
                    default: break;
                }
            }
            else if (control >= DS4Controls.L1 && control <= DS4Controls.R3)
            {
                switch (control)
                {
                    case DS4Controls.L1: result = (byte)(cState.L1 ? 255 : 0); break;
                    case DS4Controls.L2: result = cState.L2; break;
                    case DS4Controls.L3: result = (byte)(cState.L3 ? 255 : 0); break;
                    case DS4Controls.R1: result = (byte)(cState.R1 ? 255 : 0); break;
                    case DS4Controls.R2: result = cState.R2; break;
                    case DS4Controls.R3: result = (byte)(cState.R3 ? 255 : 0); break;
                    default: break;
                }
            }
            else if (control >= DS4Controls.DpadUp && control <= DS4Controls.DpadLeft)
            {
                switch (control)
                {
                    case DS4Controls.DpadUp: result = (byte)(cState.DpadUp ? 255 : 0); break;
                    case DS4Controls.DpadDown: result = (byte)(cState.DpadDown ? 255 : 0); break;
                    case DS4Controls.DpadLeft: result = (byte)(cState.DpadLeft ? 255 : 0); break;
                    case DS4Controls.DpadRight: result = (byte)(cState.DpadRight ? 255 : 0); break;
                    default: break;
                }
            }
            else if (control >= DS4Controls.LXNeg && control <= DS4Controls.RYPos)
            {
                switch (control)
                {
                    case DS4Controls.LXNeg: result = (byte)(cState.LX - 128.0f >= 0 ? 0 : -(cState.LX - 128.0f) * 1.9921875f); break;
                    case DS4Controls.LYNeg: result = (byte)(cState.LY - 128.0f >= 0 ? 0 : -(cState.LY - 128.0f) * 1.9921875f); break;
                    case DS4Controls.RXNeg: result = (byte)(cState.RX - 128.0f >= 0 ? 0 : -(cState.RX - 128.0f) * 1.9921875f); break;
                    case DS4Controls.RYNeg: result = (byte)(cState.RY - 128.0f >= 0 ? 0 : -(cState.RY - 128.0f) * 1.9921875f); break;
                    case DS4Controls.LXPos: result = (byte)(cState.LX - 128.0f < 0 ? 0 : (cState.LX - 128.0f) * 2.0078740157480315f); break;
                    case DS4Controls.LYPos: result = (byte)(cState.LY - 128.0f < 0 ? 0 : (cState.LY - 128.0f) * 2.0078740157480315f); break;
                    case DS4Controls.RXPos: result = (byte)(cState.RX - 128.0f < 0 ? 0 : (cState.RX - 128.0f) * 2.0078740157480315f); break;
                    case DS4Controls.RYPos: result = (byte)(cState.RY - 128.0f < 0 ? 0 : (cState.RY - 128.0f) * 2.0078740157480315f); break;
                    default: break;
                }
            }
            else if (control >= DS4Controls.TouchLeft && control <= DS4Controls.TouchRight)
            {
                switch (control)
                {
                    case DS4Controls.TouchLeft: result = (byte)(tp != null && tp.leftDown ? 255 : 0); break;
                    case DS4Controls.TouchRight: result = (byte)(tp != null && tp.rightDown ? 255 : 0); break;
                    case DS4Controls.TouchMulti: result = (byte)(tp != null && tp.multiDown ? 255 : 0); break;
                    case DS4Controls.TouchUpper: result = (byte)(tp != null && tp.upperDown ? 255 : 0); break;
                    default: break;
                }
            }
            else if (control >= DS4Controls.SwipeLeft && control <= DS4Controls.SwipeDown)
            {
                switch (control)
                {
                    case DS4Controls.SwipeUp: result = (byte)(tp != null ? tp.swipeUpB : 0); break;
                    case DS4Controls.SwipeDown: result = (byte)(tp != null ? tp.swipeDownB : 0); break;
                    case DS4Controls.SwipeLeft: result = (byte)(tp != null ? tp.swipeLeftB : 0); break;
                    case DS4Controls.SwipeRight: result = (byte)(tp != null ? tp.swipeRightB : 0); break;
                    default: break;
                }
            }
            else if (control >= DS4Controls.GyroXPos && control <= DS4Controls.GyroZNeg)
            {
                double SXD = getSXDeadzone(device);
                double SZD = getSZDeadzone(device);
                bool saControls = IsUsingSAForControls(device);
                double sxsens = getSXSens(device);
                double szsens = getSZSens(device);

                switch (control)
                {
                    case DS4Controls.GyroXPos:
                    {
                        int gyroX = -eState.AccelX;
                        result = (byte)(saControls && sxsens * gyroX > SXD * 10 ? Math.Min(255, sxsens * gyroX * 2) : 0);
                        break;
                    }
                    case DS4Controls.GyroXNeg:
                    {
                        int gyroX = -eState.AccelX;
                        result = (byte)(saControls && sxsens * gyroX < -SXD * 10 ? Math.Min(255, sxsens * -gyroX * 2) : 0);
                        break;
                    }
                    case DS4Controls.GyroZPos:
                    {
                        int gyroZ = eState.AccelZ;
                        result = (byte)(saControls && szsens * gyroZ > SZD * 10 ? Math.Min(255, szsens * gyroZ * 2) : 0);
                        break;
                    }
                    case DS4Controls.GyroZNeg:
                    {
                        int gyroZ = eState.AccelZ;
                        result = (byte)(saControls && szsens * gyroZ < -SZD * 10 ? Math.Min(255, szsens * -gyroZ * 2) : 0);
                        break;
                    }
                    default: break;
                }
            }
            else
            {
                switch (control)
                {
                    case DS4Controls.Share: result = (byte)(cState.Share ? 255 : 0); break;
                    case DS4Controls.Options: result = (byte)(cState.Options ? 255 : 0); break;
                    case DS4Controls.PS: result = (byte)(cState.PS ? 255 : 0); break;
                    default: break;
                }
            }

            return result;
        }

        /* TODO: Possibly remove usage of this version of the method */
        public static bool getBoolMapping(int device, DS4Controls control, DS4State cState, DS4StateExposed eState, Mouse tp)
        {
            bool result = false;

            if (control >= DS4Controls.Square && control <= DS4Controls.Cross)
            {
                switch (control)
                {
                    case DS4Controls.Cross: result = cState.Cross; break;
                    case DS4Controls.Square: result = cState.Square; break;
                    case DS4Controls.Triangle: result = cState.Triangle; break;
                    case DS4Controls.Circle: result = cState.Circle; break;
                    default: break;
                }
            }
            else if (control >= DS4Controls.L1 && control <= DS4Controls.R3)
            {
                switch (control)
                {
                    case DS4Controls.L1: result = cState.L1; break;
                    case DS4Controls.R1: result = cState.R1; break;
                    case DS4Controls.L2: result = cState.L2 > 100; break;
                    case DS4Controls.R2: result = cState.R2 > 100; break;
                    case DS4Controls.L3: result = cState.L3; break;
                    case DS4Controls.R3: result = cState.R3; break;
                    default: break;
                }
            }
            else if (control >= DS4Controls.DpadUp && control <= DS4Controls.DpadLeft)
            {
                switch (control)
                {
                    case DS4Controls.DpadUp: result = cState.DpadUp; break;
                    case DS4Controls.DpadDown: result = cState.DpadDown; break;
                    case DS4Controls.DpadLeft: result = cState.DpadLeft; break;
                    case DS4Controls.DpadRight: result = cState.DpadRight; break;
                    default: break;
                }
            }
            else if (control >= DS4Controls.LXNeg && control <= DS4Controls.RYPos)
            {
                switch (control)
                {
                    case DS4Controls.LXNeg: result = cState.LX < 128 - 55; break;
                    case DS4Controls.LYNeg: result = cState.LY < 128 - 55; break;
                    case DS4Controls.RXNeg: result = cState.RX < 128 - 55; break;
                    case DS4Controls.RYNeg: result = cState.RY < 128 - 55; break;
                    case DS4Controls.LXPos: result = cState.LX > 128 + 55; break;
                    case DS4Controls.LYPos: result = cState.LY > 128 + 55; break;
                    case DS4Controls.RXPos: result = cState.RX > 128 + 55; break;
                    case DS4Controls.RYPos: result = cState.RY > 128 + 55; break;
                    default: break;
                }
            }
            else if (control >= DS4Controls.TouchLeft && control <= DS4Controls.TouchRight)
            {
                switch (control)
                {
                    case DS4Controls.TouchLeft: result = (tp != null ? tp.leftDown : false); break;
                    case DS4Controls.TouchRight: result = (tp != null ? tp.rightDown : false); break;
                    case DS4Controls.TouchMulti: result = (tp != null ? tp.multiDown : false); break;
                    case DS4Controls.TouchUpper: result = (tp != null ? tp.upperDown : false); break;
                    default: break;
                }
            }
            else if (control >= DS4Controls.SwipeLeft && control <= DS4Controls.SwipeDown)
            {
                switch (control)
                {
                    case DS4Controls.SwipeUp: result = (tp != null && tp.swipeUp); break;
                    case DS4Controls.SwipeDown: result = (tp != null && tp.swipeDown); break;
                    case DS4Controls.SwipeLeft: result = (tp != null && tp.swipeLeft); break;
                    case DS4Controls.SwipeRight: result = (tp != null && tp.swipeRight); break;
                    default: break;
                }
            }
            else if (control >= DS4Controls.GyroXPos && control <= DS4Controls.GyroZNeg)
            {
                bool saControls = IsUsingSAForControls(device);

                switch (control)
                {
                    case DS4Controls.GyroXPos: result = saControls ? SXSens[device] * -eState.AccelX > 67 : false; break;
                    case DS4Controls.GyroXNeg: result = saControls ? SXSens[device] * -eState.AccelX < -67 : false; break;
                    case DS4Controls.GyroZPos: result = saControls ? SZSens[device] * eState.AccelZ > 67 : false; break;
                    case DS4Controls.GyroZNeg: result = saControls ? SZSens[device] * eState.AccelZ < -67 : false; break;
                    default: break;
                }
            }
            else
            {
                switch (control)
                {
                    case DS4Controls.PS: result = cState.PS; break;
                    case DS4Controls.Share: result = cState.Share; break;
                    case DS4Controls.Options: result = cState.Options; break;
                    default: break;
                }
            }

            return result;
        }

        private static bool getBoolMapping2(int device, DS4Controls control,
            DS4State cState, DS4StateExposed eState, Mouse tp, DS4StateFieldMapping fieldMap)
        {
            bool result = false;

            int controlNum = (int)control;
            DS4StateFieldMapping.ControlType controlType = DS4StateFieldMapping.mappedType[controlNum];
            if (controlType == DS4StateFieldMapping.ControlType.Button)
            {
                result = fieldMap.buttons[controlNum];
            }
            else if (controlType == DS4StateFieldMapping.ControlType.AxisDir)
            {
                byte axisValue = fieldMap.axisdirs[controlNum];

                switch (control)
                {
                    case DS4Controls.LXNeg: result = cState.LX < 128 - 55; break;
                    case DS4Controls.LYNeg: result = cState.LY < 128 - 55; break;
                    case DS4Controls.RXNeg: result = cState.RX < 128 - 55; break;
                    case DS4Controls.RYNeg: result = cState.RY < 128 - 55; break;
                    default: result = axisValue > 128 + 55; break;
                }
            }
            else if (controlType == DS4StateFieldMapping.ControlType.Trigger)
            {
                result = fieldMap.triggers[controlNum] > 100;
            }
            else if (controlType == DS4StateFieldMapping.ControlType.Touch)
            {
                result = fieldMap.buttons[controlNum];
            }
            else if (controlType == DS4StateFieldMapping.ControlType.SwipeDir)
            {
                result = fieldMap.swipedirbools[controlNum];
            }
            else if (controlType == DS4StateFieldMapping.ControlType.GyroDir)
            {
                bool saControls = IsUsingSAForControls(device);
                bool safeTest = false;

                switch (control)
                {
                    case DS4Controls.GyroXPos: safeTest = fieldMap.gryodirs[controlNum] > 0; break;
                    case DS4Controls.GyroXNeg: safeTest = fieldMap.gryodirs[controlNum] < -0; break;
                    case DS4Controls.GyroZPos: safeTest = fieldMap.gryodirs[controlNum] > 0; break;
                    case DS4Controls.GyroZNeg: safeTest = fieldMap.gryodirs[controlNum] < -0; break;
                    default: break;
                }

                result = saControls ? safeTest : false;
            }

            return result;
        }

        private static bool getBoolSpecialActionMapping(int device, DS4Controls control,
            DS4State cState, DS4StateExposed eState, Mouse tp, DS4StateFieldMapping fieldMap)
        {
            bool result = false;

            int controlNum = (int)control;
            DS4StateFieldMapping.ControlType controlType = DS4StateFieldMapping.mappedType[controlNum];
            if (controlType == DS4StateFieldMapping.ControlType.Button)
            {
                result = fieldMap.buttons[controlNum];
            }
            else if (controlType == DS4StateFieldMapping.ControlType.AxisDir)
            {
                byte axisValue = fieldMap.axisdirs[controlNum];

                switch (control)
                {
                    case DS4Controls.LXNeg: result = cState.LX < 128 - 55; break;
                    case DS4Controls.LYNeg: result = cState.LY < 128 - 55; break;
                    case DS4Controls.RXNeg: result = cState.RX < 128 - 55; break;
                    case DS4Controls.RYNeg: result = cState.RY < 128 - 55; break;
                    default: result = axisValue > 128 + 55; break;
                }
            }
            else if (controlType == DS4StateFieldMapping.ControlType.Trigger)
            {
                result = fieldMap.triggers[controlNum] > 100;
            }
            else if (controlType == DS4StateFieldMapping.ControlType.Touch)
            {
                result = fieldMap.buttons[controlNum];
            }
            else if (controlType == DS4StateFieldMapping.ControlType.SwipeDir)
            {
                result = fieldMap.swipedirbools[controlNum];
            }
            else if (controlType == DS4StateFieldMapping.ControlType.GyroDir)
            {
                bool saControls = IsUsingSAForControls(device);
                bool safeTest = false;

                switch (control)
                {
                    case DS4Controls.GyroXPos: safeTest = fieldMap.gryodirs[controlNum] > 67; break;
                    case DS4Controls.GyroXNeg: safeTest = fieldMap.gryodirs[controlNum] < -67; break;
                    case DS4Controls.GyroZPos: safeTest = fieldMap.gryodirs[controlNum] > 67; break;
                    case DS4Controls.GyroZNeg: safeTest = fieldMap.gryodirs[controlNum] < -67; break;
                    default: break;
                }

                result = saControls ? safeTest : false;
            }

            return result;
        }

        private static bool getBoolActionMapping2(int device, DS4Controls control,
            DS4State cState, DS4StateExposed eState, Mouse tp, DS4StateFieldMapping fieldMap, bool analog = false)
        {
            bool result = false;

            int controlNum = (int)control;
            DS4StateFieldMapping.ControlType controlType = DS4StateFieldMapping.mappedType[controlNum];
            if (controlType == DS4StateFieldMapping.ControlType.Button)
            {
                result = fieldMap.buttons[controlNum];
            }
            else if (controlType == DS4StateFieldMapping.ControlType.AxisDir)
            {
                switch (control)
                {
                    case DS4Controls.LXNeg:
                    {
                        double angle = cState.LSAngle;
                        result = cState.LX < 128 && (angle >= 112.5 && angle <= 247.5);
                        break;
                    }
                    case DS4Controls.LYNeg:
                    {
                        double angle = cState.LSAngle;
                        result = cState.LY < 128 && (angle >= 22.5 && angle <= 157.5);
                        break;
                    }
                    case DS4Controls.RXNeg:
                    {
                        double angle = cState.RSAngle;
                        result = cState.RX < 128 && (angle >= 112.5 && angle <= 247.5);
                        break;
                    }
                    case DS4Controls.RYNeg:
                    {
                        double angle = cState.RSAngle;
                        result = cState.RY < 128 && (angle >= 22.5 && angle <= 157.5);
                        break;
                    }
                    case DS4Controls.LXPos:
                    {
                        double angle = cState.LSAngle;
                        result = cState.LX > 128 && (angle <= 67.5 || angle >= 292.5);
                        break;
                    }
                    case DS4Controls.LYPos:
                    {
                        double angle = cState.LSAngle;
                        result = cState.LY > 128 && (angle >= 202.5 && angle <= 337.5);
                        break;
                    }
                    case DS4Controls.RXPos:
                    {
                        double angle = cState.RSAngle;
                        result = cState.RX > 128 && (angle <= 67.5 || angle >= 292.5);
                        break;
                    }
                    case DS4Controls.RYPos:
                    {
                        double angle = cState.RSAngle;
                        result = cState.RY > 128 && (angle >= 202.5 && angle <= 337.5);
                        break;
                    }
                    default: break;
                }
            }
            else if (controlType == DS4StateFieldMapping.ControlType.Trigger)
            {
                result = fieldMap.triggers[controlNum] > 0;
            }
            else if (controlType == DS4StateFieldMapping.ControlType.Touch)
            {
                result = fieldMap.buttons[controlNum];
            }
            else if (controlType == DS4StateFieldMapping.ControlType.SwipeDir)
            {
                result = fieldMap.swipedirbools[controlNum];
            }
            else if (controlType == DS4StateFieldMapping.ControlType.GyroDir)
            {
                bool saControls = IsUsingSAForControls(device);
                bool safeTest = false;

                switch (control)
                {
                    case DS4Controls.GyroXPos: safeTest = fieldMap.gryodirs[controlNum] > 0; break;
                    case DS4Controls.GyroXNeg: safeTest = fieldMap.gryodirs[controlNum] < 0; break;
                    case DS4Controls.GyroZPos: safeTest = fieldMap.gryodirs[controlNum] > 0; break;
                    case DS4Controls.GyroZNeg: safeTest = fieldMap.gryodirs[controlNum] < 0; break;
                    default: break;
                }

                result = saControls ? safeTest : false;
            }

            return result;
        }

        public static bool getBoolButtonMapping(bool stateButton)
        {
            return stateButton;
        }

        public static bool getBoolAxisDirMapping(byte stateAxis, bool positive)
        {
            return positive ? stateAxis > 128 + 55 : stateAxis < 128 - 55;
        }

        public static bool getBoolTriggerMapping(byte stateAxis)
        {
            return stateAxis > 100;
        }

        public static bool getBoolTouchMapping(bool touchButton)
        {
            return touchButton;
        }

        private static byte getXYAxisMapping2(int device, DS4Controls control, DS4State cState,
            DS4StateExposed eState, Mouse tp, DS4StateFieldMapping fieldMap, bool alt = false)
        {
            const byte falseVal = 128;
            byte result = 0;
            byte trueVal = 0;

            if (alt)
                trueVal = 255;

            int controlNum = (int)control;
            DS4StateFieldMapping.ControlType controlType = DS4StateFieldMapping.mappedType[controlNum];

            if (controlType == DS4StateFieldMapping.ControlType.Button)
            {
                result = fieldMap.buttons[controlNum] ? trueVal : falseVal;
            }
            else if (controlType == DS4StateFieldMapping.ControlType.AxisDir)
            {
                byte axisValue = fieldMap.axisdirs[controlNum];

                switch (control)
                {
                    case DS4Controls.LXNeg: if (!alt) result = axisValue < falseVal ? axisValue : falseVal; else result = axisValue < falseVal ? (byte)(255 - axisValue) : falseVal; break;
                    case DS4Controls.LYNeg: if (!alt) result = axisValue < falseVal ? axisValue : falseVal; else result = axisValue < falseVal ? (byte)(255 - axisValue) : falseVal; break;
                    case DS4Controls.RXNeg: if (!alt) result = axisValue < falseVal ? axisValue : falseVal; else result = axisValue < falseVal ? (byte)(255 - axisValue) : falseVal; break;
                    case DS4Controls.RYNeg: if (!alt) result = axisValue < falseVal ? axisValue : falseVal; else result = axisValue < falseVal ? (byte)(255 - axisValue) : falseVal; break;
                    default: if (!alt) result = axisValue > falseVal ? (byte)(255 - axisValue) : falseVal; else result = axisValue > falseVal ? axisValue : falseVal; break;
                }
            }
            else if (controlType == DS4StateFieldMapping.ControlType.Trigger)
            {
                if (alt)
                {
                    result = (byte)(128.0f + fieldMap.triggers[controlNum] / 2.0078740157480315f);
                }
                else
                {
                    result = (byte)(128.0f - fieldMap.triggers[controlNum] / 2.0078740157480315f);
                }
            }
            else if (controlType == DS4StateFieldMapping.ControlType.Touch)
            {
                result = fieldMap.buttons[controlNum] ? trueVal : falseVal;
            }
            else if (controlType == DS4StateFieldMapping.ControlType.SwipeDir)
            {
                if (alt)
                {
                    result = (byte)(tp != null ? 128.0f + fieldMap.swipedirs[controlNum] / 2f : 0);
                }
                else
                {
                    result = (byte)(tp != null ? 128.0f - fieldMap.swipedirs[controlNum] / 2f : 0);
                }
            }
            else if (controlType == DS4StateFieldMapping.ControlType.GyroDir)
            {
                bool saControls = IsUsingSAForControls(device);

                switch (control)
                {
                    case DS4Controls.GyroXPos:
                    {
                        if (saControls && fieldMap.gryodirs[controlNum] > 0)
                        {
                            if (alt) result = (byte)Math.Min(255, 128 + fieldMap.gryodirs[controlNum]); else result = (byte)Math.Max(0, 128 - fieldMap.gryodirs[controlNum]);
                        }
                        else result = falseVal;
                        break;
                    }
                    case DS4Controls.GyroXNeg:
                    {
                        if (saControls && fieldMap.gryodirs[controlNum] < 0)
                        {
                            if (alt) result = (byte)Math.Min(255, 128 + -fieldMap.gryodirs[controlNum]); else result = (byte)Math.Max(0, 128 - -fieldMap.gryodirs[controlNum]);
                        }
                        else result = falseVal;
                        break;
                    }
                    case DS4Controls.GyroZPos:
                    {
                        if (saControls && fieldMap.gryodirs[controlNum] > 0)
                        {
                            if (alt) result = (byte)Math.Min(255, 128 + fieldMap.gryodirs[controlNum]); else result = (byte)Math.Max(0, 128 - fieldMap.gryodirs[controlNum]);
                        }
                        else return falseVal;
                        break;
                    }
                    case DS4Controls.GyroZNeg:
                    {
                        if (saControls && fieldMap.gryodirs[controlNum] < 0)
                        {
                            if (alt) result = (byte)Math.Min(255, 128 + -fieldMap.gryodirs[controlNum]); else result = (byte)Math.Max(0, 128 - -fieldMap.gryodirs[controlNum]);
                        }
                        else result = falseVal;
                        break;
                    }
                    default: break;
                }
            }

            return result;
        }

        /* TODO: Possibly remove usage of this version of the method */
        public static byte getXYAxisMapping(int device, DS4Controls control, DS4State cState, DS4StateExposed eState, Mouse tp, bool alt = false)
        {
            byte result = 0;
            byte trueVal = 0;
            byte falseVal = 127;

            if (alt)
                trueVal = 255;

            if (control >= DS4Controls.Square && control <= DS4Controls.Cross)
            {
                switch (control)
                {
                    case DS4Controls.Cross: result = (byte)(cState.Cross ? trueVal : falseVal); break;
                    case DS4Controls.Square: result = (byte)(cState.Square ? trueVal : falseVal); break;
                    case DS4Controls.Triangle: result = (byte)(cState.Triangle ? trueVal : falseVal); break;
                    case DS4Controls.Circle: result = (byte)(cState.Circle ? trueVal : falseVal); break;
                    default: break;
                }
            }
            else if (control >= DS4Controls.L1 && control <= DS4Controls.R3)
            {
                switch (control)
                {
                    case DS4Controls.L1: result = (byte)(cState.L1 ? trueVal : falseVal); break;
                    case DS4Controls.L2: if (alt) result = (byte)(128.0f + cState.L2 / 2.0078740157480315f); else result = (byte)(128.0f - cState.L2 / 2.0078740157480315f); break;
                    case DS4Controls.L3: result = (byte)(cState.L3 ? trueVal : falseVal); break;
                    case DS4Controls.R1: result = (byte)(cState.R1 ? trueVal : falseVal); break;
                    case DS4Controls.R2: if (alt) result = (byte)(128.0f + cState.R2 / 2.0078740157480315f); else result = (byte)(128.0f - cState.R2 / 2.0078740157480315f); break;
                    case DS4Controls.R3: result = (byte)(cState.R3 ? trueVal : falseVal); break;
                    default: break;
                }
            }
            else if (control >= DS4Controls.DpadUp && control <= DS4Controls.DpadLeft)
            {
                switch (control)
                {
                    case DS4Controls.DpadUp: result = (byte)(cState.DpadUp ? trueVal : falseVal); break;
                    case DS4Controls.DpadDown: result = (byte)(cState.DpadDown ? trueVal : falseVal); break;
                    case DS4Controls.DpadLeft: result = (byte)(cState.DpadLeft ? trueVal : falseVal); break;
                    case DS4Controls.DpadRight: result = (byte)(cState.DpadRight ? trueVal : falseVal); break;
                    default: break;
                }
            }
            else if (control >= DS4Controls.LXNeg && control <= DS4Controls.RYPos)
            {
                switch (control)
                {
                    case DS4Controls.LXNeg: if (!alt) result = cState.LX; else result = (byte)(255 - cState.LX); break;
                    case DS4Controls.LYNeg: if (!alt) result = cState.LY; else result = (byte)(255 - cState.LY); break;
                    case DS4Controls.RXNeg: if (!alt) result = cState.RX; else result = (byte)(255 - cState.RX); break;
                    case DS4Controls.RYNeg: if (!alt) result = cState.RY; else result = (byte)(255 - cState.RY); break;
                    case DS4Controls.LXPos: if (!alt) result = (byte)(255 - cState.LX); else result = cState.LX; break;
                    case DS4Controls.LYPos: if (!alt) result = (byte)(255 - cState.LY); else result = cState.LY; break;
                    case DS4Controls.RXPos: if (!alt) result = (byte)(255 - cState.RX); else result = cState.RX; break;
                    case DS4Controls.RYPos: if (!alt) result = (byte)(255 - cState.RY); else result = cState.RY; break;
                    default: break;
                }
            }
            else if (control >= DS4Controls.TouchLeft && control <= DS4Controls.TouchRight)
            {
                switch (control)
                {
                    case DS4Controls.TouchLeft: result = (byte)(tp != null && tp.leftDown ? trueVal : falseVal); break;
                    case DS4Controls.TouchRight: result = (byte)(tp != null && tp.rightDown ? trueVal : falseVal); break;
                    case DS4Controls.TouchMulti: result = (byte)(tp != null && tp.multiDown ? trueVal : falseVal); break;
                    case DS4Controls.TouchUpper: result = (byte)(tp != null && tp.upperDown ? trueVal : falseVal); break;
                    default: break;
                }
            }
            else if (control >= DS4Controls.SwipeLeft && control <= DS4Controls.SwipeDown)
            {
                switch (control)
                {
                    case DS4Controls.SwipeUp: if (alt) result = (byte)(tp != null ? 128.0f + tp.swipeUpB / 2f : 0); else result = (byte)(tp != null ? 128.0f - tp.swipeUpB / 2f : 0); break;
                    case DS4Controls.SwipeDown: if (alt) result = (byte)(tp != null ? 128.0f + tp.swipeDownB / 2f : 0); else result = (byte)(tp != null ? 128.0f - tp.swipeDownB / 2f : 0); break;
                    case DS4Controls.SwipeLeft: if (alt) result = (byte)(tp != null ? 128.0f + tp.swipeLeftB / 2f : 0); else result = (byte)(tp != null ? 128.0f - tp.swipeLeftB / 2f : 0); break;
                    case DS4Controls.SwipeRight: if (alt) result = (byte)(tp != null ? 128.0f + tp.swipeRightB / 2f : 0); else result = (byte)(tp != null ? 128.0f - tp.swipeRightB / 2f : 0); break;
                    default: break;
                }
            }
            else if (control >= DS4Controls.GyroXPos && control <= DS4Controls.GyroZNeg)
            {
                double SXD = getSXDeadzone(device);
                double SZD = getSZDeadzone(device);
                bool saControls = IsUsingSAForControls(device);

                switch (control)
                {
                    case DS4Controls.GyroXPos:
                    {
                        if (saControls && -eState.AccelX > SXD * 10)
                        {
                            if (alt) result = (byte)Math.Min(255, 127 + SXSens[device] * -eState.AccelX); else result = (byte)Math.Max(0, 127 - SXSens[device] * -eState.AccelX);
                        }
                        else result = falseVal;
                        break;
                    }
                    case DS4Controls.GyroXNeg:
                    {
                        if (saControls && -eState.AccelX < -SXD * 10)
                        {
                            if (alt) result = (byte)Math.Min(255, 127 + SXSens[device] * eState.AccelX); else result = (byte)Math.Max(0, 127 - SXSens[device] * eState.AccelX);
                        }
                        else result = falseVal;
                        break;
                    }
                    case DS4Controls.GyroZPos:
                    {
                        if (saControls && eState.AccelZ > SZD * 10)
                        {
                            if (alt) result = (byte)Math.Min(255, 127 + SZSens[device] * eState.AccelZ); else result = (byte)Math.Max(0, 127 - SZSens[device] * eState.AccelZ);
                        }
                        else return falseVal;
                        break;
                    }
                    case DS4Controls.GyroZNeg:
                    {
                        if (saControls && eState.AccelZ < -SZD * 10)
                        {
                            if (alt) result = (byte)Math.Min(255, 127 + SZSens[device] * -eState.AccelZ); else result = (byte)Math.Max(0, 127 - SZSens[device] * -eState.AccelZ);
                        }
                        else result = falseVal;
                        break;
                    }
                    default: break;
                }
            }
            else
            {
                switch (control)
                {
                    case DS4Controls.Share: result = (byte)(cState.Share ? trueVal : falseVal); break;
                    case DS4Controls.Options: result = (byte)(cState.Options ? trueVal : falseVal); break;
                    case DS4Controls.PS: result = (byte)(cState.PS ? trueVal : falseVal); break;
                    default: break;
                }
            }

            return result;
        }

        private static void resetToDefaultValue2(DS4Controls control, DS4State cState,
            DS4StateFieldMapping fieldMap)
        {
            int controlNum = (int)control;
            DS4StateFieldMapping.ControlType controlType = DS4StateFieldMapping.mappedType[controlNum];
            if (controlType == DS4StateFieldMapping.ControlType.Button)
            {
                fieldMap.buttons[controlNum] = false;
            }
            else if (controlType == DS4StateFieldMapping.ControlType.AxisDir)
            {
                fieldMap.axisdirs[controlNum] = 128;
                int controlRelation = (controlNum % 2 == 0 ? controlNum - 1 : controlNum + 1);
                fieldMap.axisdirs[controlRelation] = 128;
            }
            else if (controlType == DS4StateFieldMapping.ControlType.Trigger)
            {
                fieldMap.triggers[controlNum] = 0;
            }
            else if (controlType == DS4StateFieldMapping.ControlType.Touch)
            {
                fieldMap.buttons[controlNum] = false;
            }
        }


        // SA steering wheel emulation mapping

        private const int C_WHEEL_ANGLE_PRECISION = 10; // Precision of SA angle in 1/10 of degrees
        
        private static readonly DS4Color calibrationColor_0 = new DS4Color { red = 0xA0, green = 0x00, blue = 0x00 };
        private static readonly DS4Color calibrationColor_1 = new DS4Color { red = 0xFF, green = 0xFF, blue = 0x00 };
        private static readonly DS4Color calibrationColor_2 = new DS4Color { red = 0x00, green = 0x50, blue = 0x50 };
        private static readonly DS4Color calibrationColor_3 = new DS4Color { red = 0x00, green = 0xC0, blue = 0x00 };

        private static DateTime latestDebugMsgTime;
        private static string latestDebugData;
        private static void LogToGuiSACalibrationDebugMsg(string data, bool forceOutput = false)
        {
            // Print debug calibration log messages only once per 2 secs to avoid flooding the log receiver
            DateTime curTime = DateTime.Now;
            if (forceOutput || ((TimeSpan)(curTime - latestDebugMsgTime)).TotalSeconds > 2)
            {
                latestDebugMsgTime = curTime;
                if (data != latestDebugData)
                {
                    AppLogger.LogToGui(data, false);
                    latestDebugData = data;
                }
            }
        }

        // Return number of bits set in a value
        protected static int CountNumOfSetBits(int bitValue)
        {
            int count = 0;
            while (bitValue != 0)
            {
                count++;
                bitValue &= (bitValue - 1);
            }
            return count;
        }

        // Calculate and return the angle of the controller as -180...0...+180 value.
        private static Int32 CalculateControllerAngle(int gyroAccelX, int gyroAccelZ, DS4Device controller)
        {
            Int32 result;

            if (gyroAccelX == controller.wheelCenterPoint.X && Math.Abs(gyroAccelZ - controller.wheelCenterPoint.Y) <= 1)
            {
                // When the current gyro position is "close enough" the wheel center point then no need to go through the hassle of calculating an angle
                result = 0;
            }
            else
            {
                // Calculate two vectors based on "circle center" (ie. circle represents the 360 degree wheel turn and wheelCenterPoint and currentPosition vectors both start from circle center).
                // To improve accuracy both left and right turns use a decicated calibration "circle" because DS4 gyro and DoItYourselfWheelRig may return slightly different SA sensor values depending on the tilt direction (well, only one or two degree difference so nothing major).
                Point vectorAB;
                Point vectorCD;

                if (gyroAccelX >= controller.wheelCenterPoint.X)
                {
                    // "DS4 gyro wheel" tilted to right
                    vectorAB = new Point(controller.wheelCenterPoint.X - controller.wheelCircleCenterPointRight.X, controller.wheelCenterPoint.Y - controller.wheelCircleCenterPointRight.Y);
                    vectorCD = new Point(gyroAccelX - controller.wheelCircleCenterPointRight.X, gyroAccelZ - controller.wheelCircleCenterPointRight.Y);
                }
                else
                {
                    // "DS4 gyro wheel" tilted to left
                    vectorAB = new Point(controller.wheelCenterPoint.X - controller.wheelCircleCenterPointLeft.X, controller.wheelCenterPoint.Y - controller.wheelCircleCenterPointLeft.Y);
                    vectorCD = new Point(gyroAccelX - controller.wheelCircleCenterPointLeft.X, gyroAccelZ - controller.wheelCircleCenterPointLeft.Y);
                }

                // Calculate dot product and magnitude of vectors (center vector and the current tilt vector)
                double dotProduct = vectorAB.X * vectorCD.X + vectorAB.Y * vectorCD.Y;
                double magAB = Math.Sqrt(vectorAB.X * vectorAB.X + vectorAB.Y * vectorAB.Y);
                double magCD = Math.Sqrt(vectorCD.X * vectorCD.X + vectorCD.Y * vectorCD.Y);

                // Calculate angle between vectors and convert radian to degrees
                if (magAB == 0 || magCD == 0)
                {
                    result = 0;
                }
                else
                {
                    double angle = Math.Acos(dotProduct / (magAB * magCD));
                    result = Convert.ToInt32(Global.Clamp(
                            -180.0 * C_WHEEL_ANGLE_PRECISION,
                            Math.Round((angle * (180.0 / Math.PI)), 1) * C_WHEEL_ANGLE_PRECISION,
                            180.0 * C_WHEEL_ANGLE_PRECISION)
                         );
                }

                // Left turn is -180..0 and right turn 0..180 degrees
                if (gyroAccelX < controller.wheelCenterPoint.X) result = -result;
            }

            return result;
        }

        // Calibrate sixaxis steering wheel emulation. Use DS4Windows configuration screen to start a calibration or press a special action key (if defined)
        private static void SAWheelEmulationCalibration(int device, DS4StateExposed exposedState, ControlService ctrl, DS4State currentDeviceState, DS4Device controller)
        {
            int gyroAccelX, gyroAccelZ;
            int result;

            gyroAccelX = exposedState.getAccelX();
            gyroAccelZ = exposedState.getAccelZ();

            // State 0=Normal mode (ie. calibration process is not running), 1=Activating calibration, 2=Calibration process running, 3=Completing calibration, 4=Cancelling calibration
            if (controller.WheelRecalibrateActiveState == 1)
            {
                AppLogger.LogToGui($"Controller {1 + device} activated re-calibration of SA steering wheel emulation", false);

                controller.WheelRecalibrateActiveState = 2;

                controller.wheelPrevPhysicalAngle = 0;
                controller.wheelPrevFullAngle = 0;
                controller.wheelFullTurnCount = 0;

                // Clear existing calibration value and use current position as "center" point.
                // This initial center value may be off-center because of shaking the controller while button was pressed. The value will be overriden with correct value once controller is stabilized and hold still few secs at the center point
                controller.wheelCenterPoint.X = gyroAccelX;
                controller.wheelCenterPoint.Y = gyroAccelZ;
                controller.wheel90DegPointRight.X = gyroAccelX + 20;
                controller.wheel90DegPointLeft.X = gyroAccelX - 20;

                // Clear bitmask for calibration points. All three calibration points need to be set before re-calibration process is valid
                controller.wheelCalibratedAxisBitmask = DS4Device.WheelCalibrationPoint.None;

                controller.wheelPrevRecalibrateTime = new DateTime(2500, 1, 1);
            }
            else if (controller.WheelRecalibrateActiveState == 3)
            {
                AppLogger.LogToGui($"Controller {1 + device} completed the calibration of SA steering wheel emulation. center=({controller.wheelCenterPoint.X}, {controller.wheelCenterPoint.Y})  90L=({controller.wheel90DegPointLeft.X}, {controller.wheel90DegPointLeft.Y})  90R=({controller.wheel90DegPointRight.X}, {controller.wheel90DegPointRight.Y})", false);

                // If any of the calibration points (center, left 90deg, right 90deg) are missing then reset back to default calibration values
                if (((controller.wheelCalibratedAxisBitmask & DS4Device.WheelCalibrationPoint.All) == DS4Device.WheelCalibrationPoint.All))
                    Global.SaveControllerConfigs(controller);
                else
                    controller.wheelCenterPoint.X = controller.wheelCenterPoint.Y = 0;

                controller.WheelRecalibrateActiveState = 0;
                controller.wheelPrevRecalibrateTime = DateTime.Now;
            }
            else if (controller.WheelRecalibrateActiveState == 4)
            {
                AppLogger.LogToGui($"Controller {1 + device} cancelled the calibration of SA steering wheel emulation.", false);

                controller.WheelRecalibrateActiveState = 0;
                controller.wheelPrevRecalibrateTime = DateTime.Now;
            }

            if (controller.WheelRecalibrateActiveState > 0)
            {
                // Cross "X" key pressed. Set calibration point when the key is released and controller hold steady for a few seconds
                if (currentDeviceState.Cross == true) controller.wheelPrevRecalibrateTime = DateTime.Now;

                // Make sure controller is hold steady (velocity of gyro axis) to avoid misaligments and set calibration few secs after the "X" key was released
                if (Math.Abs(currentDeviceState.Motion.angVelPitch) < 0.5 && Math.Abs(currentDeviceState.Motion.angVelYaw) < 0.5 && Math.Abs(currentDeviceState.Motion.angVelRoll) < 0.5
                    && ((TimeSpan)(DateTime.Now - controller.wheelPrevRecalibrateTime)).TotalSeconds > 1)
                {
                    controller.wheelPrevRecalibrateTime = new DateTime(2500, 1, 1);

                    if (controller.wheelCalibratedAxisBitmask == DS4Device.WheelCalibrationPoint.None)
                    {
                        controller.wheelCenterPoint.X = gyroAccelX;
                        controller.wheelCenterPoint.Y = gyroAccelZ;

                        controller.wheelCalibratedAxisBitmask |= DS4Device.WheelCalibrationPoint.Center;
                    }
                    else if (controller.wheel90DegPointRight.X < gyroAccelX)
                    {
                        controller.wheel90DegPointRight.X = gyroAccelX;
                        controller.wheel90DegPointRight.Y = gyroAccelZ;
                        controller.wheelCircleCenterPointRight.X = controller.wheelCenterPoint.X;
                        controller.wheelCircleCenterPointRight.Y = controller.wheel90DegPointRight.Y;

                        controller.wheelCalibratedAxisBitmask |= DS4Device.WheelCalibrationPoint.Right90;
                    }
                    else if (controller.wheel90DegPointLeft.X > gyroAccelX)
                    {
                        controller.wheel90DegPointLeft.X = gyroAccelX;
                        controller.wheel90DegPointLeft.Y = gyroAccelZ;
                        controller.wheelCircleCenterPointLeft.X = controller.wheelCenterPoint.X;
                        controller.wheelCircleCenterPointLeft.Y = controller.wheel90DegPointLeft.Y;

                        controller.wheelCalibratedAxisBitmask |= DS4Device.WheelCalibrationPoint.Left90;
                    }
                }

                // Show lightbar color feedback how the calibration process is proceeding.
                //  red / yellow / blue / green = No calibration anchors/one anchor/two anchors/all three anchors calibrated when color turns to green (center, 90DegLeft, 90DegRight).
                int bitsSet = CountNumOfSetBits((int)controller.wheelCalibratedAxisBitmask);
                if (bitsSet >= 3) DS4LightBar.forcedColor[device] = calibrationColor_3;
                else if (bitsSet == 2) DS4LightBar.forcedColor[device] = calibrationColor_2;
                else if (bitsSet == 1) DS4LightBar.forcedColor[device] = calibrationColor_1;
                else DS4LightBar.forcedColor[device] = calibrationColor_0;

                result = CalculateControllerAngle(gyroAccelX, gyroAccelZ, controller);

                // Force lightbar flashing when controller is currently at calibration point (user can verify the calibration before accepting it by looking at flashing lightbar)
                if (((controller.wheelCalibratedAxisBitmask & DS4Device.WheelCalibrationPoint.Center) != 0 && Math.Abs(result) <= 1 * C_WHEEL_ANGLE_PRECISION)
                 || ((controller.wheelCalibratedAxisBitmask & DS4Device.WheelCalibrationPoint.Left90) != 0 && result <= -89 * C_WHEEL_ANGLE_PRECISION && result >= -91 * C_WHEEL_ANGLE_PRECISION)
                 || ((controller.wheelCalibratedAxisBitmask & DS4Device.WheelCalibrationPoint.Right90) != 0 && result >= 89 * C_WHEEL_ANGLE_PRECISION && result <= 91 * C_WHEEL_ANGLE_PRECISION)
                 || ((controller.wheelCalibratedAxisBitmask & DS4Device.WheelCalibrationPoint.Left90) != 0 && Math.Abs(result) >= 179 * C_WHEEL_ANGLE_PRECISION))
                    DS4LightBar.forcedFlash[device] = 2;
                else
                    DS4LightBar.forcedFlash[device] = 0;

                DS4LightBar.forcelight[device] = true;

                LogToGuiSACalibrationDebugMsg($"Calibration values ({gyroAccelX}, {gyroAccelZ})  angle={result / (1.0 * C_WHEEL_ANGLE_PRECISION)}\n");
            }
            else
            {
                // Re-calibration completed or cancelled. Set lightbar color back to normal color
                DS4LightBar.forcedFlash[device] = 0;
                DS4LightBar.forcedColor[device] = Global.getMainColor(device);
                DS4LightBar.forcelight[device] = false;
                DS4LightBar.updateLightBar(controller, device);
            }
        }

        [MethodImpl(MethodImplOptions.AggressiveInlining)]
        private static void CalcStickAxisFuzz(int device,
            int stickId, int delta, byte axisXValue, byte axisYValue,
            out byte useAxisX, out byte useAxisY)
        {
            if (stickId < 0 || stickId > 2)
            {
                throw new ArgumentOutOfRangeException("Stick ID has to be either 0 or 1");
            }

            int xIdX = stickId == 0 ? 0 : 2;
            int yIdX = stickId == 1 ? 1 : 3;
            ref byte lastXVal = ref lastStickAxisValues[device][xIdX];
            ref byte lastYVal = ref lastStickAxisValues[device][yIdX];
            useAxisX = lastXVal;
            useAxisY = lastYVal;

            int deltaX = axisXValue - lastXVal;
            int deltaY = axisYValue - lastYVal;
            int magSqu = (deltaX * deltaX) + (deltaY * deltaY);
            int deltaSqu = delta * delta;
            //if (stickId == 0)
            //    Console.WriteLine("DELTA MAG SQU: {0} {1}", magSqu, deltaSqu);

            if (axisXValue == 0 || axisXValue == 255 || magSqu > deltaSqu)
            {
                useAxisX = axisXValue;
                lastXVal = axisXValue;
            }

            if (axisYValue == 0 || axisYValue == 255 || magSqu > deltaSqu)
            {
                useAxisY = axisYValue;
                lastYVal = axisYValue;
            }
        }

        private static void CalcWheelFuzz(int gyroX, int gyroZ, int lastGyroX, int lastGyroZ,
            int delta, out int useGyroX, out int useGyroZ)
        {
            useGyroX = lastGyroX;
            if (gyroX == 0 || gyroX == 128 || gyroX == -128 || Math.Abs(gyroX - lastGyroX) > delta)
            {
                useGyroX = gyroX;
            }

            useGyroZ = lastGyroZ;
            if (gyroZ == 0 || gyroZ == 128 || gyroZ == -128 || Math.Abs(gyroZ - lastGyroZ) > delta)
            {
                useGyroZ = gyroZ;
            }
        }

        protected static Int32 Scale360degreeGyroAxis(int device, DS4StateExposed exposedState, ControlService ctrl)
        {
            unchecked
            {
                DS4Device controller;
                DS4State currentDeviceState;

                int gyroAccelX, gyroAccelZ;
                int result;

                controller = ctrl.DS4Controllers[device];
                if (controller == null) return 0;

                currentDeviceState = controller.getCurrentStateRef();

                // If calibration is active then do the calibration process instead of the normal "angle calculation"
                if (controller.WheelRecalibrateActiveState > 0)
                {
                    SAWheelEmulationCalibration(device, exposedState, ctrl, currentDeviceState, controller);

                    // Return center wheel position while SA wheel emuation is being calibrated
                    return 0;
                }

                // Do nothing if connection is active but the actual DS4 controller is still missing or not yet synchronized
                if (!controller.Synced)
                    return 0;

                gyroAccelX = exposedState.getAccelX();
                gyroAccelZ = exposedState.getAccelZ();

                // If calibration values are missing then use "educated guesses" about good starting values
                if (controller.wheelCenterPoint.IsEmpty)
                {
                    if (!Global.LoadControllerConfigs(controller))
                    {
                        AppLogger.LogToGui($"Controller {1 + device} sixaxis steering wheel calibration data missing. It is recommended to run steering wheel calibration process by pressing SASteeringWheelEmulationCalibration special action key. Using estimated values until the controller is calibrated at least once.", false);

                        // Use current controller position as "center point". Assume DS4Windows was started while controller was hold in center position (yes, dangerous assumption but can't do much until controller is calibrated)
                        controller.wheelCenterPoint.X = gyroAccelX;
                        controller.wheelCenterPoint.Y = gyroAccelZ;

                        controller.wheel90DegPointRight.X = controller.wheelCenterPoint.X + 113;
                        controller.wheel90DegPointRight.Y = controller.wheelCenterPoint.Y + 110;

                        controller.wheel90DegPointLeft.X = controller.wheelCenterPoint.X - 127;
                        controller.wheel90DegPointLeft.Y = controller.wheel90DegPointRight.Y;
                    }

                    controller.wheelCircleCenterPointRight.X = controller.wheelCenterPoint.X;
                    controller.wheelCircleCenterPointRight.Y = controller.wheel90DegPointRight.Y;
                    controller.wheelCircleCenterPointLeft.X = controller.wheelCenterPoint.X;
                    controller.wheelCircleCenterPointLeft.Y = controller.wheel90DegPointLeft.Y;

                    AppLogger.LogToGui($"Controller {1 + device} steering wheel emulation calibration values. Center=({controller.wheelCenterPoint.X}, {controller.wheelCenterPoint.Y})  90L=({controller.wheel90DegPointLeft.X}, {controller.wheel90DegPointLeft.Y})  90R=({controller.wheel90DegPointRight.X}, {controller.wheel90DegPointRight.Y})  Range={Global.GetSASteeringWheelEmulationRange(device)}", false);
                    controller.wheelPrevRecalibrateTime = DateTime.Now;
                }


                int maxRangeRight = Global.GetSASteeringWheelEmulationRange(device) / 2 * C_WHEEL_ANGLE_PRECISION;
                int maxRangeLeft = -maxRangeRight;

                //Console.WriteLine("Values {0} {1}", gyroAccelX, gyroAccelZ);

                //gyroAccelX = (int)(wheel360FilterX.Filter(gyroAccelX, currentRate));
                //gyroAccelZ = (int)(wheel360FilterZ.Filter(gyroAccelZ, currentRate));

                int wheelFuzz = SAWheelFuzzValues[device];
                if (wheelFuzz != 0)
                {
                    //int currentValueX = gyroAccelX;
                    LastWheelGyroCoord lastWheelGyro = lastWheelGyroValues[device];
                    CalcWheelFuzz(gyroAccelX, gyroAccelZ, lastWheelGyro.gyroX, lastWheelGyro.gyroZ,
                        wheelFuzz, out gyroAccelX, out gyroAccelZ);
                    lastWheelGyro.gyroX = gyroAccelX; lastWheelGyro.gyroZ = gyroAccelZ;
                    //lastGyroX = gyroAccelX; lastGyroZ = gyroAccelZ;
                }

                result = CalculateControllerAngle(gyroAccelX, gyroAccelZ, controller);

                // Apply deadzone (SA X-deadzone value). This code assumes that 20deg is the max deadzone anyone ever might wanna use (in practice effective deadzone 
                // is probably just few degrees by using SXDeadZone values 0.01...0.05)
                double sxDead = getSXDeadzone(device);
                if (sxDead > 0)
                {
                    int sxDeadInt = Convert.ToInt32(20.0 * C_WHEEL_ANGLE_PRECISION * sxDead);
                    if (Math.Abs(result) <= sxDeadInt)
                    {
                        result = 0;
                    }
                    else
                    {
                        // Smooth steering angle based on deadzone range instead of just clipping the deadzone gap
                        result -= (result < 0 ? -sxDeadInt : sxDeadInt);
                    }
                }

                // If wrapped around from +180 to -180 side (or vice versa) then SA steering wheel keeps on turning beyond 360 degrees (if range is >360).
                // Keep track of how many times the steering wheel has been turned beyond the full 360 circle and clip the result to max range.
                int wheelFullTurnCount = controller.wheelFullTurnCount;
                if (controller.wheelPrevPhysicalAngle < 0 && result > 0)
                {
                    if ((result - controller.wheelPrevPhysicalAngle) > 180 * C_WHEEL_ANGLE_PRECISION)
                    {
                        if (maxRangeRight > 360/2 * C_WHEEL_ANGLE_PRECISION)
                            wheelFullTurnCount--;
                        else
                            result = maxRangeLeft;
                    }
                }
                else if (controller.wheelPrevPhysicalAngle > 0 && result < 0)
                {
                    if ((controller.wheelPrevPhysicalAngle - result) > 180 * C_WHEEL_ANGLE_PRECISION)
                    {
                        if (maxRangeRight > 360/2 * C_WHEEL_ANGLE_PRECISION)
                            wheelFullTurnCount++;
                        else
                            result = maxRangeRight;
                    }
                }
                controller.wheelPrevPhysicalAngle = result;

                if (wheelFullTurnCount != 0)
                {
                    // Adjust value of result (steering wheel angle) based on num of full 360 turn counts
                    result += (wheelFullTurnCount * 180 * C_WHEEL_ANGLE_PRECISION * 2);
                }

                // If the new angle is more than 180 degrees further away then this is probably bogus value (controller shaking too much and gyro and velocity sensors went crazy).
                // Accept the new angle only when the new angle is within a "stability threshold", otherwise use the previous full angle value and wait for controller to be stabilized.
                if (Math.Abs(result - controller.wheelPrevFullAngle) <= 180 * C_WHEEL_ANGLE_PRECISION)
                {
                    controller.wheelPrevFullAngle = result;
                    controller.wheelFullTurnCount = wheelFullTurnCount;
                }
                else
                {
                    result = controller.wheelPrevFullAngle;
                }

                result = Mapping.ClampInt(maxRangeLeft, result, maxRangeRight);
                if (WheelSmoothInfo[device].enabled)
                {
                    double currentRate = 1.0 / currentDeviceState.elapsedTime; // Need to express poll time in Hz
                    OneEuroFilter wheelFilter = wheelFilters[device];
                    result = (int)(wheelFilter.Filter(result, currentRate));
                }

                // Debug log output of SA sensor values
                //LogToGuiSACalibrationDebugMsg($"DBG gyro=({gyroAccelX}, {gyroAccelZ})  output=({exposedState.OutputAccelX}, {exposedState.OutputAccelZ})  PitRolYaw=({currentDeviceState.Motion.gyroPitch}, {currentDeviceState.Motion.gyroRoll}, {currentDeviceState.Motion.gyroYaw})  VelPitRolYaw=({currentDeviceState.Motion.angVelPitch}, {currentDeviceState.Motion.angVelRoll}, {currentDeviceState.Motion.angVelYaw})  angle={result / (1.0 * C_WHEEL_ANGLE_PRECISION)}  fullTurns={controller.wheelFullTurnCount}", false);

                // Apply anti-deadzone (SA X-antideadzone value)
                double sxAntiDead = getSXAntiDeadzone(device);

                int outputAxisMax, outputAxisMin, outputAxisZero;
                if ( Global.OutContType[device] == OutContType.DS4 )
                {
                    // DS4 analog stick axis supports only 0...255 output value range (not the best one for steering wheel usage)
                    outputAxisMax = 255;
                    outputAxisMin = 0;
                    outputAxisZero = 128;
                }
                else
                {
                    // x360 (xinput) analog stick axis supports -32768...32767 output value range (more than enough for steering wheel usage)
                    outputAxisMax = 32767;
                    outputAxisMin = -32768;
                    outputAxisZero = 0;
                }

                switch (Global.GetSASteeringWheelEmulationAxis(device))
                {
                    case SASteeringWheelEmulationAxisType.LX:
                    case SASteeringWheelEmulationAxisType.LY:
                    case SASteeringWheelEmulationAxisType.RX:
                    case SASteeringWheelEmulationAxisType.RY:
                        // DS4 thumbstick axis output (-32768..32767 raw value range)
                        //return (((result - maxRangeLeft) * (32767 - (-32768))) / (maxRangeRight - maxRangeLeft)) + (-32768);
                        if (result == 0) return outputAxisZero;

                        if (sxAntiDead > 0)
                        {
                            sxAntiDead *= (outputAxisMax - outputAxisZero);
                            if (result < 0) return (((result - maxRangeLeft) * (outputAxisZero - Convert.ToInt32(sxAntiDead) - (outputAxisMin))) / (0 - maxRangeLeft)) + (outputAxisMin);
                            else return (((result - 0) * (outputAxisMax - (outputAxisZero + Convert.ToInt32(sxAntiDead)))) / (maxRangeRight - 0)) + (outputAxisZero + Convert.ToInt32(sxAntiDead));
                        }
                        else
                        {
                            return (((result - maxRangeLeft) * (outputAxisMax - (outputAxisMin))) / (maxRangeRight - maxRangeLeft)) + (outputAxisMin);
                        }
                        
                    case SASteeringWheelEmulationAxisType.L2R2:
                        // DS4 Trigger axis output. L2+R2 triggers share the same axis in x360 xInput/DInput controller, 
                        // so L2+R2 steering output supports only 360 turn range (-255..255 raw value range in the shared trigger axis)
                        if (result == 0) return 0;

                        result = Convert.ToInt32(Math.Round(result / (1.0 * C_WHEEL_ANGLE_PRECISION)));
                        if (result < 0) result = -181 - result;

                        if (sxAntiDead > 0)
                        {
                            sxAntiDead *= 255;
                            if (result < 0) return (((result - (-180)) * (-Convert.ToInt32(sxAntiDead) - (-255))) / (0 - (-180))) + (-255);
                            else return (((result - (0)) * (255 - (Convert.ToInt32(sxAntiDead)))) / (180 - (0))) + (Convert.ToInt32(sxAntiDead));
                        }
                        else
                        {
                            return (((result - (-180)) * (255 - (-255))) / (180 - (-180))) + (-255);
                        }

                    case SASteeringWheelEmulationAxisType.VJoy1X:
                    case SASteeringWheelEmulationAxisType.VJoy1Y:
                    case SASteeringWheelEmulationAxisType.VJoy1Z:
                    case SASteeringWheelEmulationAxisType.VJoy2X:
                    case SASteeringWheelEmulationAxisType.VJoy2Y:
                    case SASteeringWheelEmulationAxisType.VJoy2Z:
                        // SASteeringWheelEmulationAxisType.VJoy1X/VJoy1Y/VJoy1Z/VJoy2X/VJoy2Y/VJoy2Z VJoy axis output (0..32767 raw value range by default)
                        if (result == 0) return 16384;

                        if (sxAntiDead > 0)
                        {
                            sxAntiDead *= 16384;
                            if (result < 0) return (((result - maxRangeLeft) * (16384 - Convert.ToInt32(sxAntiDead) - (-0))) / (0 - maxRangeLeft)) + (-0);
                            else return (((result - 0) * (32767 - (16384 + Convert.ToInt32(sxAntiDead)))) / (maxRangeRight - 0)) + (16384 + Convert.ToInt32(sxAntiDead));
                        }
                        else
                        {
                            return (((result - maxRangeLeft) * (32767 - (-0))) / (maxRangeRight - maxRangeLeft)) + (-0);
                        }

                    default:
                        // Should never come here, but C# case statement syntax requires DEFAULT handler
                        return 0;
                }
            }
        }

    }
}<|MERGE_RESOLUTION|>--- conflicted
+++ resolved
@@ -266,11 +266,7 @@
         private static int wheel = 0, keyshelddown = 0;
 
         //mapcustom
-<<<<<<< HEAD
-        public static bool[] pressedonce = new bool[2400], macrodone = new bool[38];
-=======
-        public static bool[] pressedonce = new bool[261], macrodone = new bool[39];
->>>>>>> bae18d3d
+        public static bool[] pressedonce = new bool[2400], macrodone = new bool[39];
         static bool[] macroControl = new bool[25];
         static uint macroCount = 0;
         static Dictionary<string, Task>[] macroTaskQueue = new Dictionary<string, Task>[Global.MAX_DS4_CONTROLLER_COUNT] { new Dictionary<string, Task>(), new Dictionary<string, Task>(), new Dictionary<string, Task>(), new Dictionary<string, Task>(), new Dictionary<string, Task>(), new Dictionary<string, Task>(), new Dictionary<string, Task>(), new Dictionary<string, Task>() };
