﻿using System;
using System.Collections.Generic;
using System.Linq;
using System.Runtime.CompilerServices;
using System.IO;
using System.Threading;
using System.Threading.Tasks;
using System.Diagnostics;
using static DS4Windows.Global;
using System.Drawing; // Point struct
using Sensorit.Base;

namespace DS4Windows
{
    public class Mapping
    {
        /*
         * Represent the synthetic keyboard and mouse events.  Maintain counts for each so we don't duplicate events.
         */
        public class SyntheticState
        {
            public struct MouseClick
            {
                public int leftCount, middleCount, rightCount, fourthCount, fifthCount, wUpCount, wDownCount, toggleCount;
                public bool toggle;
            }
            public MouseClick previousClicks, currentClicks;
            public struct KeyPress
            {
                public int vkCount, scanCodeCount, repeatCount, toggleCount; // repeat takes priority over non-, and scancode takes priority over non-
                public bool toggle;
            }
            public class KeyPresses
            {
                public KeyPress previous, current;
            }
            public Dictionary<UInt16, KeyPresses> keyPresses = new Dictionary<UInt16, KeyPresses>();
            public Dictionary<ushort, ushort> nativeKeyAlias = new Dictionary<ushort, ushort>();

            public void SaveToPrevious(bool performClear)
            {
                previousClicks = currentClicks;
                if (performClear)
                    currentClicks.leftCount = currentClicks.middleCount = currentClicks.rightCount = currentClicks.fourthCount = currentClicks.fifthCount = currentClicks.wUpCount = currentClicks.wDownCount = currentClicks.toggleCount = 0;

                //foreach (KeyPresses kp in keyPresses.Values)
                Dictionary<ushort, KeyPresses>.ValueCollection keyValues = keyPresses.Values;
                for (var keyEnum = keyValues.GetEnumerator(); keyEnum.MoveNext();)
                //for (int i = 0, kpCount = keyValues.Count; i < kpCount; i++)
                {
                    //KeyPresses kp = keyValues.ElementAt(i);
                    KeyPresses kp = keyEnum.Current;
                    kp.previous = kp.current;
                    if (performClear)
                    {
                        kp.current.repeatCount = kp.current.scanCodeCount = kp.current.vkCount = kp.current.toggleCount = 0;
                        //kp.current.toggle = false;
                    }
                }
            }
        }

        public class ActionState
        {
            public bool[] dev = new bool[Global.MAX_DS4_CONTROLLER_COUNT];
        }

        struct ControlToXInput
        {
            public DS4Controls ds4input;
            public DS4Controls xoutput;

            public ControlToXInput(DS4Controls input, DS4Controls output)
            {
                ds4input = input; xoutput = output;
            }
        }

        static Queue<ControlToXInput>[] customMapQueue = new Queue<ControlToXInput>[Global.MAX_DS4_CONTROLLER_COUNT]
        {
            new Queue<ControlToXInput>(), new Queue<ControlToXInput>(),
            new Queue<ControlToXInput>(), new Queue<ControlToXInput>(),
            new Queue<ControlToXInput>(), new Queue<ControlToXInput>(),
            new Queue<ControlToXInput>(), new Queue<ControlToXInput>(),
        };

        struct DS4Vector2
        {
            public double x;
            public double y;

            public DS4Vector2(double x, double y)
            {
                this.x = x;
                this.y = y;
            }
        }

        class DS4SquareStick
        {
            public DS4Vector2 current;
            public DS4Vector2 squared;

            public DS4SquareStick()
            {
                current = new DS4Vector2(0.0, 0.0);
                squared = new DS4Vector2(0.0, 0.0);
            }

            // Modification of squared stick routine documented
            // at http://theinstructionlimit.com/squaring-the-thumbsticks
            public void CircleToSquare(double roundness)
            {
                const double PiOverFour = Math.PI / 4.0;

                // Determine the theta angle
                double angle = Math.Atan2(current.y, -current.x);
                angle += Math.PI;
                double cosAng = Math.Cos(angle);
                // Scale according to which wall we're clamping to
                // X+ wall
                if (angle <= PiOverFour || angle > 7.0 * PiOverFour)
                {
                    double tempVal = 1.0 / cosAng;
                    //Console.WriteLine("1 ANG: {0} | TEMP: {1}", angle, tempVal);
                    squared.x = current.x * tempVal;
                    squared.y = current.y * tempVal;
                }
                // Y+ wall
                else if (angle > PiOverFour && angle <= 3.0 * PiOverFour)
                {
                    double tempVal = 1.0 / Math.Sin(angle);
                    //Console.WriteLine("2 ANG: {0} | TEMP: {1}", angle, tempVal);
                    squared.x = current.x * tempVal;
                    squared.y = current.y * tempVal;
                }
                // X- wall
                else if (angle > 3.0 * PiOverFour && angle <= 5.0 * PiOverFour)
                {
                    double tempVal = -1.0 / cosAng;
                    //Console.WriteLine("3 ANG: {0} | TEMP: {1}", angle, tempVal);
                    squared.x = current.x * tempVal;
                    squared.y = current.y * tempVal;
                }
                // Y- wall
                else if (angle > 5.0 * PiOverFour && angle <= 7.0 * PiOverFour)
                {
                    double tempVal = -1.0 / Math.Sin(angle);
                    //Console.WriteLine("4 ANG: {0} | TEMP: {1}", angle, tempVal);
                    squared.x = current.x * tempVal;
                    squared.y = current.y * tempVal;
                }
                else return;

                //double lengthOld = Math.Sqrt((x * x) + (y * y));
                double length = current.x / cosAng;
                //Console.WriteLine("LENGTH TEST ({0}) ({1}) {2}", lengthOld, length, (lengthOld == length).ToString());
                double factor = Math.Pow(length, roundness);
                //double ogX = current.x, ogY = current.y;
                current.x += (squared.x - current.x) * factor;
                current.y += (squared.y - current.y) * factor;
                //Console.WriteLine("INPUT: {0} {1} | {2} {3} | {4} {5} | {6} {7}",
                //    ogX, ogY, current.x, current.y, squared.x, squared.y, length, factor);
            }
        }

        private static DS4SquareStick[] outSqrStk = new DS4SquareStick[Global.TEST_PROFILE_ITEM_COUNT]
        {
            new DS4SquareStick(), new DS4SquareStick(), new DS4SquareStick(), new DS4SquareStick(),
            new DS4SquareStick(), new DS4SquareStick(), new DS4SquareStick(), new DS4SquareStick(),
            new DS4SquareStick(),
        };

        public static byte[] gyroStickX = new byte[Global.MAX_DS4_CONTROLLER_COUNT] { 128, 128, 128, 128, 128, 128, 128, 128 };
        public static byte[] gyroStickY = new byte[Global.MAX_DS4_CONTROLLER_COUNT] { 128, 128, 128, 128, 128, 128, 128, 128 };

        // [<Device>][<AxisId>]. LX = 0, LY = 1, RX = 2, RY = 3
        public static byte[][] lastStickAxisValues = new byte[Global.MAX_DS4_CONTROLLER_COUNT][]
        {
            new byte[4] {128, 128, 128, 128}, new byte[4] {128, 128, 128, 128},
            new byte[4] {128, 128, 128, 128}, new byte[4] {128, 128, 128, 128},
            new byte[4] {128, 128, 128, 128}, new byte[4] {128, 128, 128, 128},
            new byte[4] {128, 128, 128, 128}, new byte[4] {128, 128, 128, 128},
        };

        private class LastWheelGyroCoord
        {
            public int gyroX;
            public int gyroZ;
        }

        private static LastWheelGyroCoord[] lastWheelGyroValues = new LastWheelGyroCoord[Global.MAX_DS4_CONTROLLER_COUNT]
        {
            new LastWheelGyroCoord(), new LastWheelGyroCoord(), new LastWheelGyroCoord(), new LastWheelGyroCoord(),
            new LastWheelGyroCoord(), new LastWheelGyroCoord(), new LastWheelGyroCoord(), new LastWheelGyroCoord()
        };
        //static int lastGyroX = 0;
        //static int lastGyroZ = 0;

        //private static OneEuroFilter filterX = new OneEuroFilter(minCutoff: 1, beta: 0);
        //private static OneEuroFilter filterZ = new OneEuroFilter(minCutoff: 1, beta: 0);
        //private static OneEuroFilter filterX = new OneEuroFilter(minCutoff: 0.0001, beta: 0.001);
        //private static OneEuroFilter filterZ = new OneEuroFilter(minCutoff: 0.0001, beta: 0.001);
        //private static OneEuroFilter wheel360FilterX = new OneEuroFilter(minCutoff: 0.1, beta: 0.02);
        //private static OneEuroFilter wheel360FilterZ = new OneEuroFilter(minCutoff: 0.1, beta: 0.02);

        public static OneEuroFilter[] wheelFilters = new OneEuroFilter[ControlService.MAX_DS4_CONTROLLER_COUNT];

        public class FlickStickMappingData
        {
            public const double DEFAULT_MINCUTOFF = 0.4;
            public const double DEFAULT_BETA = 0.4;

            public const double DEFAULT_FLICK_PROGRESS = 0.0;
            public const double DEFAULT_FLICK_SIZE = 0.0;
            public const double DEFAULT_FLICK_ANGLE_REMAINDER = 0.0;

            public OneEuroFilter flickFilter = new OneEuroFilter(DEFAULT_MINCUTOFF, DEFAULT_BETA);
            public double flickProgress = DEFAULT_FLICK_PROGRESS;
            public double flickSize = DEFAULT_FLICK_SIZE;
            public double flickAngleRemainder = DEFAULT_FLICK_ANGLE_REMAINDER;

            public void Reset()
            {
                flickFilter = new OneEuroFilter(DEFAULT_MINCUTOFF, DEFAULT_BETA);
                flickProgress = DEFAULT_FLICK_PROGRESS;
                flickSize = DEFAULT_FLICK_SIZE;
                flickAngleRemainder = DEFAULT_FLICK_ANGLE_REMAINDER;
            }
        }
        public static FlickStickMappingData[] flickMappingData = new FlickStickMappingData[Global.MAX_DS4_CONTROLLER_COUNT]
        {
            new FlickStickMappingData(), new FlickStickMappingData(), new FlickStickMappingData(),
            new FlickStickMappingData(), new FlickStickMappingData(), new FlickStickMappingData(),
            new FlickStickMappingData(), new FlickStickMappingData(),
        };

        public class TwoStageTriggerMappingData
        {
            public enum EngageButtonsMode : uint
            {
                None,
                SoftPullOnly,
                FullPullOnly,
                Both,
            }

            [Flags]
            public enum ActiveZoneButtons : ushort
            {
                None,
                SoftPull,
                FullPull
            }

            public bool startCheck;
            public DateTime checkTime;
            public bool outputActive;
            public bool softPullActActive;
            public bool fullPullActActive;
            public EngageButtonsMode actionStateMode = EngageButtonsMode.Both;
            public ActiveZoneButtons previousActiveButtons = ActiveZoneButtons.None;

            public void StartProcessing()
            {
                startCheck = true;
                checkTime = DateTime.Now;
                outputActive = false;
                softPullActActive = false;
                fullPullActActive = false;
                actionStateMode = EngageButtonsMode.Both;
                previousActiveButtons = ActiveZoneButtons.None;
            }

            public void Reset()
            {
                checkTime = DateTime.Now;
                startCheck = false;
                outputActive = false;
                softPullActActive = false;
                fullPullActActive = false;
                actionStateMode = EngageButtonsMode.Both;
                previousActiveButtons = ActiveZoneButtons.None;
            }
        }

        public static TwoStageTriggerMappingData[] l2TwoStageMappingData = new TwoStageTriggerMappingData[Global.MAX_DS4_CONTROLLER_COUNT]
        {
            new TwoStageTriggerMappingData(), new TwoStageTriggerMappingData(), new TwoStageTriggerMappingData(),
            new TwoStageTriggerMappingData(), new TwoStageTriggerMappingData(), new TwoStageTriggerMappingData(), 
            new TwoStageTriggerMappingData(), new TwoStageTriggerMappingData(),
        };

        public static TwoStageTriggerMappingData[] r2TwoStageMappingData = new TwoStageTriggerMappingData[Global.MAX_DS4_CONTROLLER_COUNT]
        {
            new TwoStageTriggerMappingData(), new TwoStageTriggerMappingData(), new TwoStageTriggerMappingData(),
            new TwoStageTriggerMappingData(), new TwoStageTriggerMappingData(), new TwoStageTriggerMappingData(),
            new TwoStageTriggerMappingData(), new TwoStageTriggerMappingData(),
        };

        static ReaderWriterLockSlim syncStateLock = new ReaderWriterLockSlim();

        public static SyntheticState globalState = new SyntheticState();
        public static SyntheticState[] deviceState = new SyntheticState[Global.MAX_DS4_CONTROLLER_COUNT]
            { new SyntheticState(), new SyntheticState(), new SyntheticState(),
              new SyntheticState(), new SyntheticState(), new SyntheticState(), new SyntheticState(), new SyntheticState() };

        public static DS4StateFieldMapping[] fieldMappings = new DS4StateFieldMapping[Global.MAX_DS4_CONTROLLER_COUNT] {
            new DS4StateFieldMapping(), new DS4StateFieldMapping(), new DS4StateFieldMapping(),
            new DS4StateFieldMapping(), new DS4StateFieldMapping(), new DS4StateFieldMapping(),
            new DS4StateFieldMapping(), new DS4StateFieldMapping(),
        };
        public static DS4StateFieldMapping[] outputFieldMappings = new DS4StateFieldMapping[Global.MAX_DS4_CONTROLLER_COUNT]
        {
            new DS4StateFieldMapping(), new DS4StateFieldMapping(), new DS4StateFieldMapping(),
            new DS4StateFieldMapping(), new DS4StateFieldMapping(), new DS4StateFieldMapping(),
            new DS4StateFieldMapping(), new DS4StateFieldMapping(),
        };
        public static DS4StateFieldMapping[] previousFieldMappings = new DS4StateFieldMapping[Global.MAX_DS4_CONTROLLER_COUNT]
        {
            new DS4StateFieldMapping(), new DS4StateFieldMapping(), new DS4StateFieldMapping(),
            new DS4StateFieldMapping(), new DS4StateFieldMapping(), new DS4StateFieldMapping(),
            new DS4StateFieldMapping(), new DS4StateFieldMapping(),
        };

        // TODO When we disconnect, process a null/dead state to release any keys or buttons.
        public static DateTime oldnow = DateTime.UtcNow;
        private static bool pressagain = false;
        private static int wheel = 0, keyshelddown = 0;

        //mapcustom
        public static bool[] pressedonce = new bool[2400], macrodone = new bool[39];
        static bool[] macroControl = new bool[25];
        static uint macroCount = 0;
        static Dictionary<string, Task>[] macroTaskQueue = new Dictionary<string, Task>[Global.MAX_DS4_CONTROLLER_COUNT] { new Dictionary<string, Task>(), new Dictionary<string, Task>(), new Dictionary<string, Task>(), new Dictionary<string, Task>(), new Dictionary<string, Task>(), new Dictionary<string, Task>(), new Dictionary<string, Task>(), new Dictionary<string, Task>() };

        //actions
        public static bool[] extrasRumbleActive = new bool[Global.MAX_DS4_CONTROLLER_COUNT];
        public static int[] fadetimer = new int[Global.MAX_DS4_CONTROLLER_COUNT] { 0, 0, 0, 0, 0, 0, 0, 0 };
        public static int[] prevFadetimer = new int[Global.MAX_DS4_CONTROLLER_COUNT] { 0, 0, 0, 0, 0, 0, 0, 0 };
        public static DS4Color[] lastColor = new DS4Color[Global.MAX_DS4_CONTROLLER_COUNT];
        public static List<ActionState> actionDone = new List<ActionState>();
        public static SpecialAction[] untriggeraction = new SpecialAction[Global.MAX_DS4_CONTROLLER_COUNT];
        public static DateTime[] nowAction = { DateTime.MinValue, DateTime.MinValue, DateTime.MinValue, DateTime.MinValue };
        public static DateTime[] oldnowAction = { DateTime.MinValue, DateTime.MinValue, DateTime.MinValue, DateTime.MinValue };
        public static int[] untriggerindex = new int[Global.MAX_DS4_CONTROLLER_COUNT] { -1, -1, -1, -1, -1, -1, -1, -1 };
        public static DateTime[] oldnowKeyAct = new DateTime[Global.MAX_DS4_CONTROLLER_COUNT] { DateTime.MinValue,
            DateTime.MinValue, DateTime.MinValue, DateTime.MinValue, DateTime.MinValue, DateTime.MinValue, DateTime.MinValue, DateTime.MinValue };

        private static DS4Controls[] shiftTriggerMapping = new DS4Controls[28] { DS4Controls.None, DS4Controls.Cross, DS4Controls.Circle, DS4Controls.Square,
            DS4Controls.Triangle, DS4Controls.Options, DS4Controls.Share, DS4Controls.DpadUp, DS4Controls.DpadDown,
            DS4Controls.DpadLeft, DS4Controls.DpadRight, DS4Controls.PS, DS4Controls.L1, DS4Controls.R1, DS4Controls.L2,
            DS4Controls.R2, DS4Controls.L3, DS4Controls.R3, DS4Controls.TouchLeft, DS4Controls.TouchUpper, DS4Controls.TouchMulti,
            DS4Controls.TouchRight, DS4Controls.GyroZNeg, DS4Controls.GyroZPos, DS4Controls.GyroXPos, DS4Controls.GyroXNeg,
            DS4Controls.None, DS4Controls.Mute,
        };

        // Button to index mapping used for macrodone array. Not even sure this
        // is needed. This was originally made to replace a switch test used in the DS4ControlToInt method.
        private static int[] ds4ControlMapping = new int[39] { 0, // DS4Control.None
            16, // DS4Controls.LXNeg
            20, // DS4Controls.LXPos
            17, // DS4Controls.LYNeg
            21, // DS4Controls.LYPos
            18, // DS4Controls.RXNeg
            22, // DS4Controls.RXPos
            19, // DS4Controls.RYNeg
            23, // DS4Controls.RYPos
            3,  // DS4Controls.L1
            24, // DS4Controls.L2
            5,  // DS4Controls.L3
            4,  // DS4Controls.R1
            25, // DS4Controls.R2
            6,  // DS4Controls.R3
            13, // DS4Controls.Square
            14, // DS4Controls.Triangle
            15, // DS4Controls.Circle
            12, // DS4Controls.Cross
            7,  // DS4Controls.DpadUp
            10, // DS4Controls.DpadRight
            8,  // DS4Controls.DpadDown
            9,  // DS4Controls.DpadLeft
            11, // DS4Controls.PS
            27, // DS4Controls.TouchLeft
            29, // DS4Controls.TouchUpper
            26, // DS4Controls.TouchMulti
            28, // DS4Controls.TouchRight
            1,  // DS4Controls.Share
            2,  // DS4Controls.Options
            30, // DS4Controls.Mute
            32, // DS4Controls.GyroXPos
            31, // DS4Controls.GyroXNeg
            34, // DS4Controls.GyroZPos
            33, // DS4Controls.GyroZNeg
            35, // DS4Controls.SwipeLeft
            36, // DS4Controls.SwipeRight
            37, // DS4Controls.SwipeUp
            38  // DS4Controls.SwipeDown
        };

        // Define here to save some time processing.
        // It is enough to feel a difference during gameplay.
        // 201907: Commented out these temp variables because those were not actually used anymore (value was assigned but it was never used anywhere)
        //private static int[] rsOutCurveModeArray = new int[4] { 0, 0, 0, 0 };
        //private static int[] lsOutCurveModeArray = new int[4] { 0, 0, 0, 0 };
        //static bool tempBool = false;
        //private static double[] tempDoubleArray = new double[4] { 0.0, 0.0, 0.0, 0.0 };
        //private static int[] tempIntArray = new int[4] { 0, 0, 0, 0 };

        // Special macros
        static bool altTabDone = true;
        static DateTime altTabNow = DateTime.UtcNow,
            oldAltTabNow = DateTime.UtcNow - TimeSpan.FromSeconds(1);

        // Mouse
        public static int mcounter = 34;
        public static int mouseaccel = 0;
        public static int prevmouseaccel = 0;
        private static double horizontalRemainder = 0.0, verticalRemainder = 0.0;
        public const int MOUSESPEEDFACTOR = 48;
        private const double MOUSESTICKANTIOFFSET = 0.0128;
        private const double MOUSESTICKMINVELOCITY = 67.5;
        //private const double MOUSESTICKMINVELOCITY = 40.0;

        public static void Commit(int device)
        {
            SyntheticState state = deviceState[device];
            syncStateLock.EnterWriteLock();

            globalState.currentClicks.leftCount += state.currentClicks.leftCount - state.previousClicks.leftCount;
            globalState.currentClicks.middleCount += state.currentClicks.middleCount - state.previousClicks.middleCount;
            globalState.currentClicks.rightCount += state.currentClicks.rightCount - state.previousClicks.rightCount;
            globalState.currentClicks.fourthCount += state.currentClicks.fourthCount - state.previousClicks.fourthCount;
            globalState.currentClicks.fifthCount += state.currentClicks.fifthCount - state.previousClicks.fifthCount;
            globalState.currentClicks.wUpCount += state.currentClicks.wUpCount - state.previousClicks.wUpCount;
            globalState.currentClicks.wDownCount += state.currentClicks.wDownCount - state.previousClicks.wDownCount;
            globalState.currentClicks.toggleCount += state.currentClicks.toggleCount - state.previousClicks.toggleCount;
            globalState.currentClicks.toggle = state.currentClicks.toggle;

            if (globalState.currentClicks.toggleCount != 0 && globalState.previousClicks.toggleCount == 0 && globalState.currentClicks.toggle)
            {
                if (globalState.currentClicks.leftCount != 0 && globalState.previousClicks.leftCount == 0)
                    outputKBMHandler.PerformMouseButtonEvent(outputKBMMapping.MOUSEEVENTF_LEFTDOWN);
                if (globalState.currentClicks.rightCount != 0 && globalState.previousClicks.rightCount == 0)
                    outputKBMHandler.PerformMouseButtonEvent(outputKBMMapping.MOUSEEVENTF_RIGHTDOWN);
                if (globalState.currentClicks.middleCount != 0 && globalState.previousClicks.middleCount == 0)
                    outputKBMHandler.PerformMouseButtonEvent(outputKBMMapping.MOUSEEVENTF_MIDDLEDOWN);
                if (globalState.currentClicks.fourthCount != 0 && globalState.previousClicks.fourthCount == 0)
                    outputKBMHandler.PerformMouseButtonEventAlt(outputKBMMapping.MOUSEEVENTF_XBUTTONDOWN, 1);
                if (globalState.currentClicks.fifthCount != 0 && globalState.previousClicks.fifthCount == 0)
                    outputKBMHandler.PerformMouseButtonEventAlt(outputKBMMapping.MOUSEEVENTF_XBUTTONDOWN, 2);
            }
            else if (globalState.currentClicks.toggleCount != 0 && globalState.previousClicks.toggleCount == 0 && !globalState.currentClicks.toggle)
            {
                if (globalState.currentClicks.leftCount != 0 && globalState.previousClicks.leftCount == 0)
                    outputKBMHandler.PerformMouseButtonEvent(outputKBMMapping.MOUSEEVENTF_LEFTUP);
                if (globalState.currentClicks.rightCount != 0 && globalState.previousClicks.rightCount == 0)
                    outputKBMHandler.PerformMouseButtonEvent(outputKBMMapping.MOUSEEVENTF_RIGHTUP);
                if (globalState.currentClicks.middleCount != 0 && globalState.previousClicks.middleCount == 0)
                    outputKBMHandler.PerformMouseButtonEvent(outputKBMMapping.MOUSEEVENTF_MIDDLEUP);
                if (globalState.currentClicks.fourthCount != 0 && globalState.previousClicks.fourthCount == 0)
                    outputKBMHandler.PerformMouseButtonEventAlt(outputKBMMapping.MOUSEEVENTF_XBUTTONUP, 1);
                if (globalState.currentClicks.fifthCount != 0 && globalState.previousClicks.fifthCount == 0)
                    outputKBMHandler.PerformMouseButtonEventAlt(outputKBMMapping.MOUSEEVENTF_XBUTTONUP, 2);
            }

            if (globalState.currentClicks.toggleCount == 0 && globalState.previousClicks.toggleCount == 0)
            {
                if (globalState.currentClicks.leftCount != 0 && globalState.previousClicks.leftCount == 0)
                    outputKBMHandler.PerformMouseButtonEvent(outputKBMMapping.MOUSEEVENTF_LEFTDOWN);
                else if (globalState.currentClicks.leftCount == 0 && globalState.previousClicks.leftCount != 0)
                    outputKBMHandler.PerformMouseButtonEvent(outputKBMMapping.MOUSEEVENTF_LEFTUP);

                if (globalState.currentClicks.middleCount != 0 && globalState.previousClicks.middleCount == 0)
                    outputKBMHandler.PerformMouseButtonEvent(outputKBMMapping.MOUSEEVENTF_MIDDLEDOWN);
                else if (globalState.currentClicks.middleCount == 0 && globalState.previousClicks.middleCount != 0)
                    outputKBMHandler.PerformMouseButtonEvent(outputKBMMapping.MOUSEEVENTF_MIDDLEUP);

                if (globalState.currentClicks.rightCount != 0 && globalState.previousClicks.rightCount == 0)
                    outputKBMHandler.PerformMouseButtonEvent(outputKBMMapping.MOUSEEVENTF_RIGHTDOWN);
                else if (globalState.currentClicks.rightCount == 0 && globalState.previousClicks.rightCount != 0)
                    outputKBMHandler.PerformMouseButtonEvent(outputKBMMapping.MOUSEEVENTF_RIGHTUP);

                if (globalState.currentClicks.fourthCount != 0 && globalState.previousClicks.fourthCount == 0)
                    outputKBMHandler.PerformMouseButtonEventAlt(outputKBMMapping.MOUSEEVENTF_XBUTTONDOWN, 1);
                else if (globalState.currentClicks.fourthCount == 0 && globalState.previousClicks.fourthCount != 0)
                    outputKBMHandler.PerformMouseButtonEventAlt(outputKBMMapping.MOUSEEVENTF_XBUTTONUP, 1);

                if (globalState.currentClicks.fifthCount != 0 && globalState.previousClicks.fifthCount == 0)
                    outputKBMHandler.PerformMouseButtonEventAlt(outputKBMMapping.MOUSEEVENTF_XBUTTONDOWN, 2);
                else if (globalState.currentClicks.fifthCount == 0 && globalState.previousClicks.fifthCount != 0)
                    outputKBMHandler.PerformMouseButtonEventAlt(outputKBMMapping.MOUSEEVENTF_XBUTTONUP, 2);

                if (globalState.currentClicks.wUpCount != 0 && globalState.previousClicks.wUpCount == 0)
                {
                    outputKBMHandler.PerformMouseWheelEvent(outputKBMMapping.WHEEL_TICK_UP, 0);
                    oldnow = DateTime.UtcNow;
                    wheel = outputKBMMapping.WHEEL_TICK_UP;
                }
                else if (globalState.currentClicks.wUpCount == 0 && globalState.previousClicks.wUpCount != 0)
                    wheel = 0;

                if (globalState.currentClicks.wDownCount != 0 && globalState.previousClicks.wDownCount == 0)
                {
                    outputKBMHandler.PerformMouseWheelEvent(outputKBMMapping.WHEEL_TICK_DOWN, 0);
                    oldnow = DateTime.UtcNow;
                    wheel = outputKBMMapping.WHEEL_TICK_DOWN;
                }
                if (globalState.currentClicks.wDownCount == 0 && globalState.previousClicks.wDownCount != 0)
                    wheel = 0;
            }
            

            if (wheel != 0) //Continue mouse wheel movement
            {
                DateTime now = DateTime.UtcNow;
                if (now >= oldnow + TimeSpan.FromMilliseconds(100) && !pressagain)
                {
                    oldnow = now;
                    outputKBMHandler.PerformMouseWheelEvent(wheel, 0);
                }
            }

            // Merge and synthesize all key presses/releases that are present in this device's mapping.
            // TODO what about the rest?  e.g. repeat keys really ought to be on some set schedule
            Dictionary<UInt16, SyntheticState.KeyPresses>.KeyCollection kvpKeys = state.keyPresses.Keys;
            //foreach (KeyValuePair<UInt16, SyntheticState.KeyPresses> kvp in state.keyPresses)
            //for (int i = 0, keyCount = kvpKeys.Count; i < keyCount; i++)
            for (var keyEnum = kvpKeys.GetEnumerator(); keyEnum.MoveNext();)
            {
                //UInt16 kvpKey = kvpKeys.ElementAt(i);
                UInt16 kvpKey = keyEnum.Current;
                SyntheticState.KeyPresses kvpValue = state.keyPresses[kvpKey];

                SyntheticState.KeyPresses gkp;
                if (globalState.keyPresses.TryGetValue(kvpKey, out gkp))
                {
                    gkp.current.vkCount += kvpValue.current.vkCount - kvpValue.previous.vkCount;
                    gkp.current.scanCodeCount += kvpValue.current.scanCodeCount - kvpValue.previous.scanCodeCount;
                    gkp.current.repeatCount += kvpValue.current.repeatCount - kvpValue.previous.repeatCount;
                    gkp.current.toggle = kvpValue.current.toggle;
                    gkp.current.toggleCount += kvpValue.current.toggleCount - kvpValue.previous.toggleCount;
                }
                else
                {
                    gkp = new SyntheticState.KeyPresses();
                    gkp.current = kvpValue.current;
                    globalState.keyPresses[kvpKey] = gkp;
                }

                ushort nativeKey = state.nativeKeyAlias[kvpKey];
                if (gkp.current.toggleCount != 0 && gkp.previous.toggleCount == 0 && gkp.current.toggle)
                {
                    if (gkp.current.scanCodeCount != 0)
                        outputKBMHandler.PerformKeyPressAlt(nativeKey);
                    else
                        outputKBMHandler.PerformKeyPress(nativeKey);
                }
                else if (gkp.current.toggleCount != 0 && gkp.previous.toggleCount == 0 && !gkp.current.toggle)
                {
                    if (gkp.previous.scanCodeCount != 0) // use the last type of VK/SC
                        outputKBMHandler.PerformKeyReleaseAlt(nativeKey);
                    else
                        outputKBMHandler.PerformKeyRelease(nativeKey);
                }
                else if (gkp.current.vkCount + gkp.current.scanCodeCount != 0 && gkp.previous.vkCount + gkp.previous.scanCodeCount == 0)
                {
                    if (gkp.current.scanCodeCount != 0)
                    {
                        oldnow = DateTime.UtcNow;
                        outputKBMHandler.PerformKeyPressAlt(nativeKey);
                        pressagain = false;
                        keyshelddown = kvpKey;
                    }
                    else
                    {
                        oldnow = DateTime.UtcNow;
                        outputKBMHandler.PerformKeyPress(nativeKey);
                        pressagain = false;
                        keyshelddown = kvpKey;
                    }
                }
                else if (outputKBMHandler.fakeKeyRepeat && (gkp.current.toggleCount != 0 || gkp.previous.toggleCount != 0 || gkp.current.repeatCount != 0 || // repeat or SC/VK transition
                     ((gkp.previous.scanCodeCount == 0) != (gkp.current.scanCodeCount == 0)))) //repeat keystroke after 500ms
                {
                    if (keyshelddown == kvpKey)
                    {
                        DateTime now = DateTime.UtcNow;
                        if (now >= oldnow + TimeSpan.FromMilliseconds(500) && !pressagain)
                        {
                            oldnow = now;
                            pressagain = true;
                        }
                        if (pressagain && gkp.current.scanCodeCount != 0)
                        {
                            now = DateTime.UtcNow;
                            if (now >= oldnow + TimeSpan.FromMilliseconds(25) && pressagain)
                            {
                                oldnow = now;
                                outputKBMHandler.PerformKeyPressAlt(nativeKey);
                            }
                        }
                        else if (pressagain)
                        {
                            now = DateTime.UtcNow;
                            if (now >= oldnow + TimeSpan.FromMilliseconds(25) && pressagain)
                            {
                                oldnow = now;
                                outputKBMHandler.PerformKeyPress(nativeKey);
                            }
                        }
                    }
                }

                if ((gkp.current.toggleCount == 0 && gkp.previous.toggleCount == 0) && gkp.current.vkCount + gkp.current.scanCodeCount == 0 && gkp.previous.vkCount + gkp.previous.scanCodeCount != 0)
                {
                    if (gkp.previous.scanCodeCount != 0) // use the last type of VK/SC
                    {
                        outputKBMHandler.PerformKeyReleaseAlt(nativeKey);
                        pressagain = false;
                    }
                    else
                    {
                        outputKBMHandler.PerformKeyRelease(nativeKey);
                        pressagain = false;
                    }
                }
            }
            globalState.SaveToPrevious(false);

            syncStateLock.ExitWriteLock();
            state.SaveToPrevious(true);
        }

        public enum Click { None, Left, Middle, Right, Fourth, Fifth, WUP, WDOWN };
        public static void MapClick(int device, Click mouseClick)
        {
            switch (mouseClick)
            {
                case Click.Left:
                    deviceState[device].currentClicks.leftCount++;
                    break;
                case Click.Middle:
                    deviceState[device].currentClicks.middleCount++;
                    break;
                case Click.Right:
                    deviceState[device].currentClicks.rightCount++;
                    break;
                case Click.Fourth:
                    deviceState[device].currentClicks.fourthCount++;
                    break;
                case Click.Fifth:
                    deviceState[device].currentClicks.fifthCount++;
                    break;
                case Click.WUP:
                    deviceState[device].currentClicks.wUpCount++;
                    break;
                case Click.WDOWN:
                    deviceState[device].currentClicks.wDownCount++;
                    break;
                default: break;
            }
        }

        public static int DS4ControltoInt(DS4Controls ctrl)
        {
            int result = 0;
            if (ctrl >= DS4Controls.None && ctrl <= DS4Controls.SwipeDown)
            {
                result = ds4ControlMapping[(int)ctrl];
            }

            return result;
        }

        static double TValue(double value1, double value2, double percent)
        {
            percent /= 100f;
            return value1 * percent + value2 * (1 - percent);
        }

        private static int ClampInt(int min, int value, int max)
        {
            return (value < min) ? min : (value > max) ? max : value;
        }

        public static DS4State SetCurveAndDeadzone(int device, DS4State cState, DS4State dState)
        {
            double rotation = /*tempDoubleArray[device] =*/  getLSRotation(device);
            if (rotation > 0.0 || rotation < 0.0)
                cState.rotateLSCoordinates(rotation);

            double rotationRS = /*tempDoubleArray[device] =*/ getRSRotation(device);
            if (rotationRS > 0.0 || rotationRS < 0.0)
                cState.rotateRSCoordinates(rotationRS);

            StickDeadZoneInfo lsMod = GetLSDeadInfo(device);
            StickDeadZoneInfo rsMod = GetRSDeadInfo(device);

            if (lsMod.fuzz > 0)
            {
                CalcStickAxisFuzz(device, 0, lsMod.fuzz, cState.LX, cState.LY, out cState.LX, out cState.LY);
            }

            if (rsMod.fuzz > 0)
            {
                CalcStickAxisFuzz(device, 1, rsMod.fuzz, cState.RX, cState.RY, out cState.RX, out cState.RY);
            }

            cState.CopyTo(dState);
            //DS4State dState = new DS4State(cState);
            int x;
            int y;
            int curve;

            /* TODO: Look into curve options and make sure maximum axes values are being respected */
            int lsCurve = getLSCurve(device);
            if (lsCurve > 0)
            {
                x = cState.LX;
                y = cState.LY;
                float max = x + y;
                double curvex;
                double curvey;
                curve = lsCurve;
                double multimax = TValue(382.5, max, curve);
                double multimin = TValue(127.5, max, curve);
                if ((x > 127.5f && y > 127.5f) || (x < 127.5f && y < 127.5f))
                {
                    curvex = (x > 127.5f ? Math.Min(x, (x / max) * multimax) : Math.Max(x, (x / max) * multimin));
                    curvey = (y > 127.5f ? Math.Min(y, (y / max) * multimax) : Math.Max(y, (y / max) * multimin));
                }
                else
                {
                    if (x < 127.5f)
                    {
                        curvex = Math.Min(x, (x / max) * multimax);
                        curvey = Math.Min(y, (-(y / max) * multimax + 510));
                    }
                    else
                    {
                        curvex = Math.Min(x, (-(x / max) * multimax + 510));
                        curvey = Math.Min(y, (y / max) * multimax);
                    }
                }

                dState.LX = (byte)Math.Round(curvex, 0);
                dState.LY = (byte)Math.Round(curvey, 0);
            }

            /* TODO: Look into curve options and make sure maximum axes values are being respected */
            int rsCurve = getRSCurve(device);
            if (rsCurve > 0)
            {
                x = cState.RX;
                y = cState.RY;
                float max = x + y;
                double curvex;
                double curvey;
                curve = rsCurve;
                double multimax = TValue(382.5, max, curve);
                double multimin = TValue(127.5, max, curve);
                if ((x > 127.5f && y > 127.5f) || (x < 127.5f && y < 127.5f))
                {
                    curvex = (x > 127.5f ? Math.Min(x, (x / max) * multimax) : Math.Max(x, (x / max) * multimin));
                    curvey = (y > 127.5f ? Math.Min(y, (y / max) * multimax) : Math.Max(y, (y / max) * multimin));
                }
                else
                {
                    if (x < 127.5f)
                    {
                        curvex = Math.Min(x, (x / max) * multimax);
                        curvey = Math.Min(y, (-(y / max) * multimax + 510));
                    }
                    else
                    {
                        curvex = Math.Min(x, (-(x / max) * multimax + 510));
                        curvey = Math.Min(y, (y / max) * multimax);
                    }
                }

                dState.RX = (byte)Math.Round(curvex, 0);
                dState.RY = (byte)Math.Round(curvey, 0);
            }

            /*int lsDeadzone = getLSDeadzone(device);
            int lsAntiDead = getLSAntiDeadzone(device);
            int lsMaxZone = getLSMaxzone(device);
            */
            int lsDeadzone = lsMod.deadZone;
            int lsAntiDead = lsMod.antiDeadZone;
            int lsMaxZone = lsMod.maxZone;
            double lsMaxOutput = lsMod.maxOutput;

            if (lsDeadzone > 0 || lsAntiDead > 0 || lsMaxZone != 100 || lsMaxOutput != 100.0)
            {
                double lsSquared = Math.Pow(cState.LX - 128f, 2) + Math.Pow(cState.LY - 128f, 2);
                double lsDeadzoneSquared = Math.Pow(lsDeadzone, 2);
                if (lsDeadzone > 0 && lsSquared <= lsDeadzoneSquared)
                {
                    dState.LX = 128;
                    dState.LY = 128;
                }
                else if ((lsDeadzone > 0 && lsSquared > lsDeadzoneSquared) || lsAntiDead > 0 || lsMaxZone != 100 || lsMaxOutput != 100.0)
                {
                    double r = Math.Atan2(-(dState.LY - 128.0), (dState.LX - 128.0));
                    double maxXValue = dState.LX >= 128.0 ? 127.0 : -128;
                    double maxYValue = dState.LY >= 128.0 ? 127.0 : -128;
                    double ratio = lsMaxZone / 100.0;
                    double maxOutRatio = lsMaxOutput / 100.0;

                    double maxZoneXNegValue = (ratio * -128) + 128;
                    double maxZoneXPosValue = (ratio * 127) + 128;
                    double maxZoneYNegValue = maxZoneXNegValue;
                    double maxZoneYPosValue = maxZoneXPosValue;
                    double maxZoneX = dState.LX >= 128.0 ? (maxZoneXPosValue - 128.0) : (maxZoneXNegValue - 128.0);
                    double maxZoneY = dState.LY >= 128.0 ? (maxZoneYPosValue - 128.0) : (maxZoneYNegValue - 128.0);

                    double tempLsXDead = 0.0, tempLsYDead = 0.0;
                    double tempOutputX = 0.0, tempOutputY = 0.0;
                    if (lsDeadzone > 0)
                    {
                        tempLsXDead = Math.Abs(Math.Cos(r)) * (lsDeadzone / 127.0) * maxXValue;
                        tempLsYDead = Math.Abs(Math.Sin(r)) * (lsDeadzone / 127.0) * maxYValue;

                        if (lsSquared > lsDeadzoneSquared)
                        {
                            double currentX = Global.Clamp(maxZoneXNegValue, dState.LX, maxZoneXPosValue);
                            double currentY = Global.Clamp(maxZoneYNegValue, dState.LY, maxZoneYPosValue);
                            tempOutputX = ((currentX - 128.0 - tempLsXDead) / (maxZoneX - tempLsXDead));
                            tempOutputY = ((currentY - 128.0 - tempLsYDead) / (maxZoneY - tempLsYDead));
                        }
                    }
                    else
                    {
                        double currentX = Global.Clamp(maxZoneXNegValue, dState.LX, maxZoneXPosValue);
                        double currentY = Global.Clamp(maxZoneYNegValue, dState.LY, maxZoneYPosValue);
                        tempOutputX = (currentX - 128.0) / maxZoneX;
                        tempOutputY = (currentY - 128.0) / maxZoneY;
                    }

                    if (lsMaxOutput != 100.0)
                    {
                        double maxOutXRatio = Math.Abs(Math.Cos(r)) * maxOutRatio;
                        double maxOutYRatio = Math.Abs(Math.Sin(r)) * maxOutRatio;
                        tempOutputX = Math.Min(Math.Max(tempOutputX, 0.0), maxOutXRatio);
                        tempOutputY = Math.Min(Math.Max(tempOutputY, 0.0), maxOutYRatio);
                    }

                    double tempLsXAntiDeadPercent = 0.0, tempLsYAntiDeadPercent = 0.0;
                    if (lsAntiDead > 0)
                    {
                        tempLsXAntiDeadPercent = (lsAntiDead * 0.01) * Math.Abs(Math.Cos(r));
                        tempLsYAntiDeadPercent = (lsAntiDead * 0.01) * Math.Abs(Math.Sin(r));
                    }

                    if (tempOutputX > 0.0)
                    {
                        dState.LX = (byte)((((1.0 - tempLsXAntiDeadPercent) * tempOutputX + tempLsXAntiDeadPercent)) * maxXValue + 128.0);
                    }
                    else
                    {
                        dState.LX = 128;
                    }

                    if (tempOutputY > 0.0)
                    {
                        dState.LY = (byte)((((1.0 - tempLsYAntiDeadPercent) * tempOutputY + tempLsYAntiDeadPercent)) * maxYValue + 128.0);
                    }
                    else
                    {
                        dState.LY = 128;
                    }
                }
            }

            /*int rsDeadzone = getRSDeadzone(device);
            int rsAntiDead = getRSAntiDeadzone(device);
            int rsMaxZone = getRSMaxzone(device);
            */
            int rsDeadzone = rsMod.deadZone;
            int rsAntiDead = rsMod.antiDeadZone;
            int rsMaxZone = rsMod.maxZone;
            double rsMaxOutput = rsMod.maxOutput;

            if (rsDeadzone > 0 || rsAntiDead > 0 || rsMaxZone != 100 || rsMaxOutput != 100.0)
            {
                double rsSquared = Math.Pow(cState.RX - 128.0, 2) + Math.Pow(cState.RY - 128.0, 2);
                double rsDeadzoneSquared = Math.Pow(rsDeadzone, 2);
                if (rsDeadzone > 0 && rsSquared <= rsDeadzoneSquared)
                {
                    dState.RX = 128;
                    dState.RY = 128;
                }
                else if ((rsDeadzone > 0 && rsSquared > rsDeadzoneSquared) || rsAntiDead > 0 || rsMaxZone != 100 || rsMaxOutput != 100.0)
                {
                    double r = Math.Atan2(-(dState.RY - 128.0), (dState.RX - 128.0));
                    double maxXValue = dState.RX >= 128.0 ? 127 : -128;
                    double maxYValue = dState.RY >= 128.0 ? 127 : -128;
                    double ratio = rsMaxZone / 100.0;
                    double maxOutRatio = rsMaxOutput / 100.0;

                    double maxZoneXNegValue = (ratio * -128.0) + 128.0;
                    double maxZoneXPosValue = (ratio * 127.0) + 128.0;
                    double maxZoneYNegValue = maxZoneXNegValue;
                    double maxZoneYPosValue = maxZoneXPosValue;
                    double maxZoneX = dState.RX >= 128.0 ? (maxZoneXPosValue - 128.0) : (maxZoneXNegValue - 128.0);
                    double maxZoneY = dState.RY >= 128.0 ? (maxZoneYPosValue - 128.0) : (maxZoneYNegValue - 128.0);

                    double tempRsXDead = 0.0, tempRsYDead = 0.0;
                    double tempOutputX = 0.0, tempOutputY = 0.0;
                    if (rsDeadzone > 0)
                    {
                        tempRsXDead = Math.Abs(Math.Cos(r)) * (rsDeadzone / 127.0) * maxXValue;
                        tempRsYDead = Math.Abs(Math.Sin(r)) * (rsDeadzone / 127.0) * maxYValue;

                        if (rsSquared > rsDeadzoneSquared)
                        {
                            double currentX = Global.Clamp(maxZoneXNegValue, dState.RX, maxZoneXPosValue);
                            double currentY = Global.Clamp(maxZoneYNegValue, dState.RY, maxZoneYPosValue);

                            tempOutputX = ((currentX - 128.0 - tempRsXDead) / (maxZoneX - tempRsXDead));
                            tempOutputY = ((currentY - 128.0 - tempRsYDead) / (maxZoneY - tempRsYDead));
                        }
                    }
                    else
                    {
                        double currentX = Global.Clamp(maxZoneXNegValue, dState.RX, maxZoneXPosValue);
                        double currentY = Global.Clamp(maxZoneYNegValue, dState.RY, maxZoneYPosValue);

                        tempOutputX = (currentX - 128.0) / maxZoneX;
                        tempOutputY = (currentY - 128.0) / maxZoneY;
                    }

                    if (rsMaxOutput != 100.0)
                    {
                        double maxOutXRatio = Math.Abs(Math.Cos(r)) * maxOutRatio;
                        double maxOutYRatio = Math.Abs(Math.Sin(r)) * maxOutRatio;
                        tempOutputX = Math.Min(Math.Max(tempOutputX, 0.0), maxOutXRatio);
                        tempOutputY = Math.Min(Math.Max(tempOutputY, 0.0), maxOutYRatio);
                    }

                    double tempRsXAntiDeadPercent = 0.0, tempRsYAntiDeadPercent = 0.0;
                    if (rsAntiDead > 0)
                    {
                        tempRsXAntiDeadPercent = (rsAntiDead * 0.01) * Math.Abs(Math.Cos(r));
                        tempRsYAntiDeadPercent = (rsAntiDead * 0.01) * Math.Abs(Math.Sin(r));
                    }

                    if (tempOutputX > 0.0)
                    {
                        dState.RX = (byte)((((1.0 - tempRsXAntiDeadPercent) * tempOutputX + tempRsXAntiDeadPercent)) * maxXValue + 128.0);
                    }
                    else
                    {
                        dState.RX = 128;
                    }

                    if (tempOutputY > 0.0)
                    {
                        dState.RY = (byte)((((1.0 - tempRsYAntiDeadPercent) * tempOutputY + tempRsYAntiDeadPercent)) * maxYValue + 128.0);
                    }
                    else
                    {
                        dState.RY = 128;
                    }
                }
            }

            /*byte l2Deadzone = getL2Deadzone(device);
            int l2AntiDeadzone = getL2AntiDeadzone(device);
            int l2Maxzone = getL2Maxzone(device);
            */

            TriggerDeadZoneZInfo l2ModInfo = GetL2ModInfo(device);
            byte l2Deadzone = l2ModInfo.deadZone;
            int l2AntiDeadzone = l2ModInfo.antiDeadZone;
            int l2Maxzone = l2ModInfo.maxZone;
            double l2MaxOutput = l2ModInfo.maxOutput;
            if (l2Deadzone > 0 || l2AntiDeadzone > 0 || l2Maxzone != 100 || l2MaxOutput != 100.0)
            {
                double tempL2Output = cState.L2 / 255.0;
                double tempL2AntiDead = 0.0;
                double ratio = l2Maxzone / 100.0;
                double maxValue = 255.0 * ratio;

                if (l2Deadzone > 0)
                {
                    if (cState.L2 > l2Deadzone)
                    {
                        double current = Global.Clamp(0, dState.L2, maxValue);
                        tempL2Output = (current - l2Deadzone) / (maxValue - l2Deadzone);
                    }
                    else
                    {
                        tempL2Output = 0.0;
                    }
                }
                else
                {
                    double current = Global.Clamp(0, dState.L2, maxValue);
                    tempL2Output = current / maxValue;
                }

                if (l2MaxOutput != 100.0)
                {
                    double maxOutRatio = l2MaxOutput / 100.0;
                    tempL2Output = Math.Min(Math.Max(tempL2Output, 0.0), maxOutRatio);
                }

                if (l2AntiDeadzone > 0)
                {
                    tempL2AntiDead = l2AntiDeadzone * 0.01;
                }

                if (tempL2Output > 0.0)
                {
                    dState.L2 = (byte)(((1.0 - tempL2AntiDead) * tempL2Output + tempL2AntiDead) * 255.0);
                }
                else
                {
                    dState.L2 = 0;
                }
            }

            /*byte r2Deadzone = getR2Deadzone(device);
            int r2AntiDeadzone = getR2AntiDeadzone(device);
            int r2Maxzone = getR2Maxzone(device);
            */
            TriggerDeadZoneZInfo r2ModInfo = GetR2ModInfo(device);
            byte r2Deadzone = r2ModInfo.deadZone;
            int r2AntiDeadzone = r2ModInfo.antiDeadZone;
            int r2Maxzone = r2ModInfo.maxZone;
            double r2MaxOutput = r2ModInfo.maxOutput;
            if (r2Deadzone > 0 || r2AntiDeadzone > 0 || r2Maxzone != 100 || r2MaxOutput != 100.0)
            {
                double tempR2Output = cState.R2 / 255.0;
                double tempR2AntiDead = 0.0;
                double ratio = r2Maxzone / 100.0;
                double maxValue = 255 * ratio;

                if (r2Deadzone > 0)
                {
                    if (cState.R2 > r2Deadzone)
                    {
                        double current = Global.Clamp(0, dState.R2, maxValue);
                        tempR2Output = (current - r2Deadzone) / (maxValue - r2Deadzone);
                    }
                    else
                    {
                        tempR2Output = 0.0;
                    }
                }
                else
                {
                    double current = Global.Clamp(0, dState.R2, maxValue);
                    tempR2Output = current / maxValue;
                }

                if (r2MaxOutput != 100.0)
                {
                    double maxOutRatio = r2MaxOutput / 100.0;
                    tempR2Output = Math.Min(Math.Max(tempR2Output, 0.0), maxOutRatio);
                }

                if (r2AntiDeadzone > 0)
                {
                    tempR2AntiDead = r2AntiDeadzone * 0.01;
                }

                if (tempR2Output > 0.0)
                {
                    dState.R2 = (byte)(((1.0 - tempR2AntiDead) * tempR2Output + tempR2AntiDead) * 255.0);
                }
                else
                {
                    dState.R2 = 0;
                }
            }

            double lsSens = getLSSens(device);
            if (lsSens != 1.0)
            {
                dState.LX = (byte)Global.Clamp(0, lsSens * (dState.LX - 128.0) + 128.0, 255);
                dState.LY = (byte)Global.Clamp(0, lsSens * (dState.LY - 128.0) + 128.0, 255);
            }

            double rsSens = getRSSens(device);
            if (rsSens != 1.0)
            {
                dState.RX = (byte)Global.Clamp(0, rsSens * (dState.RX - 128.0) + 128.0, 255);
                dState.RY = (byte)Global.Clamp(0, rsSens * (dState.RY - 128.0) + 128.0, 255);
            }

            double l2Sens = getL2Sens(device);
            if (l2Sens != 1.0)
                dState.L2 = (byte)Global.Clamp(0, l2Sens * dState.L2, 255);

            double r2Sens = getR2Sens(device);
            if (r2Sens != 1.0)
                dState.R2 = (byte)Global.Clamp(0, r2Sens * dState.R2, 255);

            SquareStickInfo squStk = GetSquareStickInfo(device);
            if (squStk.lsMode && (dState.LX != 128 || dState.LY != 128))
            {
                double capX = dState.LX >= 128 ? 127.0 : 128.0;
                double capY = dState.LY >= 128 ? 127.0 : 128.0;
                double tempX = (dState.LX - 128.0) / capX;
                double tempY = (dState.LY - 128.0) / capY;
                DS4SquareStick sqstick = outSqrStk[device];
                sqstick.current.x = tempX; sqstick.current.y = tempY;
                sqstick.CircleToSquare(squStk.lsRoundness);
                //Console.WriteLine("Input ({0}) | Output ({1})", tempY, sqstick.current.y);
                tempX = sqstick.current.x < -1.0 ? -1.0 : sqstick.current.x > 1.0
                    ? 1.0 : sqstick.current.x;
                tempY = sqstick.current.y < -1.0 ? -1.0 : sqstick.current.y > 1.0
                    ? 1.0 : sqstick.current.y;
                dState.LX = (byte)(tempX * capX + 128.0);
                dState.LY = (byte)(tempY * capY + 128.0);
            }

            int lsOutCurveMode = getLsOutCurveMode(device);
            if (lsOutCurveMode > 0 && (dState.LX != 128 || dState.LY != 128))
            {
                double r = Math.Atan2(-(dState.LY - 128.0), (dState.LX - 128.0));
                double maxOutXRatio = Math.Abs(Math.Cos(r));
                double maxOutYRatio = Math.Abs(Math.Sin(r));
                double sideX = dState.LX - 128; double sideY = dState.LY - 128.0;
                double capX = dState.LX >= 128 ? maxOutXRatio * 127.0 : maxOutXRatio * 128.0;
                double capY = dState.LY >= 128 ? maxOutYRatio * 127.0 : maxOutYRatio * 128.0;
                double absSideX = Math.Abs(sideX); double absSideY = Math.Abs(sideY);
                if (absSideX > capX) capX = absSideX;
                if (absSideY > capY) capY = absSideY;
                double tempRatioX = capX > 0 ? (dState.LX - 128.0) / capX : 0;
                double tempRatioY = capY > 0 ? (dState.LY - 128.0) / capY : 0;
                double signX = tempRatioX >= 0.0 ? 1.0 : -1.0;
                double signY = tempRatioY >= 0.0 ? 1.0 : -1.0;

                if (lsOutCurveMode == 1)
                {
                    double absX = Math.Abs(tempRatioX);
                    double absY = Math.Abs(tempRatioY);
                    double outputX = 0.0;
                    double outputY = 0.0;

                    if (absX <= 0.4)
                    {
                        outputX = 0.8 * absX;
                    }
                    else if (absX <= 0.75)
                    {
                        outputX = absX - 0.08;
                    }
                    else if (absX > 0.75)
                    {
                        outputX = (absX * 1.32) - 0.32;
                    }

                    if (absY <= 0.4)
                    {
                        outputY = 0.8 * absY;
                    }
                    else if (absY <= 0.75)
                    {
                        outputY = absY - 0.08;
                    }
                    else if (absY > 0.75)
                    {
                        outputY = (absY * 1.32) - 0.32;
                    }

                    dState.LX = (byte)(outputX * signX * capX + 128.0);
                    dState.LY = (byte)(outputY * signY * capY + 128.0);
                }
                else if (lsOutCurveMode == 2)
                {
                    double outputX = tempRatioX * tempRatioX;
                    double outputY = tempRatioY * tempRatioY;
                    dState.LX = (byte)(outputX * signX * capX + 128.0);
                    dState.LY = (byte)(outputY * signY * capY + 128.0);
                }
                else if (lsOutCurveMode == 3)
                {
                    double outputX = tempRatioX * tempRatioX * tempRatioX;
                    double outputY = tempRatioY * tempRatioY * tempRatioY;
                    dState.LX = (byte)(outputX * capX + 128.0);
                    dState.LY = (byte)(outputY * capY + 128.0);
                }
                else if (lsOutCurveMode == 4)
                {
                    double absX = Math.Abs(tempRatioX);
                    double absY = Math.Abs(tempRatioY);
                    double outputX = absX * (absX - 2.0);
                    double outputY = absY * (absY - 2.0);
                    dState.LX = (byte)(-1.0 * outputX * signX * capX + 128.0);
                    dState.LY = (byte)(-1.0 * outputY * signY * capY + 128.0);
                }
                else if (lsOutCurveMode == 5)
                {
                    double innerX = Math.Abs(tempRatioX) - 1.0;
                    double innerY = Math.Abs(tempRatioY) - 1.0;
                    double outputX = innerX * innerX * innerX + 1.0;
                    double outputY = innerY * innerY * innerY + 1.0;
                    dState.LX = (byte)(1.0 * outputX * signX * capX + 128.0);
                    dState.LY = (byte)(1.0 * outputY * signY * capY + 128.0);
                }
                else if (lsOutCurveMode == 6)
                {
                    // Get max values and circular distance of axes
                    double maxX = (dState.LX >= 128 ? 127 : 128);
                    double maxY = (dState.LY >= 128 ? 127 : 128);
                    byte tempOutX = (byte)(tempRatioX * maxX + 128.0);
                    byte tempOutY = (byte)(tempRatioY * maxY + 128.0);

                    // Perform curve based on byte values from vector
                    byte tempX = lsOutBezierCurveObj[device].arrayBezierLUT[tempOutX];
                    byte tempY = lsOutBezierCurveObj[device].arrayBezierLUT[tempOutY];

                    // Calculate new ratio
                    double tempRatioOutX = (tempX - 128.0) / maxX;
                    double tempRatioOutY = (tempY - 128.0) / maxY;

                    // Map back to stick coordinates
                    dState.LX = (byte)(tempRatioOutX * capX + 128);
                    dState.LY = (byte)(tempRatioOutY * capY + 128);
                    //Console.WriteLine("X(I){0} X(O){1} {2} {3}", tempOutX, dState.LX, tempOutY, dState.LY);
                }
            }
            
            if (squStk.rsMode && (dState.RX != 128 || dState.RY != 128))
            {
                double capX = dState.RX >= 128 ? 127.0 : 128.0;
                double capY = dState.RY >= 128 ? 127.0 : 128.0;
                double tempX = (dState.RX - 128.0) / capX;
                double tempY = (dState.RY - 128.0) / capY;
                DS4SquareStick sqstick = outSqrStk[device];
                sqstick.current.x = tempX; sqstick.current.y = tempY;
                sqstick.CircleToSquare(squStk.rsRoundness);
                tempX = sqstick.current.x < -1.0 ? -1.0 : sqstick.current.x > 1.0
                    ? 1.0 : sqstick.current.x;
                tempY = sqstick.current.y < -1.0 ? -1.0 : sqstick.current.y > 1.0
                    ? 1.0 : sqstick.current.y;
                //Console.WriteLine("Input ({0}) | Output ({1})", tempY, sqstick.current.y);
                dState.RX = (byte)(tempX * capX + 128.0);
                dState.RY = (byte)(tempY * capY + 128.0);
            }

            int rsOutCurveMode = getRsOutCurveMode(device);
            if (rsOutCurveMode > 0 && (dState.RX != 128 || dState.RY != 128))
            {
                double r = Math.Atan2(-(dState.RY - 128.0), (dState.RX - 128.0));
                double maxOutXRatio = Math.Abs(Math.Cos(r));
                double maxOutYRatio = Math.Abs(Math.Sin(r));
                double sideX = dState.RX - 128; double sideY = dState.RY - 128.0;
                double capX = dState.RX >= 128 ? maxOutXRatio * 127.0 : maxOutXRatio * 128.0;
                double capY = dState.RY >= 128 ? maxOutYRatio * 127.0 : maxOutYRatio * 128.0;
                double absSideX = Math.Abs(sideX); double absSideY = Math.Abs(sideY);
                if (absSideX > capX) capX = absSideX;
                if (absSideY > capY) capY = absSideY;
                double tempRatioX = capX > 0 ? (dState.RX - 128.0) / capX : 0;
                double tempRatioY = capY > 0 ? (dState.RY - 128.0) / capY : 0;
                double signX = tempRatioX >= 0.0 ? 1.0 : -1.0;
                double signY = tempRatioY >= 0.0 ? 1.0 : -1.0;

                if (rsOutCurveMode == 1)
                {
                    double absX = Math.Abs(tempRatioX);
                    double absY = Math.Abs(tempRatioY);
                    double outputX = 0.0;
                    double outputY = 0.0;

                    if (absX <= 0.4)
                    {
                        outputX = 0.8 * absX;
                    }
                    else if (absX <= 0.75)
                    {
                        outputX = absX - 0.08;
                    }
                    else if (absX > 0.75)
                    {
                        outputX = (absX * 1.32) - 0.32;
                    }

                    if (absY <= 0.4)
                    {
                        outputY = 0.8 * absY;
                    }
                    else if (absY <= 0.75)
                    {
                        outputY = absY - 0.08;
                    }
                    else if (absY > 0.75)
                    {
                        outputY = (absY * 1.32) - 0.32;
                    }

                    dState.RX = (byte)(outputX * signX * capX + 128.0);
                    dState.RY = (byte)(outputY * signY * capY + 128.0);
                }
                else if (rsOutCurveMode == 2)
                {
                    double outputX = tempRatioX * tempRatioX;
                    double outputY = tempRatioY * tempRatioY;
                    dState.RX = (byte)(outputX * signX * capX + 128.0);
                    dState.RY = (byte)(outputY * signY * capY + 128.0);
                }
                else if (rsOutCurveMode == 3)
                {
                    double outputX = tempRatioX * tempRatioX * tempRatioX;
                    double outputY = tempRatioY * tempRatioY * tempRatioY;
                    dState.RX = (byte)(outputX * capX + 128.0);
                    dState.RY = (byte)(outputY * capY + 128.0);
                }
                else if (rsOutCurveMode == 4)
                {
                    double absX = Math.Abs(tempRatioX);
                    double absY = Math.Abs(tempRatioY);
                    double outputX = absX * (absX - 2.0);
                    double outputY = absY * (absY - 2.0);
                    dState.RX = (byte)(-1.0 * outputX * signX * capX + 128.0);
                    dState.RY = (byte)(-1.0 * outputY * signY * capY + 128.0);
                }
                else if (rsOutCurveMode == 5)
                {
                    double innerX = Math.Abs(tempRatioX) - 1.0;
                    double innerY = Math.Abs(tempRatioY) - 1.0;
                    double outputX = innerX * innerX * innerX + 1.0;
                    double outputY = innerY * innerY * innerY + 1.0;
                    dState.RX = (byte)(1.0 * outputX * signX * capX + 128.0);
                    dState.RY = (byte)(1.0 * outputY * signY * capY + 128.0);
                }
                else if (rsOutCurveMode == 6)
                {
                    // Get max values and circular distance of axes
                    double maxX = (dState.RX >= 128 ? 127 : 128);
                    double maxY = (dState.RY >= 128 ? 127 : 128);
                    byte tempOutX = (byte)(tempRatioX * maxX + 128.0);
                    byte tempOutY = (byte)(tempRatioY * maxY + 128.0);

                    // Perform curve based on byte values from vector
                    byte tempX = rsOutBezierCurveObj[device].arrayBezierLUT[tempOutX];
                    byte tempY = rsOutBezierCurveObj[device].arrayBezierLUT[tempOutY];

                    // Calculate new ratio
                    double tempRatioOutX = (tempX - 128.0) / maxX;
                    double tempRatioOutY = (tempY - 128.0) / maxY;

                    // Map back to stick coordinates
                    dState.RX = (byte)(tempRatioOutX * capX + 128);
                    dState.RY = (byte)(tempRatioOutY * capY + 128);
                }
            }

            int l2OutCurveMode = getL2OutCurveMode(device);
            if (l2OutCurveMode > 0 && dState.L2 != 0)
            {
                double temp = dState.L2 / 255.0;
                if (l2OutCurveMode == 1)
                {
                    double output;

                    if (temp <= 0.4)
                        output = 0.55 * temp;
                    else if (temp <= 0.75)
                        output = temp - 0.18;
                    else // if (temp > 0.75)
                        output = (temp * 1.72) - 0.72;
                    dState.L2 = (byte)(output * 255.0);
                }
                else if (l2OutCurveMode == 2)
                {
                    double output = temp * temp;
                    dState.L2 = (byte)(output * 255.0);
                }
                else if (l2OutCurveMode == 3)
                {
                    double output = temp * temp * temp;
                    dState.L2 = (byte)(output * 255.0);
                }
                else if (l2OutCurveMode == 4)
                {
                    double output = temp * (temp - 2.0);
                    dState.L2 = (byte)(-1.0 * output * 255.0);
                }
                else if (l2OutCurveMode == 5)
                {
                    double inner = Math.Abs(temp) - 1.0;
                    double output = inner * inner * inner + 1.0;
                    dState.L2 = (byte)(-1.0 * output * 255.0);
                }
                else if (l2OutCurveMode == 6)
                {
                    dState.L2 = l2OutBezierCurveObj[device].arrayBezierLUT[dState.L2];
                }
            }

            int r2OutCurveMode = getR2OutCurveMode(device);
            if (r2OutCurveMode > 0 && dState.R2 != 0)
            {
                double temp = dState.R2 / 255.0;
                if (r2OutCurveMode == 1)
                {
                    double output;

                    if (temp <= 0.4)
                        output = 0.55 * temp;
                    else if (temp <= 0.75)
                        output = temp - 0.18;
                    else // if (temp > 0.75)
                        output = (temp * 1.72) - 0.72;
                    dState.R2 = (byte)(output * 255.0);
                }
                else if (r2OutCurveMode == 2)
                {
                    double output = temp * temp;
                    dState.R2 = (byte)(output * 255.0);
                }
                else if (r2OutCurveMode == 3)
                {
                    double output = temp * temp * temp;
                    dState.R2 = (byte)(output * 255.0);
                }
                else if (r2OutCurveMode == 4)
                {
                    double output = temp * (temp - 2.0);
                    dState.R2 = (byte)(-1.0 * output * 255.0);
                }
                else if (r2OutCurveMode == 5)
                {
                    double inner = Math.Abs(temp) - 1.0;
                    double output = inner * inner * inner + 1.0;
                    dState.R2 = (byte)(-1.0 * output * 255.0);
                }
                else if (r2OutCurveMode == 6)
                {
                    dState.R2 = r2OutBezierCurveObj[device].arrayBezierLUT[dState.R2];
                }
            }
                

            bool saControls = IsUsingSAForControls(device);
            if (saControls && dState.Motion.outputGyroControls)
            {
                int SXD = (int)(128d * getSXDeadzone(device));
                int SZD = (int)(128d * getSZDeadzone(device));
                double SXMax = getSXMaxzone(device);
                double SZMax = getSZMaxzone(device);
                double sxAntiDead = getSXAntiDeadzone(device);
                double szAntiDead = getSZAntiDeadzone(device);
                double sxsens = getSXSens(device);
                double szsens = getSZSens(device);
                int result = 0;

                int gyroX = cState.Motion.accelX, gyroZ = cState.Motion.accelZ;
                int absx = Math.Abs(gyroX), absz = Math.Abs(gyroZ);

                if (SXD > 0 || SXMax < 1.0 || sxAntiDead > 0)
                {
                    int maxValue = (int)(SXMax * 128d);
                    if (absx > SXD)
                    {
                        double ratioX = absx < maxValue ? (absx - SXD) / (double)(maxValue - SXD) : 1.0;
                        dState.Motion.outputAccelX = Math.Sign(gyroX) *
                            (int)Math.Min(128d, sxsens * 128d * ((1.0 - sxAntiDead) * ratioX + sxAntiDead));
                    }
                    else
                    {
                        dState.Motion.outputAccelX = 0;
                    }
                }
                else
                {
                    dState.Motion.outputAccelX = Math.Sign(gyroX) *
                        (int)Math.Min(128d, sxsens * 128d * (absx / 128d));
                }

                if (SZD > 0 || SZMax < 1.0 || szAntiDead > 0)
                {
                    int maxValue = (int)(SZMax * 128d);
                    if (absz > SZD)
                    {
                        double ratioZ = absz < maxValue ? (absz - SZD) / (double)(maxValue - SZD) : 1.0;
                        dState.Motion.outputAccelZ = Math.Sign(gyroZ) *
                            (int)Math.Min(128d, szsens * 128d * ((1.0 - szAntiDead) * ratioZ + szAntiDead));
                    }
                    else
                    {
                        dState.Motion.outputAccelZ = 0;
                    }
                }
                else
                {
                    dState.Motion.outputAccelZ = Math.Sign(gyroZ) *
                        (int)Math.Min(128d, szsens * 128d * (absz / 128d));
                }

                int sxOutCurveMode = getSXOutCurveMode(device);
                if (sxOutCurveMode > 0)
                {
                    double temp = dState.Motion.outputAccelX / 128.0;
                    double sign = Math.Sign(temp);
                    if (sxOutCurveMode == 1)
                    {
                        double output;
                        double abs = Math.Abs(temp);

                        if (abs <= 0.4)
                            output = 0.55 * abs;
                        else if (abs <= 0.75)
                            output = abs - 0.18;
                        else // if (abs > 0.75)
                            output = (abs * 1.72) - 0.72;
                        dState.Motion.outputAccelX = (int)(output * sign * 128.0);
                    }
                    else if (sxOutCurveMode == 2)
                    {
                        double output = temp * temp;
                        result = (int)(output * sign * 128.0);
                        dState.Motion.outputAccelX = result;
                    }
                    else if (sxOutCurveMode == 3)
                    {
                        double output = temp * temp * temp;
                        result = (int)(output * 128.0);
                        dState.Motion.outputAccelX = result;
                    }
                    else if (sxOutCurveMode == 4)
                    {
                        double abs = Math.Abs(temp);
                        double output = abs * (abs - 2.0);
                        dState.Motion.outputAccelX = (int)(-1.0 * output *
                            sign * 128.0);
                    }
                    else if (sxOutCurveMode == 5)
                    {
                        double inner = Math.Abs(temp) - 1.0;
                        double output = inner * inner * inner + 1.0;
                        dState.Motion.outputAccelX = (int)(output *
                            sign * 128.0);
                    }
                    else if (sxOutCurveMode == 6)
                    {
                        int signSA = Math.Sign(dState.Motion.outputAccelX);
                        dState.Motion.outputAccelX = sxOutBezierCurveObj[device].arrayBezierLUT[Math.Min(Math.Abs(dState.Motion.outputAccelX), 128)] * signSA;
                    }
                }

                int szOutCurveMode = getSZOutCurveMode(device);
                if (szOutCurveMode > 0 && dState.Motion.outputAccelZ != 0)
                {
                    double temp = dState.Motion.outputAccelZ / 128.0;
                    double sign = Math.Sign(temp);
                    if (szOutCurveMode == 1)
                    {
                        double output;
                        double abs = Math.Abs(temp);

                        if (abs <= 0.4)
                            output = 0.55 * abs;
                        else if (abs <= 0.75)
                            output = abs - 0.18;
                        else // if (abs > 0.75)
                            output = (abs * 1.72) - 0.72;
                        dState.Motion.outputAccelZ = (int)(output * sign * 128.0);
                    }
                    else if (szOutCurveMode == 2)
                    {
                        double output = temp * temp;
                        result = (int)(output * sign * 128.0);
                        dState.Motion.outputAccelZ = result;
                    }
                    else if (szOutCurveMode == 3)
                    {
                        double output = temp * temp * temp;
                        result = (int)(output * 128.0);
                        dState.Motion.outputAccelZ = result;
                    }
                    else if (szOutCurveMode == 4)
                    {
                        double abs = Math.Abs(temp);
                        double output = abs * (abs - 2.0);
                        dState.Motion.outputAccelZ = (int)(-1.0 * output *
                            sign * 128.0);
                    }
                    else if (szOutCurveMode == 5)
                    {
                        double inner = Math.Abs(temp) - 1.0;
                        double output = inner * inner * inner + 1.0;
                        dState.Motion.outputAccelZ = (int)(output *
                            sign * 128.0);
                    }
                    else if (szOutCurveMode == 6)
                    {
                        int signSA = Math.Sign(dState.Motion.outputAccelZ);
                        dState.Motion.outputAccelZ = szOutBezierCurveObj[device].arrayBezierLUT[Math.Min(Math.Abs(dState.Motion.outputAccelZ), 128)] * signSA;
                    }
                }
            }

            return dState;
        }

        /* TODO: Possibly remove usage of this version of the method */
        private static bool ShiftTrigger(int trigger, int device, DS4State cState, DS4StateExposed eState, Mouse tp)
        {
            bool result = false;
            if (trigger == 0)
            {
                result = false;
            }
            else
            {
                DS4Controls ds = shiftTriggerMapping[trigger];
                result = getBoolMapping(device, ds, cState, eState, tp);
            }

            return result;
        }

        private static bool ShiftTrigger2(int trigger, int device, DS4State cState, DS4StateExposed eState, Mouse tp, DS4StateFieldMapping fieldMapping)
        {
            bool result = false;
            if (trigger == 0)
            {
                result = false;
            }
            else if (trigger < 28 && trigger != 26)
            {
                DS4Controls ds = shiftTriggerMapping[trigger];
                result = getBoolMapping2(device, ds, cState, eState, tp, fieldMapping);
            }
            // 26 is a special case. It does not correlate to a direct DS4Controls value
            else if (trigger == 26)
            {
                result = cState.Touch1Finger;
            }

            return result;
        }

        private static X360Controls getX360ControlsByName(string key)
        {
            X360Controls x3c;
            if (Enum.TryParse(key, true, out x3c))
                return x3c;

            switch (key)
            {
                case "Back": return X360Controls.Back;
                case "Left Stick": return X360Controls.LS;
                case "Right Stick": return X360Controls.RS;
                case "Start": return X360Controls.Start;
                case "Up Button": return X360Controls.DpadUp;
                case "Right Button": return X360Controls.DpadRight;
                case "Down Button": return X360Controls.DpadDown;
                case "Left Button": return X360Controls.DpadLeft;

                case "Left Bumper": return X360Controls.LB;
                case "Right Bumper": return X360Controls.RB;
                case "Y Button": return X360Controls.Y;
                case "B Button": return X360Controls.B;
                case "A Button": return X360Controls.A;
                case "X Button": return X360Controls.X;

                case "Guide": return X360Controls.Guide;
                case "Left X-Axis-": return X360Controls.LXNeg;
                case "Left Y-Axis-": return X360Controls.LYNeg;
                case "Right X-Axis-": return X360Controls.RXNeg;
                case "Right Y-Axis-": return X360Controls.RYNeg;

                case "Left X-Axis+": return X360Controls.LXPos;
                case "Left Y-Axis+": return X360Controls.LYPos;
                case "Right X-Axis+": return X360Controls.RXPos;
                case "Right Y-Axis+": return X360Controls.RYPos;
                case "Left Trigger": return X360Controls.LT;
                case "Right Trigger": return X360Controls.RT;

                case "Left Mouse Button": return X360Controls.LeftMouse;
                case "Right Mouse Button": return X360Controls.RightMouse;
                case "Middle Mouse Button": return X360Controls.MiddleMouse;
                case "4th Mouse Button": return X360Controls.FourthMouse;
                case "5th Mouse Button": return X360Controls.FifthMouse;
                case "Mouse Wheel Up": return X360Controls.WUP;
                case "Mouse Wheel Down": return X360Controls.WDOWN;
                case "Mouse Up": return X360Controls.MouseUp;
                case "Mouse Down": return X360Controls.MouseDown;
                case "Mouse Left": return X360Controls.MouseLeft;
                case "Mouse Right": return X360Controls.MouseRight;
                case "Touchpad Click": return X360Controls.TouchpadClick;
                case "Unbound": return X360Controls.Unbound;
                default: break;
            }

            return X360Controls.Unbound;
        }

        /// <summary>
        /// Map DS4 Buttons/Axes to other DS4 Buttons/Axes (largely the same as Xinput ones) and to keyboard and mouse buttons.
        /// </summary>
        static bool[] held = new bool[Global.MAX_DS4_CONTROLLER_COUNT];
        public static void MapCustom(int device, DS4State cState, DS4State MappedState, DS4StateExposed eState,
            Mouse tp, ControlService ctrl)
        {
            /* TODO: This method is slow sauce. Find ways to speed up action execution */
            double tempMouseDeltaX = 0.0;
            double tempMouseDeltaY = 0.0;
            int mouseDeltaX = 0;
            int mouseDeltaY = 0;

            cState.calculateStickAngles();
            DS4StateFieldMapping fieldMapping = fieldMappings[device];
            fieldMapping.populateFieldMapping(cState, eState, tp);
            DS4StateFieldMapping outputfieldMapping = outputFieldMappings[device];
            outputfieldMapping.populateFieldMapping(cState, eState, tp);
            //DS4StateFieldMapping fieldMapping = new DS4StateFieldMapping(cState, eState, tp);
            //DS4StateFieldMapping outputfieldMapping = new DS4StateFieldMapping(cState, eState, tp);

            SyntheticState deviceState = Mapping.deviceState[device];
            if (getProfileActionCount(device) > 0 || useTempProfile[device])
                MapCustomAction(device, cState, MappedState, eState, tp, ctrl, fieldMapping, outputfieldMapping);
            //if (ctrl.DS4Controllers[device] == null) return;

            //cState.CopyTo(MappedState);

            //Dictionary<DS4Controls, DS4Controls> tempControlDict = new Dictionary<DS4Controls, DS4Controls>();
            //MultiValueDict<DS4Controls, DS4Controls> tempControlDict = new MultiValueDict<DS4Controls, DS4Controls>();
            
            //List<DS4ControlSettings> tempSettingsList = getDS4CSettings(device);
            //foreach (DS4ControlSettings dcs in getDS4CSettings(device))
            //for (int settingIndex = 0, arlen = tempSettingsList.Count; settingIndex < arlen; settingIndex++)

            ControlSettingsGroup controlSetGroup = GetControlSettingsGroup(device);
            StickOutputSetting stickSettings = Global.LSOutputSettings[device];
            if (stickSettings.mode == StickMode.Controls)
            {
                for (var settingEnum = controlSetGroup.LS.GetEnumerator(); settingEnum.MoveNext();)
                {
                    DS4ControlSettings dcs = settingEnum.Current;
                    ProcessControlSettingAction(dcs, device, cState, MappedState, eState,
                        tp, fieldMapping, outputfieldMapping, deviceState, ref tempMouseDeltaX,
                        ref tempMouseDeltaY, ctrl);
                }
            }
            else
            {
                outputfieldMapping.axisdirs[(int)DS4Controls.LXNeg] = 128;
                outputfieldMapping.axisdirs[(int)DS4Controls.LXPos] = 128;
                outputfieldMapping.axisdirs[(int)DS4Controls.LYNeg] = 128;
                outputfieldMapping.axisdirs[(int)DS4Controls.LYPos] = 128;

                switch (stickSettings.mode)
                {
                    case StickMode.None:
                        break;
                    case StickMode.FlickStick:
                        DS4Device d = ctrl.DS4Controllers[device];
                        DS4State cRawState = d.getCurrentStateRef();
                        DS4State pState = d.getPreviousStateRef();

                        ProcessFlickStick(device, cRawState, cRawState.LX, cRawState.LY, pState.LX, pState.LY, ctrl,
                            stickSettings.outputSettings.flickSettings, ref tempMouseDeltaX);
                        break;
                    default:
                        break;
                }
            }

            stickSettings = Global.RSOutputSettings[device];
            if (stickSettings.mode == StickMode.Controls)
            {
                for (var settingEnum = controlSetGroup.RS.GetEnumerator(); settingEnum.MoveNext();)
                {
                    DS4ControlSettings dcs = settingEnum.Current;
                    ProcessControlSettingAction(dcs, device, cState, MappedState, eState,
                        tp, fieldMapping, outputfieldMapping, deviceState, ref tempMouseDeltaX,
                        ref tempMouseDeltaY, ctrl);
                }
            }
            else
            {
                outputfieldMapping.axisdirs[(int)DS4Controls.RXNeg] = 128;
                outputfieldMapping.axisdirs[(int)DS4Controls.RXPos] = 128;
                outputfieldMapping.axisdirs[(int)DS4Controls.RYNeg] = 128;
                outputfieldMapping.axisdirs[(int)DS4Controls.RYPos] = 128;

                switch (stickSettings.mode)
                {
                    case StickMode.None:
                        break;
                    case StickMode.FlickStick:
                        DS4Device d = ctrl.DS4Controllers[device];
                        DS4State cRawState = d.getCurrentStateRef();
                        DS4State pState = d.getPreviousStateRef();

                        ProcessFlickStick(device, cRawState, cRawState.RX, cRawState.RY, pState.RX, pState.RY, ctrl,
                            stickSettings.outputSettings.flickSettings, ref tempMouseDeltaX);
                        break;
                    default:
                        break;
                }
            }

            TriggerOutputSettings l2TriggerSettings = Global.L2OutputSettings[device];
            DS4ControlSettings dcsTemp = controlSetGroup.L2;
            if (l2TriggerSettings.twoStageMode == TwoStageTriggerMode.Disabled)
            {
                ProcessControlSettingAction(dcsTemp, device, cState, MappedState, eState,
                    tp, fieldMapping, outputfieldMapping, deviceState, ref tempMouseDeltaX,
                    ref tempMouseDeltaY, ctrl);
            }
            else
            {
                DS4ControlSettings l2FullPull = controlSetGroup.L2FullPull;
                TwoStageTriggerMappingData l2TwoStageData = l2TwoStageMappingData[device];
                ProcessTwoStageTrigger(device, cState, cState.L2, ref dcsTemp, ref l2FullPull,
                    l2TriggerSettings, l2TwoStageData, out DS4ControlSettings outputSoftPull, out DS4ControlSettings outputFullPull);

                TwoStageTriggerMappingData.ActiveZoneButtons tempButtons = TwoStageTriggerMappingData.ActiveZoneButtons.None;
                // Check for Soft Pull activation
                if (outputSoftPull != null ||
                    (l2TwoStageData.previousActiveButtons & TwoStageTriggerMappingData.ActiveZoneButtons.SoftPull) != 0)
                {
                    if (outputSoftPull != null)
                    {
                        tempButtons |= TwoStageTriggerMappingData.ActiveZoneButtons.SoftPull;
                    }
                    else
                    {
                        // Need to reset input state so output binding is not activated.
                        // Used to de-activate Extras
                        fieldMapping.triggers[(int)DS4Controls.L2] = 0;
                        outputfieldMapping.triggers[(int)DS4Controls.L2] = 0;
                    }

                    ProcessControlSettingAction(dcsTemp, device, cState, MappedState, eState,
                        tp, fieldMapping, outputfieldMapping, deviceState, ref tempMouseDeltaX,
                        ref tempMouseDeltaY, ctrl);
                }
                else
                {
                    // Soft Pull binding not engaged
                    outputfieldMapping.triggers[(int)DS4Controls.L2] = 0;
                }

                // Check for Full Pull activation
                if (outputFullPull != null ||
                    (l2TwoStageData.previousActiveButtons & TwoStageTriggerMappingData.ActiveZoneButtons.FullPull) != 0)
                {
                    if (outputFullPull != null)
                    {
                        tempButtons |= TwoStageTriggerMappingData.ActiveZoneButtons.FullPull;
                    }
                    else
                    {
                        // Need to reset input state so output binding is not activated.
                        // Used to de-activate Extras
                        fieldMapping.buttons[(int)DS4Controls.L2FullPull] = false;
                    }

                    ProcessControlSettingAction(l2FullPull, device, cState, MappedState, eState,
                        tp, fieldMapping, outputfieldMapping, deviceState, ref tempMouseDeltaX,
                        ref tempMouseDeltaY, ctrl);
                }

                // Store active buttons state
                l2TwoStageData.previousActiveButtons = tempButtons;
            }

            TriggerOutputSettings r2TriggerSettings = Global.R2OutputSettings[device];
            dcsTemp = controlSetGroup.R2;
            if (r2TriggerSettings.twoStageMode == TwoStageTriggerMode.Disabled)
            {
                ProcessControlSettingAction(dcsTemp, device, cState, MappedState, eState,
                    tp, fieldMapping, outputfieldMapping, deviceState, ref tempMouseDeltaX,
                    ref tempMouseDeltaY, ctrl);
            }
            else
            {
                DS4ControlSettings r2FullPull = controlSetGroup.R2FullPull;
                TwoStageTriggerMappingData r2TwoStageData = r2TwoStageMappingData[device];
                ProcessTwoStageTrigger(device, cState, cState.R2, ref dcsTemp, ref r2FullPull,
                    r2TriggerSettings, r2TwoStageData, out DS4ControlSettings outputSoftPull, out DS4ControlSettings outputFullPull);

                TwoStageTriggerMappingData.ActiveZoneButtons tempButtons = TwoStageTriggerMappingData.ActiveZoneButtons.None;
                // Check for Soft Pull activation
                if (outputSoftPull != null ||
                    (r2TwoStageData.previousActiveButtons & TwoStageTriggerMappingData.ActiveZoneButtons.SoftPull) != 0)
                {
                    if (outputSoftPull != null)
                    {
                        tempButtons |= TwoStageTriggerMappingData.ActiveZoneButtons.SoftPull;
                    }
                    else
                    {
                        // Need to reset input state so output binding is not activated.
                        // Used to de-activate Extras
                        fieldMapping.triggers[(int)DS4Controls.R2] = 0;
                        outputfieldMapping.triggers[(int)DS4Controls.R2] = 0;
                    }

                    ProcessControlSettingAction(dcsTemp, device, cState, MappedState, eState,
                        tp, fieldMapping, outputfieldMapping, deviceState, ref tempMouseDeltaX,
                        ref tempMouseDeltaY, ctrl);
                }
                else
                {
                    // Soft Pull binding not engaged
                    outputfieldMapping.triggers[(int)DS4Controls.R2] = 0;
                }

                // Check for Full Pull activation
                if (outputFullPull != null ||
                    (r2TwoStageData.previousActiveButtons & TwoStageTriggerMappingData.ActiveZoneButtons.FullPull) != 0)
                {
                    if (outputFullPull != null)
                    {
                        tempButtons |= TwoStageTriggerMappingData.ActiveZoneButtons.FullPull;
                    }
                    else
                    {
                        // Need to reset input state so output binding is not activated.
                        // Used to de-activate Extras
                        fieldMapping.buttons[(int)DS4Controls.R2FullPull] = false;
                    }

                    ProcessControlSettingAction(r2FullPull, device, cState, MappedState, eState,
                        tp, fieldMapping, outputfieldMapping, deviceState, ref tempMouseDeltaX,
                        ref tempMouseDeltaY, ctrl);
                }

                // Store active buttons state
                r2TwoStageData.previousActiveButtons = tempButtons;
            }

            for (var settingEnum = controlSetGroup.ControlButtons.GetEnumerator(); settingEnum.MoveNext();)
            {
                DS4ControlSettings dcs = settingEnum.Current;
                ProcessControlSettingAction(dcs, device, cState, MappedState, eState,
                    tp, fieldMapping, outputfieldMapping, deviceState, ref tempMouseDeltaX,
                    ref tempMouseDeltaY, ctrl);
            }

            if (GyroOutputMode[device] == GyroOutMode.DirectionalSwipe)
            {
                DS4ControlSettings gyroSwipeXDcs = null;
                DS4ControlSettings gyroSwipeYDcs = null;
                DS4ControlSettings previousGyroSwipeXDcs = null;
                DS4ControlSettings previousGyroSwipeYDcs = null;

                if (tp.gyroSwipe.swipeLeft)
                {
                    gyroSwipeXDcs = controlSetGroup.GyroSwipeLeft;
                }
                else if (tp.gyroSwipe.swipeRight)
                {
                    gyroSwipeXDcs = controlSetGroup.GyroSwipeRight;
                }

                if (tp.gyroSwipe.previousSwipeLeft && !tp.gyroSwipe.swipeLeft)
                {
                    previousGyroSwipeXDcs = controlSetGroup.GyroSwipeLeft;
                }
                else if (tp.gyroSwipe.previousSwipeRight && !tp.gyroSwipe.swipeRight)
                {
                    previousGyroSwipeXDcs = controlSetGroup.GyroSwipeRight;
                }

                if (tp.gyroSwipe.swipeUp)
                {
                    gyroSwipeYDcs = controlSetGroup.GyroSwipeUp;
                }
                else if (tp.gyroSwipe.swipeDown)
                {
                    gyroSwipeYDcs = controlSetGroup.GyroSwipeDown;
                }

                if (tp.gyroSwipe.previousSwipeUp && !tp.gyroSwipe.swipeUp)
                {
                    previousGyroSwipeYDcs = controlSetGroup.GyroSwipeUp;
                }
                else if (tp.gyroSwipe.previousSwipeDown && !tp.gyroSwipe.swipeDown)
                {
                    previousGyroSwipeYDcs = controlSetGroup.GyroSwipeDown;
                }

                // Disable previous button before possibly activating current button
                if (previousGyroSwipeXDcs != null)
                {
                    ProcessControlSettingAction(previousGyroSwipeXDcs, device, cState, MappedState, eState,
                        tp, fieldMapping, outputfieldMapping, deviceState, ref tempMouseDeltaX,
                        ref tempMouseDeltaY, ctrl);
                }

                if (gyroSwipeXDcs != null)
                {
                    ProcessControlSettingAction(gyroSwipeXDcs, device, cState, MappedState, eState,
                        tp, fieldMapping, outputfieldMapping, deviceState, ref tempMouseDeltaX,
                        ref tempMouseDeltaY, ctrl);
                }

                // Disable previous button before possibly activating current button
                if (previousGyroSwipeYDcs != null)
                {
                    ProcessControlSettingAction(previousGyroSwipeYDcs, device, cState, MappedState, eState,
                        tp, fieldMapping, outputfieldMapping, deviceState, ref tempMouseDeltaX,
                        ref tempMouseDeltaY, ctrl);
                }

                if (gyroSwipeYDcs != null)
                {
                    ProcessControlSettingAction(gyroSwipeYDcs, device, cState, MappedState, eState,
                        tp, fieldMapping, outputfieldMapping, deviceState, ref tempMouseDeltaX,
                        ref tempMouseDeltaY, ctrl);
                }
            }

            Queue<ControlToXInput> tempControl = customMapQueue[device];
            unchecked
            {
                for (int i = 0, len = tempControl.Count; i < len; i++)
                //while(tempControl.Any())
                {
                    ControlToXInput tempMap = tempControl.Dequeue();
                    int controlNum = (int)tempMap.ds4input;
                    int tempOutControl = (int)tempMap.xoutput;
                    if (tempMap.xoutput >= DS4Controls.LXNeg && tempMap.xoutput <= DS4Controls.RYPos)
                    {
                        const byte axisDead = 128;
                        DS4StateFieldMapping.ControlType controlType = DS4StateFieldMapping.mappedType[tempOutControl];
                        bool alt = controlType == DS4StateFieldMapping.ControlType.AxisDir && tempOutControl % 2 == 0 ? true : false;
                        byte axisMapping = getXYAxisMapping2(device, tempMap.ds4input, cState, eState, tp, fieldMapping, alt);
                        if (axisMapping != axisDead)
                        {
                            int controlRelation = tempOutControl % 2 == 0 ? tempOutControl - 1 : tempOutControl + 1;
                            outputfieldMapping.axisdirs[tempOutControl] = axisMapping;
                            outputfieldMapping.axisdirs[controlRelation] = axisMapping;
                        }
                    }
                    else
                    {
                        if (tempMap.xoutput == DS4Controls.L2 || tempMap.xoutput == DS4Controls.R2)
                        {
                            const byte axisZero = 0;
                            byte axisMapping = getByteMapping2(device, tempMap.ds4input, cState, eState, tp, fieldMapping);
                            if (axisMapping != axisZero)
                                outputfieldMapping.triggers[tempOutControl] = axisMapping;
                        }
                        else
                        {
                            bool value = getBoolMapping2(device, tempMap.ds4input, cState, eState, tp, fieldMapping);
                            if (value)
                                outputfieldMapping.buttons[tempOutControl] = value;
                        }
                    }
                }
            }

            outputfieldMapping.populateState(MappedState);

            if (macroCount > 0)
            {
                if (macroControl[00]) MappedState.Cross = true;
                if (macroControl[01]) MappedState.Circle = true;
                if (macroControl[02]) MappedState.Square = true;
                if (macroControl[03]) MappedState.Triangle = true;
                if (macroControl[04]) MappedState.Options = true;
                if (macroControl[05]) MappedState.Share = true;
                if (macroControl[06]) MappedState.DpadUp = true;
                if (macroControl[07]) MappedState.DpadDown = true;
                if (macroControl[08]) MappedState.DpadLeft = true;
                if (macroControl[09]) MappedState.DpadRight = true;
                if (macroControl[10]) MappedState.PS = true;
                if (macroControl[11]) MappedState.L1 = true;
                if (macroControl[12]) MappedState.R1 = true;
                if (macroControl[13]) MappedState.L2 = 255;
                if (macroControl[14]) MappedState.R2 = 255;
                if (macroControl[15]) MappedState.L3 = true;
                if (macroControl[16]) MappedState.R3 = true;
                if (macroControl[17]) MappedState.LX = 255;
                if (macroControl[18]) MappedState.LX = 0;
                if (macroControl[19]) MappedState.LY = 255;
                if (macroControl[20]) MappedState.LY = 0;
                if (macroControl[21]) MappedState.RX = 255;
                if (macroControl[22]) MappedState.RX = 0;
                if (macroControl[23]) MappedState.RY = 255;
                if (macroControl[24]) MappedState.RY = 0;
            }

            if (GetSASteeringWheelEmulationAxis(device) != SASteeringWheelEmulationAxisType.None)
            {
                MappedState.SASteeringWheelEmulationUnit = Mapping.Scale360degreeGyroAxis(device, eState, ctrl);
            }

            ref byte gyroTempX = ref gyroStickX[device];
            if (gyroTempX != 128)
            {
                if (MappedState.RX != 128)
                    MappedState.RX = Math.Abs(gyroTempX - 128) > Math.Abs(MappedState.RX - 128) ?
                        gyroTempX : MappedState.RX;
                else
                    MappedState.RX = gyroTempX;
            }

            ref byte gyroTempY = ref gyroStickY[device];
            if (gyroTempY != 128)
            {
                if (MappedState.RY != 128)
                    MappedState.RY = Math.Abs(gyroTempY - 128) > Math.Abs(MappedState.RY - 128) ?
                        gyroTempY : MappedState.RY;
                else
                    MappedState.RY = gyroTempY;
            }

            gyroTempX = gyroTempY = 128;

            calculateFinalMouseMovement(ref tempMouseDeltaX, ref tempMouseDeltaY,
                out mouseDeltaX, out mouseDeltaY);
            if (mouseDeltaX != 0 || mouseDeltaY != 0)
            {
                outputKBMHandler.MoveRelativeMouse(mouseDeltaX, mouseDeltaY);
            }
        }

        private static void ProcessTwoStageTrigger(int device, DS4State cState, byte triggerValue,
            ref DS4ControlSettings inputSoftPull, ref DS4ControlSettings inputFullPull, TriggerOutputSettings outputSettings,
            TwoStageTriggerMappingData twoStageData, out DS4ControlSettings outputSoftPull, out DS4ControlSettings outputFullPull)
        {
            DS4ControlSettings dcsTemp = inputSoftPull;
            DS4ControlSettings dcsFullPull = null;
            TwoStageTriggerMappingData triggerData = twoStageData;

            switch (outputSettings.twoStageMode)
            {
                case TwoStageTriggerMode.Normal:
                    if (triggerValue == 255)
                    {
                        dcsFullPull = inputFullPull;
                    }

                    break;
                case TwoStageTriggerMode.ExclusiveButtons:
                    if (triggerValue == 255)
                    {
                        dcsFullPull = inputFullPull;
                        dcsTemp = null;
                        triggerData.actionStateMode =
                            TwoStageTriggerMappingData.EngageButtonsMode.FullPullOnly;
                        triggerData.outputActive = true;
                    }
                    else if (triggerValue != 0 && triggerData.actionStateMode !=
                        TwoStageTriggerMappingData.EngageButtonsMode.FullPullOnly)
                    {
                        triggerData.actionStateMode =
                            TwoStageTriggerMappingData.EngageButtonsMode.Both;
                        triggerData.outputActive = true;
                    }
                    else if (triggerValue == 0 && triggerData.outputActive)
                    {
                        triggerData.Reset();
                    }

                    break;
                case TwoStageTriggerMode.HairTrigger:
                    dcsTemp = null;

                    triggerData.actionStateMode = TwoStageTriggerMappingData.EngageButtonsMode.Both;

                    if (triggerValue == 255)
                    {
                        // Full pull now activates both. Soft pull action
                        // no longer engaged with threshold
                        dcsTemp = inputSoftPull;
                        dcsFullPull = inputFullPull;
                        triggerData.softPullActActive = true;
                        triggerData.fullPullActActive = true;
                        triggerData.outputActive = true;
                    }
                    else if (triggerValue != 0 && !triggerData.fullPullActActive)
                    {
                        // Full pull not engaged yet. Activate Soft pull action.
                        dcsTemp = inputSoftPull;
                        triggerData.softPullActActive = true;
                        triggerData.outputActive = true;
                    }
                    else if (triggerValue == 0 && triggerData.outputActive)
                    {
                        triggerData.Reset();
                    }
                    //else if (triggerData.outputActive)
                    //{
                    //    Console.WriteLine(triggerValue);
                    //}

                    break;

                case TwoStageTriggerMode.HipFire:
                    dcsTemp = null;

                    if (triggerValue != 0 && !triggerData.startCheck)
                    {
                        triggerData.StartProcessing();
                        dcsTemp = null;
                    }
                    else if (triggerValue != 0 && !triggerData.outputActive)
                    {
                        bool outputActive = triggerData.checkTime +
                            TimeSpan.FromMilliseconds(outputSettings.hipFireMS) < DateTime.Now;
                        if (outputActive)
                        {
                            triggerData.outputActive = true;

                            if (triggerValue == 255)
                            {
                                dcsFullPull = inputFullPull;
                                triggerData.fullPullActActive = true;
                                triggerData.actionStateMode = TwoStageTriggerMappingData.EngageButtonsMode.FullPullOnly;
                            }
                            else if (triggerValue != 0)
                            {
                                dcsTemp = inputSoftPull;
                                triggerData.softPullActActive = true;
                                triggerData.actionStateMode = TwoStageTriggerMappingData.EngageButtonsMode.Both;
                            }
                        }
                    }
                    else if (triggerData.outputActive)
                    {
                        //DS4State pState = d.getPreviousStateRef();
                        if (triggerValue == 255)
                        {
                            dcsFullPull = inputFullPull;
                            triggerData.fullPullActActive = true;
                            if (triggerData.actionStateMode == TwoStageTriggerMappingData.EngageButtonsMode.Both)
                            {
                                dcsTemp = inputSoftPull;
                            }
                        }
                        else if (triggerValue != 0 && triggerData.actionStateMode ==
                            TwoStageTriggerMappingData.EngageButtonsMode.Both)
                        {
                            triggerData.fullPullActActive = false;

                            dcsTemp = inputSoftPull;
                            triggerData.softPullActActive = true;
                        }
                        else if (triggerValue == 0)
                        {
                            triggerData.Reset();
                        }
                    }
                    else if (triggerData.startCheck)
                    {
                        triggerData.Reset();
                    }

                    break;
                case TwoStageTriggerMode.HipFireExclusiveButtons:
                    dcsTemp = null;

                    if (triggerValue != 0 && !triggerData.startCheck)
                    {
                        triggerData.StartProcessing();
                        dcsTemp = null;
                    }
                    else if (triggerValue != 0 && !triggerData.outputActive)
                    {
                        bool outputActive = triggerData.checkTime + TimeSpan.FromMilliseconds(outputSettings.hipFireMS) < DateTime.Now;
                        if (outputActive)
                        {
                            triggerData.outputActive = true;

                            if (triggerValue == 255)
                            {
                                dcsFullPull = inputFullPull;
                                triggerData.fullPullActActive = true;
                                triggerData.actionStateMode =
                                    TwoStageTriggerMappingData.EngageButtonsMode.FullPullOnly;
                            }
                            else if (triggerValue != 0)
                            {
                                dcsTemp = inputSoftPull;
                                triggerData.softPullActActive = true;
                                triggerData.actionStateMode =
                                    TwoStageTriggerMappingData.EngageButtonsMode.SoftPullOnly;
                            }
                        }
                    }
                    else if (triggerData.outputActive)
                    {
                        //DS4State pState = d.getPreviousStateRef();
                        if (triggerValue == 255 &&
                            triggerData.actionStateMode == TwoStageTriggerMappingData.EngageButtonsMode.FullPullOnly)
                        {
                            dcsFullPull = inputFullPull;
                        }
                        else if (triggerValue != 0 && triggerData.actionStateMode ==
                            TwoStageTriggerMappingData.EngageButtonsMode.SoftPullOnly)
                        {
                            dcsTemp = inputSoftPull;
                        }
                        else if (triggerValue == 0)
                        {
                            triggerData.Reset();
                        }
                    }
                    else if (triggerData.startCheck)
                    {
                        triggerData.Reset();
                    }

                    break;
                default:
                    break;
            }

            outputSoftPull = dcsTemp;
            outputFullPull = dcsFullPull;
        }

        private static void ProcessFlickStick(int device, DS4State cRawState, byte stickX, byte stickY, byte prevStickX, byte prevStickY, ControlService ctrl, FlickStickSettings flickSettings, ref double tempMouseDeltaX)
        {
            FlickStickMappingData tempFlickData = flickMappingData[device];
            double angleChange = HandleFlickStickAngle(cRawState, stickX, stickY, prevStickX, prevStickY,
                tempFlickData, flickSettings);
            //angleChange = flickFilter.Filter(angleChange, cState.elapsedTime);
            //Console.WriteLine(angleChange);
            //if (angleChange != 0.0)
            double lsangle = angleChange * 180.0 / Math.PI;
            if (lsangle == 0.0)
            {
                tempFlickData.flickAngleRemainder = 0.0;
            }
            else if (lsangle >= 0.0 && tempFlickData.flickAngleRemainder >= 0.0)
            {
                lsangle += tempFlickData.flickAngleRemainder;
            }

            tempFlickData.flickAngleRemainder = 0.0;
            //Console.WriteLine(lsangle);
            //if (angleChange != 0.0)
            if (flickSettings.minAngleThreshold == 0.0 && lsangle != 0.0)
            //if (Math.Abs(lsangle) >= 0.5)
            {
                tempFlickData.flickAngleRemainder = 0.0;
                //flickAngleRemainder = lsangle - (int)lsangle;
                //lsangle = (int)lsangle;
                tempMouseDeltaX += lsangle * flickSettings.realWorldCalibration;
            }
            else if (Math.Abs(lsangle) >= flickSettings.minAngleThreshold)
            {
                tempFlickData.flickAngleRemainder = 0.0;
                //flickAngleRemainder = lsangle - (int)lsangle;
                //lsangle = (int)lsangle;
                tempMouseDeltaX += lsangle * flickSettings.realWorldCalibration;
            }
            else
            {
                tempFlickData.flickAngleRemainder = lsangle;
            }
        }

        private static double HandleFlickStickAngle(DS4State cState, byte stickX, byte stickY, byte prevStickX, byte prevStickY,
            FlickStickMappingData flickData, FlickStickSettings flickSettings)
        {
            double result = 0.0;

            double lastXMax = prevStickX >= 128 ? 127.0 : -128.0;
            double lastTestX = (prevStickX - 128) / lastXMax;
            double lastYMax = prevStickY >= 128 ? 127.0 : -128.0;
            double lastTestY = (prevStickY - 128) / lastYMax;

            double currentXMax = stickX >= 128 ? 127.0 : -128.0;
            double currentTestX = (stickX - 128) / currentXMax;
            double currentYMax = stickY >= 128 ? 127.0 : -128.0;
            double currentTestY = (stickY - 128) / currentYMax;

            double lastLength = (lastTestX * lastTestX) + (lastTestY * lastTestY);
            double length = (currentTestX * currentTestX) + (currentTestY * currentTestY);
            double testLength = flickSettings.flickThreshold * flickSettings.flickThreshold;

            if (length >= testLength)
            {
                if (lastLength < testLength)
                {
                    // Start new Flick
                    flickData.flickProgress = 0.0; // Reset Flick progress
                    flickData.flickSize = Math.Atan2((stickX - 128), -(stickY - 128));
                    //flickData.flickFilter.Filter(0.0, cState.elapsedTime);
                }
                else
                {
                    // Turn camera
                    double stickAngle = Math.Atan2((stickX - 128), -(stickY - 128));
                    double lastStickAngle = Math.Atan2((prevStickX - 128), -(prevStickY - 128));
                    double angleChange = (stickAngle - lastStickAngle);
                    double rawAngleChange = angleChange;
                    angleChange = (angleChange+Math.PI) % (2* Math.PI);
                    if (angleChange < 0)
                    {
                        angleChange += 2 * Math.PI;
                    }
                    angleChange -= Math.PI;
                    //Console.WriteLine("ANGLE CHANGE: {0} {1} {2}", stickAngle, lastStickAngle, rawAngleChange);
                    //Console.WriteLine("{0} {1} | {2} {3}", cState.RX, pState.RX, cState.RY, pState.RY);
                    //angleChange = flickData.flickFilter.Filter(angleChange, cState.elapsedTime);
                    result += angleChange;
                }
            }
            else
            {
                // Cleanup
                //flickData.flickFilter.Filter(0.0, cState.elapsedTime);
                result = 0.0;
            }

            // Continue Flick motion
            double lastFlickProgress = flickData.flickProgress;
            double flickTime = flickSettings.flickTime;
            if (lastFlickProgress < flickTime)
            {
                flickData.flickProgress = Math.Min(flickData.flickProgress + cState.elapsedTime, flickTime);
    
                double lastPerOne = lastFlickProgress / flickTime;
                double thisPerOne = flickData.flickProgress / flickTime;
    
                double warpedLastPerOne = WarpEaseOut(lastPerOne);
                double warpedThisPerone = WarpEaseOut(thisPerOne);
                //Console.WriteLine("{0} {1}", warpedThisPerone, warpedLastPerOne);

                result += (warpedThisPerone - warpedLastPerOne) * flickData.flickSize;
            }

            return result;
        }

        private static double WarpEaseOut(double input)
        {
            double flipped = 1.0 - input;
            return 1.0 - flipped * flipped;
        }

        //private static OneEuroFilter flickFilter = new OneEuroFilter(0.4, 0.4);
        //private static double flickProgress = 0.0;
        //private static double flickSize = 0.0;
        //private static double flickAngleRemainder = 0.0;

        //private const double REAL_WORLD_CALIBRATION = 10;

        //private static double FlickThreshold = 0.9;
        //private static double FlickTime = 0.1;

        [MethodImpl(MethodImplOptions.AggressiveInlining)]
        private static void ProcessControlSettingAction(DS4ControlSettings dcs, int device, DS4State cState, DS4State MappedState, DS4StateExposed eState,
            Mouse tp, DS4StateFieldMapping fieldMapping, DS4StateFieldMapping outputfieldMapping, SyntheticState deviceState, ref double tempMouseDeltaX, ref double tempMouseDeltaY,
            ControlService ctrl)
        {
            //DS4ControlSettings dcs = tempSettingsList[settingIndex];
<<<<<<< HEAD
            
            object action = null;
            uint actionAlias = 0;
=======

            //object action = null;
            ControlActionData action = null;
>>>>>>> 7b3f1cd3
            DS4ControlSettings.ActionType actionType = 0;
            DS4KeyType keyType = DS4KeyType.None;
            DS4Controls usingExtra = DS4Controls.None;
            if (dcs.shiftActionType != DS4ControlSettings.ActionType.Default && ShiftTrigger2(dcs.shiftTrigger, device, cState, eState, tp, fieldMapping))
            {
                action = dcs.shiftAction;
                actionType = dcs.shiftActionType;
                actionAlias = dcs.shiftActionAlias;
                keyType = dcs.shiftKeyType;
            }
            else if (dcs.actionType != DS4ControlSettings.ActionType.Default)
            {
                action = dcs.action;
                actionType = dcs.actionType;
                actionAlias = dcs.actionAlias;
                keyType = dcs.keyType;
            }

            if (usingExtra == DS4Controls.None || usingExtra == dcs.control)
            {
                bool shiftE = !string.IsNullOrEmpty(dcs.shiftExtras) && ShiftTrigger2(dcs.shiftTrigger, device, cState, eState, tp, fieldMapping);
                bool regE = !string.IsNullOrEmpty(dcs.extras);
                if ((regE || shiftE) && getBoolActionMapping2(device, dcs.control, cState, eState, tp, fieldMapping))
                {
                    usingExtra = dcs.control;
                    string p;
                    if (shiftE)
                        p = dcs.shiftExtras;
                    else
                        p = dcs.extras;

                    string[] extraS = p.Split(',');
                    int extrasSLen = extraS.Length;
                    int[] extras = new int[extrasSLen];
                    for (int i = 0; i < extrasSLen; i++)
                    {
                        int b;
                        if (int.TryParse(extraS[i], out b))
                            extras[i] = b;
                    }

                    held[device] = true;
                    try
                    {
                        if (!(extras[0] == extras[1] && extras[1] == 0))
                        {
                            ctrl.setRumble((byte)extras[0], (byte)extras[1], device);
                            extrasRumbleActive[device] = true;
                        }

                        if (extras[2] == 1)
                        {
                            DS4Color color = new DS4Color { red = (byte)extras[3], green = (byte)extras[4], blue = (byte)extras[5] };
                            DS4LightBar.forcedColor[device] = color;
                            DS4LightBar.forcedFlash[device] = (byte)extras[6];
                            DS4LightBar.forcelight[device] = true;
                        }

                        if (extras[7] == 1)
                        {
                            ButtonMouseInfo tempMouseInfo = ButtonMouseInfos[device];
                            if (tempMouseInfo.tempButtonSensitivity == -1)
                            {
                                tempMouseInfo.tempButtonSensitivity = extras[8];
                                tempMouseInfo.SetActiveButtonSensitivity(extras[8]);
                            }
                        }
                    }
                    catch { }
                }
                else if ((regE || shiftE) && held[device])
                {
                    DS4LightBar.forcelight[device] = false;
                    DS4LightBar.forcedFlash[device] = 0;
                    ButtonMouseInfo tempMouseInfo = ButtonMouseInfos[device];
                    if (tempMouseInfo.tempButtonSensitivity != -1)
                    {
                        tempMouseInfo.SetActiveButtonSensitivity(tempMouseInfo.buttonSensitivity);
                        tempMouseInfo.tempButtonSensitivity = -1;
                    }

                    if (extrasRumbleActive[device])
                    {
                        ctrl.setRumble(0, 0, device);
                        extrasRumbleActive[device] = false;
                    }

                    held[device] = false;
                    usingExtra = DS4Controls.None;
                }
            }

            if (actionType != DS4ControlSettings.ActionType.Default)
            {
                if (actionType == DS4ControlSettings.ActionType.Macro)
                {
                    bool active = getBoolMapping2(device, dcs.control, cState, eState, tp, fieldMapping);
                    if (active)
                    {
                        PlayMacro(device, macroControl, string.Empty, null, action.actionMacro, dcs.control, keyType);
                    }
                    else
                    {
                        EndMacro(device, macroControl, action.actionMacro, dcs.control);
                    }

                    // erase default mappings for things that are remapped
                    resetToDefaultValue2(dcs.control, MappedState, outputfieldMapping);
                }
                else if (actionType == DS4ControlSettings.ActionType.Key)
                {
                    ushort value = Convert.ToUInt16(action.actionKey);
                    if (getBoolActionMapping2(device, dcs.control, cState, eState, tp, fieldMapping))
                    {
						SyntheticState.KeyPresses kp;
						if (!deviceState.keyPresses.TryGetValue(value, out kp))
						{
							deviceState.keyPresses[value] = kp = new SyntheticState.KeyPresses();
							deviceState.nativeKeyAlias[value] = (ushort)actionAlias;
						}

						if (keyType.HasFlag(DS4KeyType.ScanCode))
							kp.current.scanCodeCount++;
						else
							kp.current.vkCount++;

						if (keyType.HasFlag(DS4KeyType.Toggle))
                        {
                            if (!pressedonce[value])
                            {
                                kp.current.toggle = !kp.current.toggle;
                                pressedonce[value] = true;
                            }
                            kp.current.toggleCount++;
                        }
                        kp.current.repeatCount++;
                    }
                    else
                        pressedonce[value] = false;

                    // erase default mappings for things that are remapped
                    resetToDefaultValue2(dcs.control, MappedState, outputfieldMapping);
                }
                else if (actionType == DS4ControlSettings.ActionType.Button)
                {
                    int keyvalue = 0;
                    bool isAnalog = false;

                    if (dcs.control >= DS4Controls.LXNeg && dcs.control <= DS4Controls.RYPos)
                    {
                        isAnalog = true;
                    }
                    else if (dcs.control == DS4Controls.L2 || dcs.control == DS4Controls.R2)
                    {
                        isAnalog = true;
                    }
                    else if (dcs.control >= DS4Controls.GyroXPos && dcs.control <= DS4Controls.GyroZNeg)
                    {
                        isAnalog = true;
                    }

                    X360Controls xboxControl = X360Controls.None;
                    xboxControl = (X360Controls)action.actionBtn;
                    if (xboxControl >= X360Controls.LXNeg && xboxControl <= X360Controls.Start)
                    {
                        DS4Controls tempDS4Control = reverseX360ButtonMapping[(int)xboxControl];
                        customMapQueue[device].Enqueue(new ControlToXInput(dcs.control, tempDS4Control));
                        //tempControlDict.Add(dcs.control, tempDS4Control);
                    }
                    else if (xboxControl == X360Controls.TouchpadClick)
                    {
                        bool value = getBoolMapping2(device, dcs.control, cState, eState, tp, fieldMapping);
                        if (value)
                            outputfieldMapping.outputTouchButton = value;
                    }
                    else if (xboxControl >= X360Controls.LeftMouse && xboxControl <= X360Controls.WDOWN)
                    {
                        switch (xboxControl)
                        {
                            case X360Controls.LeftMouse:
                                {
                                    keyvalue = 256;
                                    if (getBoolActionMapping2(device, dcs.control, cState, eState, tp, fieldMapping))
                                        deviceState.currentClicks.leftCount++;

                                    break;
                                }
                            case X360Controls.RightMouse:
                                {
                                    keyvalue = 257;
                                    if (getBoolActionMapping2(device, dcs.control, cState, eState, tp, fieldMapping))
                                        deviceState.currentClicks.rightCount++;

                                    break;
                                }
                            case X360Controls.MiddleMouse:
                                {
                                    keyvalue = 258;
                                    if (getBoolActionMapping2(device, dcs.control, cState, eState, tp, fieldMapping))
                                        deviceState.currentClicks.middleCount++;

                                    break;
                                }
                            case X360Controls.FourthMouse:
                                {
                                    keyvalue = 259;
                                    if (getBoolActionMapping2(device, dcs.control, cState, eState, tp, fieldMapping))
                                        deviceState.currentClicks.fourthCount++;

                                    break;
                                }
                            case X360Controls.FifthMouse:
                                {
                                    keyvalue = 260;
                                    if (getBoolActionMapping2(device, dcs.control, cState, eState, tp, fieldMapping))
                                        deviceState.currentClicks.fifthCount++;

                                    break;
                                }
                            case X360Controls.WUP:
                                {
                                    if (getBoolActionMapping2(device, dcs.control, cState, eState, tp, fieldMapping))
                                    {
                                        if (isAnalog)
                                            getMouseWheelMapping(device, dcs.control, cState, eState, tp, false);
                                        else
                                            deviceState.currentClicks.wUpCount++;
                                    }

                                    break;
                                }
                            case X360Controls.WDOWN:
                                {
                                    if (getBoolActionMapping2(device, dcs.control, cState, eState, tp, fieldMapping))
                                    {
                                        if (isAnalog)
                                            getMouseWheelMapping(device, dcs.control, cState, eState, tp, true);
                                        else
                                            deviceState.currentClicks.wDownCount++;
                                    }

                                    break;
                                }

                            default: break;
                        }
                    }
                    else if (xboxControl >= X360Controls.MouseUp && xboxControl <= X360Controls.MouseRight)
                    {
                        switch (xboxControl)
                        {
                            case X360Controls.MouseUp:
                                {
                                    if (tempMouseDeltaY == 0)
                                    {
                                        tempMouseDeltaY = getMouseMapping(device, dcs.control, cState, eState, fieldMapping, 0, ctrl);
                                        tempMouseDeltaY = -Math.Abs((tempMouseDeltaY == -2147483648 ? 0 : tempMouseDeltaY));
                                    }

                                    break;
                                }
                            case X360Controls.MouseDown:
                                {
                                    if (tempMouseDeltaY == 0)
                                    {
                                        tempMouseDeltaY = getMouseMapping(device, dcs.control, cState, eState, fieldMapping, 1, ctrl);
                                        tempMouseDeltaY = Math.Abs((tempMouseDeltaY == -2147483648 ? 0 : tempMouseDeltaY));
                                    }

                                    break;
                                }
                            case X360Controls.MouseLeft:
                                {
                                    if (tempMouseDeltaX == 0)
                                    {
                                        tempMouseDeltaX = getMouseMapping(device, dcs.control, cState, eState, fieldMapping, 2, ctrl);
                                        tempMouseDeltaX = -Math.Abs((tempMouseDeltaX == -2147483648 ? 0 : tempMouseDeltaX));
                                    }

                                    break;
                                }
                            case X360Controls.MouseRight:
                                {
                                    if (tempMouseDeltaX == 0)
                                    {
                                        tempMouseDeltaX = getMouseMapping(device, dcs.control, cState, eState, fieldMapping, 3, ctrl);
                                        tempMouseDeltaX = Math.Abs((tempMouseDeltaX == -2147483648 ? 0 : tempMouseDeltaX));
                                    }

                                    break;
                                }

                            default: break;
                        }
                    }

                    if (keyType.HasFlag(DS4KeyType.Toggle))
                    {
                        if (getBoolActionMapping2(device, dcs.control, cState, eState, tp, fieldMapping))
                        {
                            if (!pressedonce[keyvalue])
                            {
                                deviceState.currentClicks.toggle = !deviceState.currentClicks.toggle;
                                pressedonce[keyvalue] = true;
                            }
                            deviceState.currentClicks.toggleCount++;
                        }
                        else
                        {
                            pressedonce[keyvalue] = false;
                        }
                    }

                    // erase default mappings for things that are remapped
                    resetToDefaultValue2(dcs.control, MappedState, outputfieldMapping);
                }
            }
            else
            {
                DS4StateFieldMapping.ControlType controlType = DS4StateFieldMapping.mappedType[(int)dcs.control];
                if (controlType == DS4StateFieldMapping.ControlType.AxisDir)
                //if (dcs.control > DS4Controls.None && dcs.control < DS4Controls.L1)
                {
                    //int current = (int)dcs.control;
                    //outputfieldMapping.axisdirs[current] = fieldMapping.axisdirs[current];
                    customMapQueue[device].Enqueue(new ControlToXInput(dcs.control, dcs.control));
                }
            }
        }

        private static bool IfAxisIsNotModified(int device, bool shift, DS4Controls dc)
        {
            return shift ? false : GetDS4CSetting(device, dc).actionType == DS4ControlSettings.ActionType.Default;
        }

        private static async void MapCustomAction(int device, DS4State cState, DS4State MappedState,
            DS4StateExposed eState, Mouse tp, ControlService ctrl, DS4StateFieldMapping fieldMapping, DS4StateFieldMapping outputfieldMapping)
        {
            /* TODO: This method is slow sauce. Find ways to speed up action execution */
            try
            {
                int actionDoneCount = actionDone.Count;
                int totalActionCount = GetActions().Count;
                DS4StateFieldMapping previousFieldMapping = null;
                List<string> profileActions = getProfileActions(device);
                //foreach (string actionname in profileActions)
                for (int actionIndex = 0, profileListLen = profileActions.Count;
                     actionIndex < profileListLen; actionIndex++)
                {
                    //DS4KeyType keyType = getShiftCustomKeyType(device, customKey.Key);
                    //SpecialAction action = GetAction(actionname);
                    //int index = GetActionIndexOf(actionname);
                    string actionname = profileActions[actionIndex];
                    SpecialAction action = GetProfileAction(device, actionname);
                    int index = GetProfileActionIndexOf(device, actionname);

                    if (actionDoneCount < index + 1)
                    {
                        actionDone.Add(new ActionState());
                        actionDoneCount++;
                    }
                    else if (actionDoneCount > totalActionCount)
                    {
                        actionDone.RemoveAt(actionDoneCount - 1);
                        actionDoneCount--;
                    }

                    if (action == null)
                    {
                        continue;
                    }

                    double time = 0.0;
                    //If a key or button is assigned to the trigger, a key special action is used like
                    //a quick tap to use and hold to use the regular custom button/key
                    bool triggerToBeTapped = action.typeID == SpecialAction.ActionTypeId.None && action.trigger.Count == 1 &&
                            GetDS4CSetting(device, action.trigger[0]).IsDefault;
                    if (!(action.typeID == SpecialAction.ActionTypeId.None || index < 0))
                    {
                        bool triggeractivated = true;
                        if (action.delayTime > 0.0)
                        {
                            triggeractivated = false;
                            bool subtriggeractivated = true;
                            //foreach (DS4Controls dc in action.trigger)
                            for (int i = 0, arlen = action.trigger.Count; i < arlen; i++)
                            {
                                DS4Controls dc = action.trigger[i];
                                if (!getBoolSpecialActionMapping(device, dc, cState, eState, tp, fieldMapping))
                                {
                                    subtriggeractivated = false;
                                    break;
                                }
                            }
                            if (subtriggeractivated)
                            {
                                time = action.delayTime;
                                nowAction[device] = DateTime.UtcNow;
                                if (nowAction[device] >= oldnowAction[device] + TimeSpan.FromSeconds(time))
                                    triggeractivated = true;
                            }
                            else if (nowAction[device] < DateTime.UtcNow - TimeSpan.FromMilliseconds(100))
                                oldnowAction[device] = DateTime.UtcNow;
                        }
                        else if (triggerToBeTapped && oldnowKeyAct[device] == DateTime.MinValue)
                        {
                            triggeractivated = false;
                            bool subtriggeractivated = true;
                            //foreach (DS4Controls dc in action.trigger)
                            for (int i = 0, arlen = action.trigger.Count; i < arlen; i++)
                            {
                                DS4Controls dc = action.trigger[i];
                                if (!getBoolSpecialActionMapping(device, dc, cState, eState, tp, fieldMapping))
                                {
                                    subtriggeractivated = false;
                                    break;
                                }
                            }
                            if (subtriggeractivated)
                            {
                                oldnowKeyAct[device] = DateTime.UtcNow;
                            }
                        }
                        else if (triggerToBeTapped && oldnowKeyAct[device] != DateTime.MinValue)
                        {
                            triggeractivated = false;
                            bool subtriggeractivated = true;
                            //foreach (DS4Controls dc in action.trigger)
                            for (int i = 0, arlen = action.trigger.Count; i < arlen; i++)
                            {
                                DS4Controls dc = action.trigger[i];
                                if (!getBoolSpecialActionMapping(device, dc, cState, eState, tp, fieldMapping))
                                {
                                    subtriggeractivated = false;
                                    break;
                                }
                            }
                            DateTime now = DateTime.UtcNow;
                            if (!subtriggeractivated && now <= oldnowKeyAct[device] + TimeSpan.FromMilliseconds(250))
                            {
                                await Task.Delay(3); //if the button is assigned to the same key use a delay so the key down is the last action, not key up
                                triggeractivated = true;
                                oldnowKeyAct[device] = DateTime.MinValue;
                            }
                            else if (!subtriggeractivated)
                                oldnowKeyAct[device] = DateTime.MinValue;
                        }
                        else
                        {
                            //foreach (DS4Controls dc in action.trigger)
                            for (int i = 0, arlen = action.trigger.Count; i < arlen; i++)
                            {
                                DS4Controls dc = action.trigger[i];
                                if (!getBoolSpecialActionMapping(device, dc, cState, eState, tp, fieldMapping))
                                {
                                    triggeractivated = false;
                                    break;
                                }
                            }

                            // If special action macro is set to run on key release then activate the trigger status only when the trigger key is released
                            if (action.typeID == SpecialAction.ActionTypeId.Macro && action.pressRelease && action.firstTouch)
                                triggeractivated = !triggeractivated;
                        }

                        bool utriggeractivated = true;
                        int uTriggerCount = action.uTrigger.Count;
                        if (action.typeID == SpecialAction.ActionTypeId.Key && uTriggerCount > 0)
                        {
                            //foreach (DS4Controls dc in action.uTrigger)
                            for (int i = 0, arlen = action.uTrigger.Count; i < arlen; i++)
                            {
                                DS4Controls dc = action.uTrigger[i];
                                if (!getBoolSpecialActionMapping(device, dc, cState, eState, tp, fieldMapping))
                                {
                                    utriggeractivated = false;
                                    break;
                                }
                            }
                            if (action.pressRelease) utriggeractivated = !utriggeractivated;
                        }

                        bool actionFound = false;
                        if (triggeractivated)
                        {
                            for (int i = 0, arlen = action.trigger.Count; i < arlen; i++)
                            {
                                DS4Controls dc = action.trigger[i];
                                resetToDefaultValue2(dc, MappedState, outputfieldMapping);
                            }

                            if (action.typeID == SpecialAction.ActionTypeId.Program)
                            {
                                actionFound = true;

                                if (!actionDone[index].dev[device])
                                {
                                    actionDone[index].dev[device] = true;
                                    if (!string.IsNullOrEmpty(action.extra))
                                    {
                                        int pos = action.extra.IndexOf("$hidden", StringComparison.OrdinalIgnoreCase);
                                        if (pos >= 0)
                                        {
                                            System.Diagnostics.Process specActionLaunchProc = new System.Diagnostics.Process();

                                            // LaunchProgram specAction has $hidden argument to indicate that the child process window should be hidden (especially useful when launching .bat/.cmd batch files).
                                            // Removes the first occurence of $hidden substring from extra argument because it was a special action modifier keyword
                                            string cmdArgs = specActionLaunchProc.StartInfo.Arguments = action.extra.Remove(pos, 7);
                                            string cmdExt = Path.GetExtension(action.details).ToLower();

                                            if (cmdExt == ".bat" || cmdExt == ".cmd")
                                            {
                                                // Launch batch script using the default command shell cmd (COMSPEC env variable)
                                                specActionLaunchProc.StartInfo.FileName = System.Environment.GetEnvironmentVariable("COMSPEC");
                                                specActionLaunchProc.StartInfo.Arguments = "/C \"" + action.details + "\" " + cmdArgs;
                                            }
                                            else
                                            {
                                                // Normal EXE executable app (action.details) with optional cmdline arguments (action.extra)
                                                specActionLaunchProc.StartInfo.FileName = action.details;
                                                specActionLaunchProc.StartInfo.Arguments = cmdArgs;
                                            }

                                            // Launch child process using hidden wnd option (the child process should probably do something and then close itself unless you want it to remain hidden in background)
                                            specActionLaunchProc.StartInfo.WindowStyle = ProcessWindowStyle.Hidden;
                                            specActionLaunchProc.StartInfo.CreateNoWindow = true;
                                            specActionLaunchProc.Start();
                                        }                                            
                                        else
                                            // No special process modifiers (ie. $hidden wnd keyword). Launch the child process using the default WinOS settings
                                            Process.Start(action.details, action.extra);
                                    }
                                    else
                                        Process.Start(action.details);
                                }
                            }
                            else if (action.typeID == SpecialAction.ActionTypeId.Profile)
                            {
                                actionFound = true;

                                if (!actionDone[index].dev[device] && (!useTempProfile[device] || untriggeraction[device] == null || untriggeraction[device].typeID != SpecialAction.ActionTypeId.Profile) )
                                {
                                    actionDone[index].dev[device] = true;
                                    // If Loadprofile special action doesn't have untrigger keys or automatic untrigger option is not set then don't set untrigger status. This way the new loaded profile allows yet another loadProfile action key event.
                                    if (action.uTrigger.Count > 0 || action.automaticUntrigger)
                                    {
                                        untriggeraction[device] = action;
                                        untriggerindex[device] = index;

                                        // If the existing profile is a temp profile then store its name, because automaticUntrigger needs to know where to go back (empty name goes back to default regular profile)
                                        untriggeraction[device].prevProfileName = (useTempProfile[device] ? tempprofilename[device] : string.Empty);
                                    }
                                    //foreach (DS4Controls dc in action.trigger)
                                    for (int i = 0, arlen = action.trigger.Count; i < arlen; i++)
                                    {
                                        DS4Controls dc = action.trigger[i];
                                        DS4ControlSettings dcs = GetDS4CSetting(device, dc);
                                        if (dcs.actionType != DS4ControlSettings.ActionType.Default)
                                        {
                                            if (dcs.actionType == DS4ControlSettings.ActionType.Key)
                                                outputKBMHandler.PerformKeyRelease(ushort.Parse(dcs.action.ToString()));
                                            else if (dcs.actionType == DS4ControlSettings.ActionType.Macro)
                                            {
                                                int[] keys = (int[])dcs.action.actionMacro;
                                                for (int j = 0, keysLen = keys.Length; j < keysLen; j++)
                                                    outputKBMHandler.PerformKeyRelease((ushort)keys[j]);
                                            }
                                        }
                                    }

                                    DS4Device d = ctrl.DS4Controllers[device];
                                    string prolog = string.Format(DS4WinWPF.Properties.Resources.UsingProfile,
                                        (device + 1).ToString(), action.details, $"{d.Battery}");

                                    AppLogger.LogToGui(prolog, false);
                                    LoadTempProfile(device, action.details, true, ctrl);
                                    //LoadProfile(device, false, ctrl);

                                    if (action.uTrigger.Count == 0 && !action.automaticUntrigger)
                                    {
                                        // If the new profile has any actions with the same action key (controls) than this action (which doesn't have untrigger keys) then set status of those actions to wait for the release of the existing action key. 
                                        List<string> profileActionsNext = getProfileActions(device);
                                        for (int actionIndexNext = 0, profileListLenNext = profileActionsNext.Count; actionIndexNext < profileListLenNext; actionIndexNext++)
                                        {
                                            string actionnameNext = profileActionsNext[actionIndexNext];
                                            SpecialAction actionNext = GetProfileAction(device, actionnameNext);
                                            int indexNext = GetProfileActionIndexOf(device, actionnameNext);

                                            if (actionNext.controls == action.controls)
                                                actionDone[indexNext].dev[device] = true;
                                        }
                                    }

                                    return;
                                }
                            }
                            else if (action.typeID == SpecialAction.ActionTypeId.Macro)
                            {
                                actionFound = true;
                                if (!action.pressRelease)
                                {
                                    // Macro run when trigger keys are pressed down (the default behaviour)
                                    if (!actionDone[index].dev[device])
                                    {
                                        DS4KeyType keyType = action.keyType;
                                        actionDone[index].dev[device] = true;
                                        /*for (int i = 0, arlen = action.trigger.Count; i < arlen; i++)
                                        {
                                            DS4Controls dc = action.trigger[i];
                                            resetToDefaultValue2(dc, MappedState, outputfieldMapping);
                                        }
                                        */

                                        PlayMacro(device, macroControl, String.Empty, action.macro, null, DS4Controls.None, keyType, action, actionDone[index]);
                                    }
                                    else
                                    {
                                        if (!action.keyType.HasFlag(DS4KeyType.RepeatMacro))
                                            EndMacro(device, macroControl, action.macro, DS4Controls.None);
                                    }
                                }
                                else 
                                {
                                    // Macro is run when trigger keys are released (optional behaviour of macro special action))
                                    if (action.firstTouch)
                                    {
                                        action.firstTouch = false;
                                        if (!actionDone[index].dev[device])
                                        {
                                            DS4KeyType keyType = action.keyType;
                                            actionDone[index].dev[device] = true;
                                            /*for (int i = 0, arlen = action.trigger.Count; i < arlen; i++)
                                            {
                                                DS4Controls dc = action.trigger[i];
                                                resetToDefaultValue2(dc, MappedState, outputfieldMapping);
                                            }
                                            */

                                            PlayMacro(device, macroControl, String.Empty, action.macro, null, DS4Controls.None, keyType, action, null);
                                        }
                                    }
                                    else
                                        action.firstTouch = true;
                                }
                            }
                            else if (action.typeID == SpecialAction.ActionTypeId.Key)
                            {
                                actionFound = true;

                                if (uTriggerCount == 0 || (uTriggerCount > 0 && untriggerindex[device] == -1 && !actionDone[index].dev[device]))
                                {
                                    actionDone[index].dev[device] = true;
                                    untriggerindex[device] = index;
                                    ushort key;
                                    ushort.TryParse(action.details, out key);
                                    if (uTriggerCount == 0)
                                    {
                                        SyntheticState.KeyPresses kp;
                                        if (!deviceState[device].keyPresses.TryGetValue(key, out kp))
                                        {
                                            deviceState[device].keyPresses[key] = kp = new SyntheticState.KeyPresses();
                                            deviceState[device].nativeKeyAlias[key] = (ushort)Global.outputKBMMapping.GetRealEventKey(key);
                                        }

                                        if (action.keyType.HasFlag(DS4KeyType.ScanCode))
                                            kp.current.scanCodeCount++;
                                        else
                                            kp.current.vkCount++;

                                        kp.current.repeatCount++;
                                    }
                                    else if (action.keyType.HasFlag(DS4KeyType.ScanCode))
                                        outputKBMHandler.PerformKeyPressAlt(key);
                                    else
                                        outputKBMHandler.PerformKeyPress(key);
                                }
                            }
                            else if (action.typeID == SpecialAction.ActionTypeId.DisconnectBT)
                            {
                                actionFound = true;

                                DS4Device d = ctrl.DS4Controllers[device];
                                bool synced = /*tempBool =*/ d.isSynced();
                                if (synced && !d.isCharging())
                                {
                                    ConnectionType deviceConn = d.getConnectionType();
                                    //bool exclusive = /*tempBool =*/ d.isExclusive();
                                    if (deviceConn == ConnectionType.BT)
                                    {
                                        d.DisconnectBT();
                                        ReleaseActionKeys(action, device);
                                        return;
                                    }
                                    else if (deviceConn == ConnectionType.SONYWA)
                                    {
                                        action.pressRelease = true;
                                    }
                                }
                            }
                            else if (action.typeID == SpecialAction.ActionTypeId.BatteryCheck)
                            {
                                actionFound = true;

                                string[] dets = action.details.Split('|');
                                if (dets.Length == 1)
                                    dets = action.details.Split(',');
                                if (bool.Parse(dets[1]) && !actionDone[index].dev[device])
                                {
                                    AppLogger.LogToTray("Controller " + (device + 1) + ": " +
                                        ctrl.getDS4Battery(device), true);
                                }
                                if (bool.Parse(dets[2]))
                                {
                                    DS4Device d = ctrl.DS4Controllers[device];
                                    if (!actionDone[index].dev[device])
                                    {
                                        lastColor[device] = d.LightBarColor;
                                        DS4LightBar.forcelight[device] = true;
                                    }
                                    DS4Color empty = new DS4Color(byte.Parse(dets[3]), byte.Parse(dets[4]), byte.Parse(dets[5]));
                                    DS4Color full = new DS4Color(byte.Parse(dets[6]), byte.Parse(dets[7]), byte.Parse(dets[8]));
                                    DS4Color trans = getTransitionedColor(ref empty, ref full, d.Battery);
                                    if (fadetimer[device] < 100)
                                        DS4LightBar.forcedColor[device] = getTransitionedColor(ref lastColor[device], ref trans, fadetimer[device] += 2);
                                }
                                actionDone[index].dev[device] = true;
                            }
                            else if (action.typeID == SpecialAction.ActionTypeId.SASteeringWheelEmulationCalibrate)
                            {
                                actionFound = true;

                                DS4Device d = ctrl.DS4Controllers[device];
                                // If controller is not already in SASteeringWheelCalibration state then enable it now. If calibration is active then complete it (commit calibration values)
                                if (d.WheelRecalibrateActiveState == 0 && DateTime.UtcNow > (action.firstTap + TimeSpan.FromMilliseconds(3000)))
                                {
                                    action.firstTap = DateTime.UtcNow;
                                    d.WheelRecalibrateActiveState = 1;  // Start calibration process
                                }
                                else if (d.WheelRecalibrateActiveState == 2 && DateTime.UtcNow > (action.firstTap + TimeSpan.FromMilliseconds(3000)))
                                {
                                    action.firstTap = DateTime.UtcNow;
                                    d.WheelRecalibrateActiveState = 3;  // Complete calibration process
                                }

                                actionDone[index].dev[device] = true;
                            }
                        }
                        else
                        {
                            if (action.typeID == SpecialAction.ActionTypeId.BatteryCheck)
                            {
                                actionFound = true;
                                if (actionDone[index].dev[device])
                                {
                                    fadetimer[device] = 0;
                                    /*if (prevFadetimer[device] == fadetimer[device])
                                    {
                                        prevFadetimer[device] = 0;
                                        fadetimer[device] = 0;
                                    }
                                    else
                                        prevFadetimer[device] = fadetimer[device];*/
                                    DS4LightBar.forcelight[device] = false;
                                    actionDone[index].dev[device] = false;
                                }
                            }
                            else if (action.typeID == SpecialAction.ActionTypeId.DisconnectBT && action.pressRelease)
                            {
                                actionFound = true;
                                DS4Device d = ctrl.DS4Controllers[device];
                                ConnectionType deviceConn = d.getConnectionType();
                                if (deviceConn == ConnectionType.SONYWA && d.isSynced())
                                {
                                    if (d.isDS4Idle())
                                    {
                                        d.DisconnectDongle();
                                        ReleaseActionKeys(action, device);
                                        actionDone[index].dev[device] = false;
                                        action.pressRelease = false;
                                    }
                                }
                            }
                            else if (action.typeID != SpecialAction.ActionTypeId.Key &&
                                     action.typeID != SpecialAction.ActionTypeId.XboxGameDVR &&
                                     action.typeID != SpecialAction.ActionTypeId.MultiAction)
                            {
                                // Ignore
                                actionFound = true;
                                actionDone[index].dev[device] = false;
                            }
                        }

                        if (!actionFound)
                        {
                            if (uTriggerCount > 0 && utriggeractivated && action.typeID == SpecialAction.ActionTypeId.Key)
                            {
                                actionFound = true;

                                if (untriggerindex[device] > -1 && !actionDone[index].dev[device])
                                {
                                    actionDone[index].dev[device] = true;
                                    untriggerindex[device] = -1;
                                    ushort key;
                                    ushort.TryParse(action.details, out key);
                                    if (action.keyType.HasFlag(DS4KeyType.ScanCode))
                                        outputKBMHandler.PerformKeyReleaseAlt(key);
                                    else
                                        outputKBMHandler.PerformKeyRelease(key);
                                }
                            }
                            else if (action.typeID == SpecialAction.ActionTypeId.XboxGameDVR || action.typeID == SpecialAction.ActionTypeId.MultiAction)
                            {
                                actionFound = true;

                                bool tappedOnce = action.tappedOnce, firstTouch = action.firstTouch,
                                    secondtouchbegin = action.secondtouchbegin;
                                //DateTime pastTime = action.pastTime, firstTap = action.firstTap,
                                //    TimeofEnd = action.TimeofEnd;

                                /*if (getCustomButton(device, action.trigger[0]) != X360Controls.Unbound)
                                    getCustomButtons(device)[action.trigger[0]] = X360Controls.Unbound;
                                if (getCustomMacro(device, action.trigger[0]) != "0")
                                    getCustomMacros(device).Remove(action.trigger[0]);
                                if (getCustomKey(device, action.trigger[0]) != 0)
                                    getCustomMacros(device).Remove(action.trigger[0]);*/
                                string[] dets = action.details.Split(',');
                                DS4Device d = ctrl.DS4Controllers[device];
                                //cus

                                DS4State tempPrevState = d.getPreviousStateRef();
                                // Only create one instance of previous DS4StateFieldMapping in case more than one multi-action
                                // button is assigned
                                if (previousFieldMapping == null)
                                {
                                    previousFieldMapping = previousFieldMappings[device];
                                    previousFieldMapping.populateFieldMapping(tempPrevState, eState, tp, true);
                                    //previousFieldMapping = new DS4StateFieldMapping(tempPrevState, eState, tp, true);
                                }

                                bool activeCur = getBoolSpecialActionMapping(device, action.trigger[0], cState, eState, tp, fieldMapping);
                                bool activePrev = getBoolSpecialActionMapping(device, action.trigger[0], tempPrevState, eState, tp, previousFieldMapping);
                                if (activeCur && !activePrev)
                                {
                                    // pressed down
                                    action.pastTime = DateTime.UtcNow;
                                    if (action.pastTime <= (action.firstTap + TimeSpan.FromMilliseconds(150)))
                                    {
                                        action.tappedOnce = tappedOnce = false;
                                        action.secondtouchbegin = secondtouchbegin = true;
                                        //tappedOnce = false;
                                        //secondtouchbegin = true;
                                    }
                                    else
                                        action.firstTouch = firstTouch = true;
                                        //firstTouch = true;
                                }
                                else if (!activeCur && activePrev)
                                {
                                    // released
                                    if (secondtouchbegin)
                                    {
                                        action.firstTouch = firstTouch = false;
                                        action.secondtouchbegin = secondtouchbegin = false;
                                        //firstTouch = false;
                                        //secondtouchbegin = false;
                                    }
                                    else if (firstTouch)
                                    {
                                        action.firstTouch = firstTouch = false;
                                        //firstTouch = false;
                                        if (DateTime.UtcNow <= (action.pastTime + TimeSpan.FromMilliseconds(150)) && !tappedOnce)
                                        {
                                            action.tappedOnce = tappedOnce = true;
                                            //tappedOnce = true;
                                            action.firstTap = DateTime.UtcNow;
                                            action.TimeofEnd = DateTime.UtcNow;
                                        }
                                    }
                                }

                                int type = 0;
                                string macro = "";
                                if (tappedOnce) //single tap
                                {
                                    if (action.typeID == SpecialAction.ActionTypeId.MultiAction)
                                    {
                                        macro = dets[0];
                                    }
                                    else if (int.TryParse(dets[0], out type))
                                    {
                                        switch (type)
                                        {
                                            case 0: macro = "91/71/71/91"; break;
                                            case 1: macro = "91/164/82/82/164/91"; break;
                                            case 2: macro = "91/164/44/44/164/91"; break;
                                            case 3: macro = dets[3] + "/" + dets[3]; break;
                                            case 4: macro = "91/164/71/71/164/91"; break;
                                        }
                                    }

                                    if ((DateTime.UtcNow - action.TimeofEnd) > TimeSpan.FromMilliseconds(150))
                                    {
                                        if (macro != "")
                                            PlayMacro(device, macroControl, macro, null, null, DS4Controls.None, DS4KeyType.None);

                                        tappedOnce = false;
                                        action.tappedOnce = false;
                                    }
                                    //if it fails the method resets, and tries again with a new tester value (gives tap a delay so tap and hold can work)
                                }
                                else if (firstTouch && (DateTime.UtcNow - action.pastTime) > TimeSpan.FromMilliseconds(500)) //helddown
                                {
                                    if (action.typeID == SpecialAction.ActionTypeId.MultiAction)
                                    {
                                        macro = dets[1];
                                    }
                                    else if (int.TryParse(dets[1], out type))
                                    {
                                        switch (type)
                                        {
                                            case 0: macro = "91/71/71/91"; break;
                                            case 1: macro = "91/164/82/82/164/91"; break;
                                            case 2: macro = "91/164/44/44/164/91"; break;
                                            case 3: macro = dets[3] + "/" + dets[3]; break;
                                            case 4: macro = "91/164/71/71/164/91"; break;
                                        }
                                    }

                                    if (macro != "")
                                        PlayMacro(device, macroControl, macro, null, null, DS4Controls.None, DS4KeyType.None);

                                    firstTouch = false;
                                    action.firstTouch = false;
                                }
                                else if (secondtouchbegin) //if double tap
                                {
                                    if (action.typeID == SpecialAction.ActionTypeId.MultiAction)
                                    {
                                        macro = dets[2];
                                    }
                                    else if (int.TryParse(dets[2], out type))
                                    {
                                        switch (type)
                                        {
                                            case 0: macro = "91/71/71/91"; break;
                                            case 1: macro = "91/164/82/82/164/91"; break;
                                            case 2: macro = "91/164/44/44/164/91"; break;
                                            case 3: macro = dets[3] + "/" + dets[3]; break;
                                            case 4: macro = "91/164/71/71/164/91"; break;
                                        }
                                    }

                                    if (macro != "")
                                        PlayMacro(device, macroControl, macro, null, null, DS4Controls.None, DS4KeyType.None);

                                    secondtouchbegin = false;
                                    action.secondtouchbegin = false;
                                }
                            }
                            else
                            {
                                actionDone[index].dev[device] = false;
                            }
                        }
                    }
                }
            }
            catch { return; }

            if (untriggeraction[device] != null)
            {
                SpecialAction action = untriggeraction[device];
                int index = untriggerindex[device];
                bool utriggeractivated;

                if (!action.automaticUntrigger)
                {
                    // Untrigger keys defined and auto-untrigger (=unload) profile option is NOT set. Unload a temporary profile only when specified untrigger keys have been triggered.
                    utriggeractivated = true;

                    //foreach (DS4Controls dc in action.uTrigger)
                    for (int i = 0, uTrigLen = action.uTrigger.Count; i < uTrigLen; i++)
                    {
                        DS4Controls dc = action.uTrigger[i];
                        if (!getBoolSpecialActionMapping(device, dc, cState, eState, tp, fieldMapping))
                        {
                            utriggeractivated = false;
                            break;
                        }
                    }
                }
                else
                {
                    // Untrigger as soon any of the defined regular trigger keys have been released. 
                    utriggeractivated = false;

                    for (int i = 0, trigLen = action.trigger.Count; i < trigLen; i++)
                    {
                        DS4Controls dc = action.trigger[i];
                        if (!getBoolSpecialActionMapping(device, dc, cState, eState, tp, fieldMapping))
                        {
                            utriggeractivated = true;
                            break;
                        }
                    }
                }

                if (utriggeractivated && action.typeID == SpecialAction.ActionTypeId.Profile)
                {
                    if ((action.controls == action.ucontrols && !actionDone[index].dev[device]) || //if trigger and end trigger are the same
                    action.controls != action.ucontrols)
                    {
                        if (useTempProfile[device])
                        {
                            //foreach (DS4Controls dc in action.uTrigger)
                            for (int i = 0, arlen = action.uTrigger.Count; i < arlen; i++)
                            {
                                DS4Controls dc = action.uTrigger[i];
                                actionDone[index].dev[device] = true;
                                DS4ControlSettings dcs = GetDS4CSetting(device, dc);
                                if (dcs.actionType != DS4ControlSettings.ActionType.Default)
                                {
                                    if (dcs.actionType == DS4ControlSettings.ActionType.Key)
<<<<<<< HEAD
                                        outputKBMHandler.PerformKeyRelease((ushort)dcs.action);
=======
                                        InputMethods.performKeyRelease((ushort)dcs.action.actionKey);
>>>>>>> 7b3f1cd3
                                    else if (dcs.actionType == DS4ControlSettings.ActionType.Macro)
                                    {
                                        int[] keys = dcs.action.actionMacro;
                                        for (int j = 0, keysLen = keys.Length; j < keysLen; j++)
                                            outputKBMHandler.PerformKeyRelease((ushort)keys[j]);
                                    }
                                }
                            }

                            string profileName = untriggeraction[device].prevProfileName;
                            DS4Device d = ctrl.DS4Controllers[device];
                            string prolog = string.Format(DS4WinWPF.Properties.Resources.UsingProfile,
                                (device + 1).ToString(), (profileName == string.Empty ? ProfilePath[device] : profileName), $"{d.Battery}");

                            AppLogger.LogToGui(prolog, false);

                            untriggeraction[device] = null;

                            if (profileName == string.Empty)
                                LoadProfile(device, false, ctrl); // Previous profile was a regular default profile of a controller
                            else
                                LoadTempProfile(device, profileName, true, ctrl); // Previous profile was a temporary profile, so re-load it as a temp profile
                        }
                    }
                }
                else
                {
                    actionDone[index].dev[device] = false;
                }
            }
        }

        private static void ReleaseActionKeys(SpecialAction action, int device)
        {
            //foreach (DS4Controls dc in action.trigger)
            for (int i = 0, arlen = action.trigger.Count; i < arlen; i++)
            {
                DS4Controls dc = action.trigger[i];
                DS4ControlSettings dcs = GetDS4CSetting(device, dc);
                if (dcs.actionType != DS4ControlSettings.ActionType.Default)
                {
                    if (dcs.actionType == DS4ControlSettings.ActionType.Key)
<<<<<<< HEAD
                        outputKBMHandler.PerformKeyRelease((ushort)dcs.action);
=======
                        InputMethods.performKeyRelease((ushort)dcs.action.actionKey);
>>>>>>> 7b3f1cd3
                    else if (dcs.actionType == DS4ControlSettings.ActionType.Macro)
                    {
                        int[] keys = dcs.action.actionMacro;
                        for (int j = 0, keysLen = keys.Length; j < keysLen; j++)
                            outputKBMHandler.PerformKeyRelease((ushort)keys[j]);
                    }
                }
            }
        }

        // Play macro as a background task. Optionally the new macro play waits for completion of a previous macro execution (synchronized macro special action). 
        // Macro steps are defined either as macrostr string value, macroLst list<int> object or as macroArr integer array. Only one of these should have a valid macro definition when this method is called.
        // If the macro definition is a macroStr string value then it will be converted as integer array on the fl. If steps are already defined as list or array of integers then there is no need to do type cast conversion.
        private static void PlayMacro(int device, bool[] macrocontrol, string macroStr, List<int> macroLst, int[] macroArr, DS4Controls control, DS4KeyType keyType, SpecialAction action = null, ActionState actionDoneState = null)
        {
            if (action != null && action.synchronized)
            {
                // Run special action macros in synchronized order (ie. FirstIn-FirstOut). The trigger control name string is the execution queue identifier (ie. each unique trigger combination has an own synchronization queue).
                if (!macroTaskQueue[device].TryGetValue(action.controls, out Task prevTask))
                    macroTaskQueue[device].Add(action.controls, (Task.Factory.StartNew(() => PlayMacroTask(device, macroControl, macroStr, macroLst, macroArr, control, keyType, action, actionDoneState))) );
                else
                    macroTaskQueue[device][action.controls] = prevTask.ContinueWith((x) => PlayMacroTask(device, macroControl, macroStr, macroLst, macroArr, control, keyType, action, actionDoneState));                       
            }
            else
                // Run macro as "fire and forget" background task. No need to wait for completion of any of the other macros. 
                // If the same trigger macro is re-launched while previous macro is still running then the order of parallel macros is not guaranteed.
                Task.Factory.StartNew(() => PlayMacroTask(device, macroControl, macroStr, macroLst, macroArr, control, keyType, action, actionDoneState));
        }

        // Play through a macro. The macro steps are defined either as string, List or Array object (always only one of those parameters is set to a valid value)
        private static void PlayMacroTask(int device, bool[] macrocontrol, string macroStr, List<int> macroLst, int[] macroArr, DS4Controls control, DS4KeyType keyType, SpecialAction action, ActionState actionDoneState)
        {
            if(!String.IsNullOrEmpty(macroStr))
            {
                string[] skeys;

                skeys = macroStr.Split('/');
                macroArr = new int[skeys.Length];
                for (int i = 0; i < macroArr.Length; i++)
                    macroArr[i] = int.Parse(skeys[i]);
            }

            // macro.StartsWith("164/9/9/164") || macro.StartsWith("18/9/9/18")
            if ( (macroLst != null && macroLst.Count >= 4 && ((macroLst[0] == 164 && macroLst[1] == 9 && macroLst[2] == 9 && macroLst[3] == 164) || (macroLst[0] == 18 && macroLst[1] == 9 && macroLst[2] == 9 && macroLst[3] == 18))) 
              || (macroArr != null && macroArr.Length>= 4 && ((macroArr[0] == 164 && macroArr[1] == 9 && macroArr[2] == 9 && macroArr[3] == 164) || (macroArr[0] == 18 && macroArr[1] == 9 && macroArr[2] == 9 && macroArr[3] == 18)))
            )
            {
                int wait;
                if(macroLst != null)
                    wait = macroLst[macroLst.Count - 1];
                else
                    wait = macroArr[macroArr.Length - 1];

                if (wait <= 300 || wait > ushort.MaxValue)
                    wait = 1000;
                else
                    wait -= 300;

                AltTabSwapping(wait, device);
                if (control != DS4Controls.None)
                    macrodone[DS4ControltoInt(control)] = true;
            }
            else if(control == DS4Controls.None || !macrodone[DS4ControltoInt(control)])
            {
                int macroCodeValue;
                bool[] keydown = new bool[512];

                if (control != DS4Controls.None)
                    macrodone[DS4ControltoInt(control)] = true;

                // Play macro codes and simulate key down/up events (note! The same key may go through several up and down events during the same macro).
                // If the return value is TRUE then this method should do a asynchronized delay (the usual Thread.Sleep doesnt work here because it would block the main gamepad reading thread).
                if (macroLst != null)
                {
                    for (int i = 0; i < macroLst.Count; i++)
                    {
                        macroCodeValue = macroLst[i];
                        if (PlayMacroCodeValue(device, macrocontrol, keyType, macroCodeValue, keydown))
                            Task.Delay(macroCodeValue - 300).Wait();
                    }
                }
                else
                {
                    for (int i = 0; i < macroArr.Length; i++)
                    {
                        macroCodeValue = macroArr[i];
                        if (PlayMacroCodeValue(device, macrocontrol, keyType, macroCodeValue, keydown))
                            Task.Delay(macroCodeValue - 300).Wait();
                    }
                }

                // The macro is finished. If any of the keys is still in down state then release a key state (ie. simulate key up event) unless special action specified to keep the last state as it is left in a macro
                if (action == null || !action.keepKeyState)
                {
                    for (int i = 0, arlength = keydown.Length; i < arlength; i++)
                    {
                        if (keydown[i])
                            PlayMacroCodeValue(device, macrocontrol, keyType, i, keydown);
                    }

                    // Reset lightbar back to a default value (if the macro modified the color) because keepKeyState macro option was not set
                    DS4LightBar.forcedFlash[device] = 0;
                    DS4LightBar.forcelight[device] = false;
                }

                // Commented out rumble reset. No need to zero out rumble after a macro because it may conflict with a game generated rumble events (ie. macro would stop a game generated rumble effect).
                // If macro generates rumble effects then the macro can stop the rumble as a last step or wait for rumble watchdog timer to do it after few seconds.
                //Program.rootHub.DS4Controllers[device].setRumble(0, 0);

                if (keyType.HasFlag(DS4KeyType.HoldMacro))
                {
                    Task.Delay(50).Wait();
                    if (control != DS4Controls.None)
                        macrodone[DS4ControltoInt(control)] = false;
                }
            }

            // If a special action type of Macro has "Repeat while held" option and actionDoneState object is defined then reset the action back to "not done" status in order to re-fire it if the trigger key is still held down
            if (actionDoneState != null && keyType.HasFlag(DS4KeyType.RepeatMacro))
                actionDoneState.dev[device] = false;
        }

        private static bool PlayMacroCodeValue(int device, bool[] macrocontrol, DS4KeyType keyType, int macroCodeValue, bool[] keydown)
        {
            bool doDelayOnCaller = false;
            if (macroCodeValue >= 261 && macroCodeValue <= 285)
            {
                // Gamepad button up or down macro event. macroCodeValue index value is the button identifier (codeValue-261 = idx in 0..24 range)
                if (!keydown[macroCodeValue])
                {
                    macroControl[macroCodeValue - 261] = keydown[macroCodeValue] = true;
                    macroCount++;
                }
                else
                {
                    macroControl[macroCodeValue - 261] = keydown[macroCodeValue] = false;
                    if (macroCount > 0) macroCount--;
                }
            }
            else if (macroCodeValue < 300)
            {
                // Keyboard key or mouse button macro event
                if (!keydown[macroCodeValue])
                {
                    switch (macroCodeValue)
                    {
                        //anything above 255 is not a keyvalue
                        case 256: outputKBMHandler.PerformMouseButtonEvent(outputKBMMapping.MOUSEEVENTF_LEFTDOWN); break;
                        case 257: outputKBMHandler.PerformMouseButtonEvent(outputKBMMapping.MOUSEEVENTF_RIGHTDOWN); break;
                        case 258: outputKBMHandler.PerformMouseButtonEvent(outputKBMMapping.MOUSEEVENTF_MIDDLEDOWN); break;
                        case 259: outputKBMHandler.PerformMouseButtonEventAlt(outputKBMMapping.MOUSEEVENTF_XBUTTONDOWN, 1); break;
                        case 260: outputKBMHandler.PerformMouseButtonEventAlt(outputKBMMapping.MOUSEEVENTF_XBUTTONDOWN, 2); break;

                        default:
                            uint eventMacroCode = !outputKBMMapping.macroKeyTranslate ? (uint)macroCodeValue :
                                outputKBMMapping.GetRealEventKey((uint)macroCodeValue);

                            if (keyType.HasFlag(DS4KeyType.ScanCode)) outputKBMHandler.PerformKeyPressAlt(eventMacroCode);
                            else outputKBMHandler.PerformKeyPress(eventMacroCode);
                            break;
                    }
                    keydown[macroCodeValue] = true;
                }
                else
                {
                    switch (macroCodeValue)
                    {
                        //anything above 255 is not a keyvalue
                        case 256: outputKBMHandler.PerformMouseButtonEvent(outputKBMMapping.MOUSEEVENTF_LEFTUP); break;
                        case 257: outputKBMHandler.PerformMouseButtonEvent(outputKBMMapping.MOUSEEVENTF_RIGHTUP); break;
                        case 258: outputKBMHandler.PerformMouseButtonEvent(outputKBMMapping.MOUSEEVENTF_MIDDLEUP); break;
                        case 259: outputKBMHandler.PerformMouseButtonEventAlt(outputKBMMapping.MOUSEEVENTF_XBUTTONUP, 1); break;
                        case 260: outputKBMHandler.PerformMouseButtonEventAlt(outputKBMMapping.MOUSEEVENTF_XBUTTONUP, 2); break;

                        default:
                            uint eventMacroCode = !outputKBMMapping.macroKeyTranslate ? (uint)macroCodeValue :
                                outputKBMMapping.GetRealEventKey((uint)macroCodeValue);

                            if (keyType.HasFlag(DS4KeyType.ScanCode)) outputKBMHandler.PerformKeyReleaseAlt(eventMacroCode);
                            else outputKBMHandler.PerformKeyRelease(eventMacroCode);
                            break;
                    }
                    keydown[macroCodeValue] = false;
                }
            }
            else if (macroCodeValue >= 1000000000)
            {
                // Lightbar color event
                if (macroCodeValue > 1000000000)
                {
                    string lb = macroCodeValue.ToString().Substring(1);
                    byte r = (byte)(int.Parse(lb[0].ToString()) * 100 + int.Parse(lb[1].ToString()) * 10 + int.Parse(lb[2].ToString()));
                    byte g = (byte)(int.Parse(lb[3].ToString()) * 100 + int.Parse(lb[4].ToString()) * 10 + int.Parse(lb[5].ToString()));
                    byte b = (byte)(int.Parse(lb[6].ToString()) * 100 + int.Parse(lb[7].ToString()) * 10 + int.Parse(lb[8].ToString()));
                    DS4LightBar.forcelight[device] = true;
                    DS4LightBar.forcedFlash[device] = 0;
                    DS4LightBar.forcedColor[device] = new DS4Color(r, g, b);
                }
                else
                {
                    DS4LightBar.forcedFlash[device] = 0;
                    DS4LightBar.forcelight[device] = false;
                }
            }
            else if (macroCodeValue >= 1000000)
            {
                // Rumble event
                DS4Device d = Program.rootHub.DS4Controllers[device];
                string r = macroCodeValue.ToString().Substring(1);
                byte heavy = (byte)(int.Parse(r[0].ToString()) * 100 + int.Parse(r[1].ToString()) * 10 + int.Parse(r[2].ToString()));
                byte light = (byte)(int.Parse(r[3].ToString()) * 100 + int.Parse(r[4].ToString()) * 10 + int.Parse(r[5].ToString()));
                d.setRumble(light, heavy);
            }
            else
            {
                // Delay specification. Indicate to caller that it should do a delay of macroCodeValue-300 msecs
                doDelayOnCaller = true;
            }

            return doDelayOnCaller;
        }

        private static void EndMacro(int device, bool[] macrocontrol, string macro, DS4Controls control)
        {
            if ((macro.StartsWith("164/9/9/164") || macro.StartsWith("18/9/9/18")) && !altTabDone)
                AltTabSwappingRelease();

            if (control != DS4Controls.None)
                macrodone[DS4ControltoInt(control)] = false;
        }

        private static void EndMacro(int device, bool[] macrocontrol, List<int> macro, DS4Controls control)
        {
            if(macro.Count >= 4 && ((macro[0] == 164 && macro[1] == 9 && macro[2] == 9 && macro[3] == 164) || (macro[0] == 18 && macro[1] == 9 && macro[2] == 9 && macro[3] == 18)) && !altTabDone)
                AltTabSwappingRelease();

            if (control != DS4Controls.None)
                macrodone[DS4ControltoInt(control)] = false;
        }

        private static void EndMacro(int device, bool[] macrocontrol, int[] macro, DS4Controls control)
        {
            if (macro.Length >= 4 && ((macro[0] == 164 && macro[1] == 9 && macro[2] == 9 && macro[3] == 164) || (macro[0] == 18 && macro[1] == 9 && macro[2] == 9 && macro[3] == 18)) && !altTabDone)
                AltTabSwappingRelease();

            if (control != DS4Controls.None)
                macrodone[DS4ControltoInt(control)] = false;
        }

        private static void AltTabSwapping(int wait, int device)
        {
            if (altTabDone)
            {
                altTabDone = false;
                outputKBMHandler.PerformKeyPress(outputKBMMapping.KEY_TAB);
            }
            else
            {
                altTabNow = DateTime.UtcNow;
                if (altTabNow >= oldAltTabNow + TimeSpan.FromMilliseconds(wait))
                {
                    oldAltTabNow = altTabNow;
                    outputKBMHandler.PerformKeyPress(outputKBMMapping.KEY_TAB);
                    outputKBMHandler.PerformKeyRelease(outputKBMMapping.KEY_TAB);
                }
            }
        }

        private static void AltTabSwappingRelease()
        {
            if (altTabNow < DateTime.UtcNow - TimeSpan.FromMilliseconds(10)) //in case multiple controls are mapped to alt+tab
            {
                altTabDone = true;
                outputKBMHandler.PerformKeyRelease(outputKBMMapping.KEY_TAB);
                outputKBMHandler.PerformKeyRelease(outputKBMMapping.KEY_LALT);
                altTabNow = DateTime.UtcNow;
                oldAltTabNow = DateTime.UtcNow - TimeSpan.FromDays(1);
            }
        }

        private static void getMouseWheelMapping(int device, DS4Controls control, DS4State cState,
            DS4StateExposed eState, Mouse tp, bool down)
        {
            DateTime now = DateTime.UtcNow;
            if (now >= oldnow + TimeSpan.FromMilliseconds(10) && !pressagain)
            {
                oldnow = now;
                outputKBMHandler.PerformMouseWheelEvent((int)(getByteMapping(device, control, cState, eState, tp) / 8.0f * (down ? -1 : 1)), 0);
            }
        }

        private static double getMouseMapping(int device, DS4Controls control, DS4State cState, DS4StateExposed eState,
            DS4StateFieldMapping fieldMapping, int mnum, ControlService ctrl)
        {
            int deadzoneL = 0;
            int deadzoneR = 0;
            if (getLSDeadzone(device) == 0)
                deadzoneL = 3;
            if (getRSDeadzone(device) == 0)
                deadzoneR = 3;

            double value = 0.0;
            ButtonMouseInfo buttonMouseInfo = ButtonMouseInfos[device];
            int speed = buttonMouseInfo.activeButtonSensitivity;
            const double root = 1.002;
            const double divide = 10000d;

            int controlNum = (int)control;
            DS4StateFieldMapping.ControlType controlType = DS4StateFieldMapping.mappedType[controlNum];
            //long timeElapsed = ctrl.DS4Controllers[device].getLastTimeElapsed();
            double timeElapsed = ctrl.DS4Controllers[device].lastTimeElapsedDouble;
            //double mouseOffset = 0.025;
            double tempMouseOffsetX = 0.0, tempMouseOffsetY = 0.0;
            double mouseVerticalScale = 1.0;
            bool verticalDir = false;
            // 0 = MouseUp, 1 = MouseDown
            if (mnum == 0 || mnum == 1)
            {
                verticalDir = true;
                mouseVerticalScale = buttonMouseInfo.buttonVerticalScale;
            }

            if (controlType == DS4StateFieldMapping.ControlType.Button)
            {
                bool active = fieldMapping.buttons[controlNum];
                value = (active ? Math.Pow(root + speed / divide, 100) - 1 : 0);
                if (verticalDir) value *= mouseVerticalScale;
            }
            else if (controlType == DS4StateFieldMapping.ControlType.AxisDir)
            {
                double timeDelta = timeElapsed * 0.001;
                int mouseVelocity = speed * MOUSESPEEDFACTOR;
                double mouseOffset = buttonMouseInfo.mouseVelocityOffset * mouseVelocity;
                if (verticalDir) mouseVelocity = (int)(mouseVelocity * mouseVerticalScale);

                //double mouseOffset = MOUSESTICKANTIOFFSET * mouseVelocity;
                // Cap mouse offset to final mouse velocity
                //double mouseOffset = mouseVelocity >= MOUSESTICKMINVELOCITY ? MOUSESTICKMINVELOCITY : mouseVelocity;

                switch (control)
                {
                    case DS4Controls.LXNeg:
                    {
                        if (cState.LX < 128 - deadzoneL)
                        {
                            double diff = -(cState.LX - 128 - deadzoneL) / (double)(0 - 128 - deadzoneL);
                            //tempMouseOffsetX = Math.Abs(Math.Cos(cState.LSAngleRad)) * MOUSESTICKOFFSET;
                            //tempMouseOffsetX = MOUSESTICKOFFSET;
                            tempMouseOffsetX = cState.LXUnit * mouseOffset;
                            value = (mouseVelocity - tempMouseOffsetX) * timeDelta * diff + (tempMouseOffsetX * -1.0 * timeDelta);
                            //value = diff * MOUSESPEEDFACTOR * (timeElapsed * 0.001) * speed;
                            //value = -(cState.LX - 127 - deadzoneL) / 2550d * speed;
                        }

                        break;
                    }
                    case DS4Controls.LXPos:
                    {
                        if (cState.LX > 128 + deadzoneL)
                        {
                            double diff = (cState.LX - 128 + deadzoneL) / (double)(255 - 128 + deadzoneL);
                            tempMouseOffsetX = cState.LXUnit * mouseOffset;
                            //tempMouseOffsetX = Math.Abs(Math.Cos(cState.LSAngleRad)) * MOUSESTICKOFFSET;
                            //tempMouseOffsetX = MOUSESTICKOFFSET;
                            value = (mouseVelocity - tempMouseOffsetX) * timeDelta * diff + (tempMouseOffsetX * timeDelta);
                            //value = diff * MOUSESPEEDFACTOR * (timeElapsed * 0.001) * speed;
                            //value = (cState.LX - 127 + deadzoneL) / 2550d * speed;
                        }

                        break;
                    }
                    case DS4Controls.RXNeg:
                    {
                        if (cState.RX < 128 - deadzoneR)
                        {
                            double diff = -(cState.RX - 128 - deadzoneR) / (double)(0 - 128 - deadzoneR);
                            tempMouseOffsetX = cState.RXUnit * mouseOffset;
                            //tempMouseOffsetX = MOUSESTICKOFFSET;
                            //tempMouseOffsetX = Math.Abs(Math.Cos(cState.RSAngleRad)) * MOUSESTICKOFFSET;
                            value = (mouseVelocity - tempMouseOffsetX) * timeDelta * diff + (tempMouseOffsetX * -1.0 * timeDelta);
                            //value = diff * MOUSESPEEDFACTOR * (timeElapsed * 0.001) * speed;
                            //value = -(cState.RX - 127 - deadzoneR) / 2550d * speed;
                        }

                        break;
                    }
                    case DS4Controls.RXPos:
                    {
                        if (cState.RX > 128 + deadzoneR)
                        {
                            double diff = (cState.RX - 128 + deadzoneR) / (double)(255 - 128 + deadzoneR);
                            tempMouseOffsetX = cState.RXUnit * mouseOffset;
                            //tempMouseOffsetX = MOUSESTICKOFFSET;
                            //tempMouseOffsetX = Math.Abs(Math.Cos(cState.RSAngleRad)) * MOUSESTICKOFFSET;
                            value = (mouseVelocity - tempMouseOffsetX) * timeDelta * diff + (tempMouseOffsetX * timeDelta);
                            //value = diff * MOUSESPEEDFACTOR * (timeElapsed * 0.001) * speed;
                            //value = (cState.RX - 127 + deadzoneR) / 2550d * speed;
                        }

                        break;
                    }
                    case DS4Controls.LYNeg:
                    {
                        if (cState.LY < 128 - deadzoneL)
                        {
                            double diff = -(cState.LY - 128 - deadzoneL) / (double)(0 - 128 - deadzoneL);
                            tempMouseOffsetY = cState.LYUnit * mouseOffset;
                            //tempMouseOffsetY = MOUSESTICKOFFSET;
                            //tempMouseOffsetY = Math.Abs(Math.Sin(cState.LSAngleRad)) * MOUSESTICKOFFSET;
                            value = (mouseVelocity - tempMouseOffsetY) * timeDelta * diff + (tempMouseOffsetY * -1.0 * timeDelta);
                            //value = diff * MOUSESPEEDFACTOR * (timeElapsed * 0.001) * speed;
                            //value = -(cState.LY - 127 - deadzoneL) / 2550d * speed;
                        }

                        break;
                    }
                    case DS4Controls.LYPos:
                    {
                        if (cState.LY > 128 + deadzoneL)
                        {
                            double diff = (cState.LY - 128 + deadzoneL) / (double)(255 - 128 + deadzoneL);
                            tempMouseOffsetY = cState.LYUnit * mouseOffset;
                            //tempMouseOffsetY = MOUSESTICKOFFSET;
                            //tempMouseOffsetY = Math.Abs(Math.Sin(cState.LSAngleRad)) * MOUSESTICKOFFSET;
                            value = (mouseVelocity - tempMouseOffsetY) * timeDelta * diff + (tempMouseOffsetY * timeDelta);
                            //value = diff * MOUSESPEEDFACTOR * (timeElapsed * 0.001) * speed;
                            //value = (cState.LY - 127 + deadzoneL) / 2550d * speed;
                        }

                        break;
                    }
                    case DS4Controls.RYNeg:
                    {
                        if (cState.RY < 128 - deadzoneR)
                        {
                            double diff = -(cState.RY - 128 - deadzoneR) / (double)(0 - 128 - deadzoneR);
                            tempMouseOffsetY = cState.RYUnit * mouseOffset;
                            //tempMouseOffsetY = MOUSESTICKOFFSET;
                            //tempMouseOffsetY = Math.Abs(Math.Sin(cState.RSAngleRad)) * MOUSESTICKOFFSET;
                            value = (mouseVelocity - tempMouseOffsetY) * timeDelta * diff + (tempMouseOffsetY * -1.0 * timeDelta);
                            //value = diff * MOUSESPEEDFACTOR * (timeElapsed * 0.001) * speed;
                            //value = -(cState.RY - 127 - deadzoneR) / 2550d * speed;
                        }

                        break;
                    }
                    case DS4Controls.RYPos:
                    {
                        if (cState.RY > 128 + deadzoneR)
                        {
                            double diff = (cState.RY - 128 + deadzoneR) / (double)(255 - 128 + deadzoneR);
                            tempMouseOffsetY = cState.RYUnit * mouseOffset;
                            //tempMouseOffsetY = MOUSESTICKOFFSET;
                            //tempMouseOffsetY = Math.Abs(Math.Sin(cState.RSAngleRad)) * MOUSESTICKOFFSET;
                            value = (mouseVelocity - tempMouseOffsetY) * timeDelta * diff + (tempMouseOffsetY * timeDelta);
                            //value = diff * MOUSESPEEDFACTOR * (timeElapsed * 0.001) * speed;
                            //value = (cState.RY - 127 + deadzoneR) / 2550d * speed;
                        }

                        break;
                    }

                    default: break;
                }
            }
            else if (controlType == DS4StateFieldMapping.ControlType.Trigger)
            {
                byte trigger = fieldMapping.triggers[controlNum];
                value = Math.Pow(root + speed / divide, trigger / 2d) - 1;
                if (verticalDir) value *= mouseVerticalScale;
            }
            else if (controlType == DS4StateFieldMapping.ControlType.GyroDir)
            {
                //double SXD = getSXDeadzone(device);
                //double SZD = getSZDeadzone(device);

                switch (control)
                {
                    case DS4Controls.GyroXPos:
                    {
                        int gyroX = fieldMapping.gryodirs[controlNum];
                        value = (byte)(gyroX > 0 ? Math.Pow(root + speed / divide, gyroX) : 0);
                        if (verticalDir) value *= mouseVerticalScale;
                        break;
                    }
                    case DS4Controls.GyroXNeg:
                    {
                        int gyroX = fieldMapping.gryodirs[controlNum];
                        value = (byte)(gyroX < 0 ? Math.Pow(root + speed / divide, -gyroX) : 0);
                        if (verticalDir) value *= mouseVerticalScale;
                        break;
                    }
                    case DS4Controls.GyroZPos:
                    {
                        int gyroZ = fieldMapping.gryodirs[controlNum];
                        value = (byte)(gyroZ > 0 ? Math.Pow(root + speed / divide, gyroZ) : 0);
                        if (verticalDir) value *= mouseVerticalScale;
                        break;
                    }
                    case DS4Controls.GyroZNeg:
                    {
                        int gyroZ = fieldMapping.gryodirs[controlNum];
                        value = (byte)(gyroZ < 0 ? Math.Pow(root + speed / divide, -gyroZ) : 0);
                        if (verticalDir) value *= mouseVerticalScale;
                        break;
                    }
                    default: break;
                }
            }

            if (buttonMouseInfo.mouseAccel)
            {
                if (value > 0)
                {
                    mcounter = 34;
                    mouseaccel++;
                }

                if (mouseaccel == prevmouseaccel)
                {
                    mcounter--;
                }

                if (mcounter <= 0)
                {
                    mouseaccel = 0;
                    mcounter = 34;
                }

                value *= 1 + Math.Min(20000, (mouseaccel)) / 10000d;
                prevmouseaccel = mouseaccel;
            }

            return value;
        }

        private static void calculateFinalMouseMovement(ref double rawMouseX, ref double rawMouseY,
            out int mouseX, out int mouseY)
        {
            if ((rawMouseX > 0.0 && horizontalRemainder > 0.0) || (rawMouseX < 0.0 && horizontalRemainder < 0.0))
            {
                rawMouseX += horizontalRemainder;
            }
            else
            {
                horizontalRemainder = 0.0;
            }

            //double mouseXTemp = rawMouseX - (Math.IEEERemainder(rawMouseX * 1000.0, 1.0) / 1000.0);
            double mouseXTemp = rawMouseX - (remainderCutoff(rawMouseX * 1000.0, 1.0) / 1000.0);
            //double mouseXTemp = rawMouseX - (rawMouseX * 1000.0 - (1.0 * (int)(rawMouseX * 1000.0 / 1.0)));
            mouseX = (int)mouseXTemp;
            horizontalRemainder = mouseXTemp - mouseX;
            //mouseX = (int)rawMouseX;
            //horizontalRemainder = rawMouseX - mouseX;

            if ((rawMouseY > 0.0 && verticalRemainder > 0.0) || (rawMouseY < 0.0 && verticalRemainder < 0.0))
            {
                rawMouseY += verticalRemainder;
            }
            else
            {
                verticalRemainder = 0.0;
            }

            //double mouseYTemp = rawMouseY - (Math.IEEERemainder(rawMouseY * 1000.0, 1.0) / 1000.0);
            double mouseYTemp = rawMouseY - (remainderCutoff(rawMouseY * 1000.0, 1.0) / 1000.0);
            mouseY = (int)mouseYTemp;
            verticalRemainder = mouseYTemp - mouseY;
            //mouseY = (int)rawMouseY;
            //verticalRemainder = rawMouseY - mouseY;
        }

        private static double remainderCutoff(double dividend, double divisor)
        {
            return dividend - (divisor * (int)(dividend / divisor));
        }

        public static bool compare(byte b1, byte b2)
        {
            bool result = true;
            if (Math.Abs(b1 - b2) > 10)
            {
                result = false;
            }

            return result;
        }

        private static byte getByteMapping2(int device, DS4Controls control, DS4State cState, DS4StateExposed eState, Mouse tp,
            DS4StateFieldMapping fieldMap)
        {
            byte result = 0;

            int controlNum = (int)control;
            DS4StateFieldMapping.ControlType controlType = DS4StateFieldMapping.mappedType[controlNum];
            if (controlType == DS4StateFieldMapping.ControlType.Button)
            {
                result = (byte)(fieldMap.buttons[controlNum] ? 255 : 0);
            }
            else if (controlType == DS4StateFieldMapping.ControlType.AxisDir)
            {
                byte axisValue = fieldMap.axisdirs[controlNum];

                switch (control)
                {
                    case DS4Controls.LXNeg: result = (byte)(axisValue - 128.0f >= 0 ? 0 : -(axisValue - 128.0f) * 1.9921875f); break;
                    case DS4Controls.LYNeg: result = (byte)(axisValue - 128.0f >= 0 ? 0 : -(axisValue - 128.0f) * 1.9921875f); break;
                    case DS4Controls.RXNeg: result = (byte)(axisValue - 128.0f >= 0 ? 0 : -(axisValue - 128.0f) * 1.9921875f); break;
                    case DS4Controls.RYNeg: result = (byte)(axisValue - 128.0f >= 0 ? 0 : -(axisValue - 128.0f) * 1.9921875f); break;
                    default: result = (byte)(axisValue - 128.0f < 0 ? 0 : (axisValue - 128.0f) * 2.0078740157480315f); break;
                }
            }
            else if (controlType == DS4StateFieldMapping.ControlType.Trigger)
            {
                result = fieldMap.triggers[controlNum];
            }
            else if (controlType == DS4StateFieldMapping.ControlType.Touch)
            {
                result = (byte)(tp != null && fieldMap.buttons[controlNum] ? 255 : 0);
            }
            else if (controlType == DS4StateFieldMapping.ControlType.SwipeDir)
            {
                result = (byte)(tp != null ? fieldMap.swipedirs[controlNum] : 0);
            }
            else if (controlType == DS4StateFieldMapping.ControlType.GyroDir)
            {
                bool saControls = IsUsingSAForControls(device);

                switch (control)
                {
                    case DS4Controls.GyroXPos:
                    {
                        int gyroX = fieldMap.gryodirs[controlNum];
                        result = (byte)(saControls ? Math.Min(255, gyroX * 2) : 0);
                        break;
                    }
                    case DS4Controls.GyroXNeg:
                    {
                        int gyroX = fieldMap.gryodirs[controlNum];
                        result = (byte)(saControls ? Math.Min(255, -gyroX * 2) : 0);
                        break;
                    }
                    case DS4Controls.GyroZPos:
                    {
                        int gyroZ = fieldMap.gryodirs[controlNum];
                        result = (byte)(saControls ? Math.Min(255, gyroZ * 2) : 0);
                        break;
                    }
                    case DS4Controls.GyroZNeg:
                    {
                        int gyroZ = fieldMap.gryodirs[controlNum];
                        result = (byte)(saControls ? Math.Min(255, -gyroZ * 2) : 0);
                        break;
                    }
                    default: break;
                }
            }

            return result;
        }

        public static byte getByteMapping(int device, DS4Controls control, DS4State cState, DS4StateExposed eState, Mouse tp)
        {
            byte result = 0;

            if (control >= DS4Controls.Square && control <= DS4Controls.Cross)
            {
                switch (control)
                {
                    case DS4Controls.Cross: result = (byte)(cState.Cross ? 255 : 0); break;
                    case DS4Controls.Square: result = (byte)(cState.Square ? 255 : 0); break;
                    case DS4Controls.Triangle: result = (byte)(cState.Triangle ? 255 : 0); break;
                    case DS4Controls.Circle: result = (byte)(cState.Circle ? 255 : 0); break;
                    default: break;
                }
            }
            else if (control >= DS4Controls.L1 && control <= DS4Controls.R3)
            {
                switch (control)
                {
                    case DS4Controls.L1: result = (byte)(cState.L1 ? 255 : 0); break;
                    case DS4Controls.L2: result = cState.L2; break;
                    case DS4Controls.L3: result = (byte)(cState.L3 ? 255 : 0); break;
                    case DS4Controls.R1: result = (byte)(cState.R1 ? 255 : 0); break;
                    case DS4Controls.R2: result = cState.R2; break;
                    case DS4Controls.R3: result = (byte)(cState.R3 ? 255 : 0); break;
                    default: break;
                }
            }
            else if (control >= DS4Controls.DpadUp && control <= DS4Controls.DpadLeft)
            {
                switch (control)
                {
                    case DS4Controls.DpadUp: result = (byte)(cState.DpadUp ? 255 : 0); break;
                    case DS4Controls.DpadDown: result = (byte)(cState.DpadDown ? 255 : 0); break;
                    case DS4Controls.DpadLeft: result = (byte)(cState.DpadLeft ? 255 : 0); break;
                    case DS4Controls.DpadRight: result = (byte)(cState.DpadRight ? 255 : 0); break;
                    default: break;
                }
            }
            else if (control >= DS4Controls.LXNeg && control <= DS4Controls.RYPos)
            {
                switch (control)
                {
                    case DS4Controls.LXNeg: result = (byte)(cState.LX - 128.0f >= 0 ? 0 : -(cState.LX - 128.0f) * 1.9921875f); break;
                    case DS4Controls.LYNeg: result = (byte)(cState.LY - 128.0f >= 0 ? 0 : -(cState.LY - 128.0f) * 1.9921875f); break;
                    case DS4Controls.RXNeg: result = (byte)(cState.RX - 128.0f >= 0 ? 0 : -(cState.RX - 128.0f) * 1.9921875f); break;
                    case DS4Controls.RYNeg: result = (byte)(cState.RY - 128.0f >= 0 ? 0 : -(cState.RY - 128.0f) * 1.9921875f); break;
                    case DS4Controls.LXPos: result = (byte)(cState.LX - 128.0f < 0 ? 0 : (cState.LX - 128.0f) * 2.0078740157480315f); break;
                    case DS4Controls.LYPos: result = (byte)(cState.LY - 128.0f < 0 ? 0 : (cState.LY - 128.0f) * 2.0078740157480315f); break;
                    case DS4Controls.RXPos: result = (byte)(cState.RX - 128.0f < 0 ? 0 : (cState.RX - 128.0f) * 2.0078740157480315f); break;
                    case DS4Controls.RYPos: result = (byte)(cState.RY - 128.0f < 0 ? 0 : (cState.RY - 128.0f) * 2.0078740157480315f); break;
                    default: break;
                }
            }
            else if (control >= DS4Controls.TouchLeft && control <= DS4Controls.TouchRight)
            {
                switch (control)
                {
                    case DS4Controls.TouchLeft: result = (byte)(tp != null && tp.leftDown ? 255 : 0); break;
                    case DS4Controls.TouchRight: result = (byte)(tp != null && tp.rightDown ? 255 : 0); break;
                    case DS4Controls.TouchMulti: result = (byte)(tp != null && tp.multiDown ? 255 : 0); break;
                    case DS4Controls.TouchUpper: result = (byte)(tp != null && tp.upperDown ? 255 : 0); break;
                    default: break;
                }
            }
            else if (control >= DS4Controls.SwipeLeft && control <= DS4Controls.SwipeDown)
            {
                switch (control)
                {
                    case DS4Controls.SwipeUp: result = (byte)(tp != null ? tp.swipeUpB : 0); break;
                    case DS4Controls.SwipeDown: result = (byte)(tp != null ? tp.swipeDownB : 0); break;
                    case DS4Controls.SwipeLeft: result = (byte)(tp != null ? tp.swipeLeftB : 0); break;
                    case DS4Controls.SwipeRight: result = (byte)(tp != null ? tp.swipeRightB : 0); break;
                    default: break;
                }
            }
            else if (control >= DS4Controls.GyroXPos && control <= DS4Controls.GyroZNeg)
            {
                double SXD = getSXDeadzone(device);
                double SZD = getSZDeadzone(device);
                bool saControls = IsUsingSAForControls(device);
                double sxsens = getSXSens(device);
                double szsens = getSZSens(device);

                switch (control)
                {
                    case DS4Controls.GyroXPos:
                    {
                        int gyroX = -eState.AccelX;
                        result = (byte)(saControls && sxsens * gyroX > SXD * 10 ? Math.Min(255, sxsens * gyroX * 2) : 0);
                        break;
                    }
                    case DS4Controls.GyroXNeg:
                    {
                        int gyroX = -eState.AccelX;
                        result = (byte)(saControls && sxsens * gyroX < -SXD * 10 ? Math.Min(255, sxsens * -gyroX * 2) : 0);
                        break;
                    }
                    case DS4Controls.GyroZPos:
                    {
                        int gyroZ = eState.AccelZ;
                        result = (byte)(saControls && szsens * gyroZ > SZD * 10 ? Math.Min(255, szsens * gyroZ * 2) : 0);
                        break;
                    }
                    case DS4Controls.GyroZNeg:
                    {
                        int gyroZ = eState.AccelZ;
                        result = (byte)(saControls && szsens * gyroZ < -SZD * 10 ? Math.Min(255, szsens * -gyroZ * 2) : 0);
                        break;
                    }
                    default: break;
                }
            }
            else
            {
                switch (control)
                {
                    case DS4Controls.Share: result = (byte)(cState.Share ? 255 : 0); break;
                    case DS4Controls.Options: result = (byte)(cState.Options ? 255 : 0); break;
                    case DS4Controls.PS: result = (byte)(cState.PS ? 255 : 0); break;
                    default: break;
                }
            }

            return result;
        }

        /* TODO: Possibly remove usage of this version of the method */
        public static bool getBoolMapping(int device, DS4Controls control, DS4State cState, DS4StateExposed eState, Mouse tp)
        {
            bool result = false;

            if (control >= DS4Controls.Square && control <= DS4Controls.Cross)
            {
                switch (control)
                {
                    case DS4Controls.Cross: result = cState.Cross; break;
                    case DS4Controls.Square: result = cState.Square; break;
                    case DS4Controls.Triangle: result = cState.Triangle; break;
                    case DS4Controls.Circle: result = cState.Circle; break;
                    default: break;
                }
            }
            else if (control >= DS4Controls.L1 && control <= DS4Controls.R3)
            {
                switch (control)
                {
                    case DS4Controls.L1: result = cState.L1; break;
                    case DS4Controls.R1: result = cState.R1; break;
                    case DS4Controls.L2: result = cState.L2 > 100; break;
                    case DS4Controls.R2: result = cState.R2 > 100; break;
                    case DS4Controls.L3: result = cState.L3; break;
                    case DS4Controls.R3: result = cState.R3; break;
                    default: break;
                }
            }
            else if (control >= DS4Controls.DpadUp && control <= DS4Controls.DpadLeft)
            {
                switch (control)
                {
                    case DS4Controls.DpadUp: result = cState.DpadUp; break;
                    case DS4Controls.DpadDown: result = cState.DpadDown; break;
                    case DS4Controls.DpadLeft: result = cState.DpadLeft; break;
                    case DS4Controls.DpadRight: result = cState.DpadRight; break;
                    default: break;
                }
            }
            else if (control >= DS4Controls.LXNeg && control <= DS4Controls.RYPos)
            {
                switch (control)
                {
                    case DS4Controls.LXNeg: result = cState.LX < 128 - 55; break;
                    case DS4Controls.LYNeg: result = cState.LY < 128 - 55; break;
                    case DS4Controls.RXNeg: result = cState.RX < 128 - 55; break;
                    case DS4Controls.RYNeg: result = cState.RY < 128 - 55; break;
                    case DS4Controls.LXPos: result = cState.LX > 128 + 55; break;
                    case DS4Controls.LYPos: result = cState.LY > 128 + 55; break;
                    case DS4Controls.RXPos: result = cState.RX > 128 + 55; break;
                    case DS4Controls.RYPos: result = cState.RY > 128 + 55; break;
                    default: break;
                }
            }
            else if (control >= DS4Controls.TouchLeft && control <= DS4Controls.TouchRight)
            {
                switch (control)
                {
                    case DS4Controls.TouchLeft: result = (tp != null ? tp.leftDown : false); break;
                    case DS4Controls.TouchRight: result = (tp != null ? tp.rightDown : false); break;
                    case DS4Controls.TouchMulti: result = (tp != null ? tp.multiDown : false); break;
                    case DS4Controls.TouchUpper: result = (tp != null ? tp.upperDown : false); break;
                    default: break;
                }
            }
            else if (control >= DS4Controls.SwipeLeft && control <= DS4Controls.SwipeDown)
            {
                switch (control)
                {
                    case DS4Controls.SwipeUp: result = (tp != null && tp.swipeUp); break;
                    case DS4Controls.SwipeDown: result = (tp != null && tp.swipeDown); break;
                    case DS4Controls.SwipeLeft: result = (tp != null && tp.swipeLeft); break;
                    case DS4Controls.SwipeRight: result = (tp != null && tp.swipeRight); break;
                    default: break;
                }
            }
            else if (control >= DS4Controls.GyroXPos && control <= DS4Controls.GyroZNeg)
            {
                bool saControls = IsUsingSAForControls(device);

                switch (control)
                {
                    case DS4Controls.GyroXPos: result = saControls ? SXSens[device] * -eState.AccelX > 67 : false; break;
                    case DS4Controls.GyroXNeg: result = saControls ? SXSens[device] * -eState.AccelX < -67 : false; break;
                    case DS4Controls.GyroZPos: result = saControls ? SZSens[device] * eState.AccelZ > 67 : false; break;
                    case DS4Controls.GyroZNeg: result = saControls ? SZSens[device] * eState.AccelZ < -67 : false; break;
                    default: break;
                }
            }
            else
            {
                switch (control)
                {
                    case DS4Controls.PS: result = cState.PS; break;
                    case DS4Controls.Share: result = cState.Share; break;
                    case DS4Controls.Options: result = cState.Options; break;
                    default: break;
                }
            }

            return result;
        }

        private static bool getBoolMapping2(int device, DS4Controls control,
            DS4State cState, DS4StateExposed eState, Mouse tp, DS4StateFieldMapping fieldMap)
        {
            bool result = false;

            int controlNum = (int)control;
            DS4StateFieldMapping.ControlType controlType = DS4StateFieldMapping.mappedType[controlNum];
            if (controlType == DS4StateFieldMapping.ControlType.Button)
            {
                result = fieldMap.buttons[controlNum];
            }
            else if (controlType == DS4StateFieldMapping.ControlType.AxisDir)
            {
                byte axisValue = fieldMap.axisdirs[controlNum];

                switch (control)
                {
                    case DS4Controls.LXNeg: result = cState.LX < 128 - 55; break;
                    case DS4Controls.LYNeg: result = cState.LY < 128 - 55; break;
                    case DS4Controls.RXNeg: result = cState.RX < 128 - 55; break;
                    case DS4Controls.RYNeg: result = cState.RY < 128 - 55; break;
                    default: result = axisValue > 128 + 55; break;
                }
            }
            else if (controlType == DS4StateFieldMapping.ControlType.Trigger)
            {
                result = fieldMap.triggers[controlNum] > 100;
            }
            else if (controlType == DS4StateFieldMapping.ControlType.Touch)
            {
                result = fieldMap.buttons[controlNum];
            }
            else if (controlType == DS4StateFieldMapping.ControlType.SwipeDir)
            {
                result = fieldMap.swipedirbools[controlNum];
            }
            else if (controlType == DS4StateFieldMapping.ControlType.GyroDir)
            {
                bool saControls = IsUsingSAForControls(device);
                bool safeTest = false;

                switch (control)
                {
                    case DS4Controls.GyroXPos: safeTest = fieldMap.gryodirs[controlNum] > 0; break;
                    case DS4Controls.GyroXNeg: safeTest = fieldMap.gryodirs[controlNum] < -0; break;
                    case DS4Controls.GyroZPos: safeTest = fieldMap.gryodirs[controlNum] > 0; break;
                    case DS4Controls.GyroZNeg: safeTest = fieldMap.gryodirs[controlNum] < -0; break;
                    default: break;
                }

                result = saControls ? safeTest : false;
            }

            return result;
        }

        private static bool getBoolSpecialActionMapping(int device, DS4Controls control,
            DS4State cState, DS4StateExposed eState, Mouse tp, DS4StateFieldMapping fieldMap)
        {
            bool result = false;

            int controlNum = (int)control;
            DS4StateFieldMapping.ControlType controlType = DS4StateFieldMapping.mappedType[controlNum];
            if (controlType == DS4StateFieldMapping.ControlType.Button)
            {
                result = fieldMap.buttons[controlNum];
            }
            else if (controlType == DS4StateFieldMapping.ControlType.AxisDir)
            {
                byte axisValue = fieldMap.axisdirs[controlNum];

                switch (control)
                {
                    case DS4Controls.LXNeg: result = cState.LX < 128 - 55; break;
                    case DS4Controls.LYNeg: result = cState.LY < 128 - 55; break;
                    case DS4Controls.RXNeg: result = cState.RX < 128 - 55; break;
                    case DS4Controls.RYNeg: result = cState.RY < 128 - 55; break;
                    default: result = axisValue > 128 + 55; break;
                }
            }
            else if (controlType == DS4StateFieldMapping.ControlType.Trigger)
            {
                result = fieldMap.triggers[controlNum] > 100;
            }
            else if (controlType == DS4StateFieldMapping.ControlType.Touch)
            {
                result = fieldMap.buttons[controlNum];
            }
            else if (controlType == DS4StateFieldMapping.ControlType.SwipeDir)
            {
                result = fieldMap.swipedirbools[controlNum];
            }
            else if (controlType == DS4StateFieldMapping.ControlType.GyroDir)
            {
                bool saControls = IsUsingSAForControls(device);
                bool safeTest = false;

                switch (control)
                {
                    case DS4Controls.GyroXPos: safeTest = fieldMap.gryodirs[controlNum] > 67; break;
                    case DS4Controls.GyroXNeg: safeTest = fieldMap.gryodirs[controlNum] < -67; break;
                    case DS4Controls.GyroZPos: safeTest = fieldMap.gryodirs[controlNum] > 67; break;
                    case DS4Controls.GyroZNeg: safeTest = fieldMap.gryodirs[controlNum] < -67; break;
                    default: break;
                }

                result = saControls ? safeTest : false;
            }

            return result;
        }

        private static bool getBoolActionMapping2(int device, DS4Controls control,
            DS4State cState, DS4StateExposed eState, Mouse tp, DS4StateFieldMapping fieldMap, bool analog = false)
        {
            bool result = false;

            int controlNum = (int)control;
            DS4StateFieldMapping.ControlType controlType = DS4StateFieldMapping.mappedType[controlNum];
            if (controlType == DS4StateFieldMapping.ControlType.Button)
            {
                result = fieldMap.buttons[controlNum];
            }
            else if (controlType == DS4StateFieldMapping.ControlType.AxisDir)
            {
                switch (control)
                {
                    case DS4Controls.LXNeg:
                    {
                        double angle = cState.LSAngle;
                        result = cState.LX < 128 && (angle >= 112.5 && angle <= 247.5);
                        break;
                    }
                    case DS4Controls.LYNeg:
                    {
                        double angle = cState.LSAngle;
                        result = cState.LY < 128 && (angle >= 22.5 && angle <= 157.5);
                        break;
                    }
                    case DS4Controls.RXNeg:
                    {
                        double angle = cState.RSAngle;
                        result = cState.RX < 128 && (angle >= 112.5 && angle <= 247.5);
                        break;
                    }
                    case DS4Controls.RYNeg:
                    {
                        double angle = cState.RSAngle;
                        result = cState.RY < 128 && (angle >= 22.5 && angle <= 157.5);
                        break;
                    }
                    case DS4Controls.LXPos:
                    {
                        double angle = cState.LSAngle;
                        result = cState.LX > 128 && (angle <= 67.5 || angle >= 292.5);
                        break;
                    }
                    case DS4Controls.LYPos:
                    {
                        double angle = cState.LSAngle;
                        result = cState.LY > 128 && (angle >= 202.5 && angle <= 337.5);
                        break;
                    }
                    case DS4Controls.RXPos:
                    {
                        double angle = cState.RSAngle;
                        result = cState.RX > 128 && (angle <= 67.5 || angle >= 292.5);
                        break;
                    }
                    case DS4Controls.RYPos:
                    {
                        double angle = cState.RSAngle;
                        result = cState.RY > 128 && (angle >= 202.5 && angle <= 337.5);
                        break;
                    }
                    default: break;
                }
            }
            else if (controlType == DS4StateFieldMapping.ControlType.Trigger)
            {
                result = fieldMap.triggers[controlNum] > 0;
            }
            else if (controlType == DS4StateFieldMapping.ControlType.Touch)
            {
                result = fieldMap.buttons[controlNum];
            }
            else if (controlType == DS4StateFieldMapping.ControlType.SwipeDir)
            {
                result = fieldMap.swipedirbools[controlNum];
            }
            else if (controlType == DS4StateFieldMapping.ControlType.GyroDir)
            {
                bool saControls = IsUsingSAForControls(device);
                bool safeTest = false;

                switch (control)
                {
                    case DS4Controls.GyroXPos: safeTest = fieldMap.gryodirs[controlNum] > 0; break;
                    case DS4Controls.GyroXNeg: safeTest = fieldMap.gryodirs[controlNum] < 0; break;
                    case DS4Controls.GyroZPos: safeTest = fieldMap.gryodirs[controlNum] > 0; break;
                    case DS4Controls.GyroZNeg: safeTest = fieldMap.gryodirs[controlNum] < 0; break;
                    default: break;
                }

                result = saControls ? safeTest : false;
            }

            return result;
        }

        public static bool getBoolButtonMapping(bool stateButton)
        {
            return stateButton;
        }

        public static bool getBoolAxisDirMapping(byte stateAxis, bool positive)
        {
            return positive ? stateAxis > 128 + 55 : stateAxis < 128 - 55;
        }

        public static bool getBoolTriggerMapping(byte stateAxis)
        {
            return stateAxis > 100;
        }

        public static bool getBoolTouchMapping(bool touchButton)
        {
            return touchButton;
        }

        private static byte getXYAxisMapping2(int device, DS4Controls control, DS4State cState,
            DS4StateExposed eState, Mouse tp, DS4StateFieldMapping fieldMap, bool alt = false)
        {
            const byte falseVal = 128;
            byte result = 0;
            byte trueVal = 0;

            if (alt)
                trueVal = 255;

            int controlNum = (int)control;
            DS4StateFieldMapping.ControlType controlType = DS4StateFieldMapping.mappedType[controlNum];

            if (controlType == DS4StateFieldMapping.ControlType.Button)
            {
                result = fieldMap.buttons[controlNum] ? trueVal : falseVal;
            }
            else if (controlType == DS4StateFieldMapping.ControlType.AxisDir)
            {
                byte axisValue = fieldMap.axisdirs[controlNum];

                switch (control)
                {
                    case DS4Controls.LXNeg: if (!alt) result = axisValue < falseVal ? axisValue : falseVal; else result = axisValue < falseVal ? (byte)(255 - axisValue) : falseVal; break;
                    case DS4Controls.LYNeg: if (!alt) result = axisValue < falseVal ? axisValue : falseVal; else result = axisValue < falseVal ? (byte)(255 - axisValue) : falseVal; break;
                    case DS4Controls.RXNeg: if (!alt) result = axisValue < falseVal ? axisValue : falseVal; else result = axisValue < falseVal ? (byte)(255 - axisValue) : falseVal; break;
                    case DS4Controls.RYNeg: if (!alt) result = axisValue < falseVal ? axisValue : falseVal; else result = axisValue < falseVal ? (byte)(255 - axisValue) : falseVal; break;
                    default: if (!alt) result = axisValue > falseVal ? (byte)(255 - axisValue) : falseVal; else result = axisValue > falseVal ? axisValue : falseVal; break;
                }
            }
            else if (controlType == DS4StateFieldMapping.ControlType.Trigger)
            {
                if (alt)
                {
                    result = (byte)(128.0f + fieldMap.triggers[controlNum] / 2.0078740157480315f);
                }
                else
                {
                    result = (byte)(128.0f - fieldMap.triggers[controlNum] / 2.0078740157480315f);
                }
            }
            else if (controlType == DS4StateFieldMapping.ControlType.Touch)
            {
                result = fieldMap.buttons[controlNum] ? trueVal : falseVal;
            }
            else if (controlType == DS4StateFieldMapping.ControlType.SwipeDir)
            {
                if (alt)
                {
                    result = (byte)(tp != null ? 128.0f + fieldMap.swipedirs[controlNum] / 2f : 0);
                }
                else
                {
                    result = (byte)(tp != null ? 128.0f - fieldMap.swipedirs[controlNum] / 2f : 0);
                }
            }
            else if (controlType == DS4StateFieldMapping.ControlType.GyroDir)
            {
                bool saControls = IsUsingSAForControls(device);

                switch (control)
                {
                    case DS4Controls.GyroXPos:
                    {
                        if (saControls && fieldMap.gryodirs[controlNum] > 0)
                        {
                            if (alt) result = (byte)Math.Min(255, 128 + fieldMap.gryodirs[controlNum]); else result = (byte)Math.Max(0, 128 - fieldMap.gryodirs[controlNum]);
                        }
                        else result = falseVal;
                        break;
                    }
                    case DS4Controls.GyroXNeg:
                    {
                        if (saControls && fieldMap.gryodirs[controlNum] < 0)
                        {
                            if (alt) result = (byte)Math.Min(255, 128 + -fieldMap.gryodirs[controlNum]); else result = (byte)Math.Max(0, 128 - -fieldMap.gryodirs[controlNum]);
                        }
                        else result = falseVal;
                        break;
                    }
                    case DS4Controls.GyroZPos:
                    {
                        if (saControls && fieldMap.gryodirs[controlNum] > 0)
                        {
                            if (alt) result = (byte)Math.Min(255, 128 + fieldMap.gryodirs[controlNum]); else result = (byte)Math.Max(0, 128 - fieldMap.gryodirs[controlNum]);
                        }
                        else return falseVal;
                        break;
                    }
                    case DS4Controls.GyroZNeg:
                    {
                        if (saControls && fieldMap.gryodirs[controlNum] < 0)
                        {
                            if (alt) result = (byte)Math.Min(255, 128 + -fieldMap.gryodirs[controlNum]); else result = (byte)Math.Max(0, 128 - -fieldMap.gryodirs[controlNum]);
                        }
                        else result = falseVal;
                        break;
                    }
                    default: break;
                }
            }

            return result;
        }

        /* TODO: Possibly remove usage of this version of the method */
        public static byte getXYAxisMapping(int device, DS4Controls control, DS4State cState, DS4StateExposed eState, Mouse tp, bool alt = false)
        {
            byte result = 0;
            byte trueVal = 0;
            byte falseVal = 127;

            if (alt)
                trueVal = 255;

            if (control >= DS4Controls.Square && control <= DS4Controls.Cross)
            {
                switch (control)
                {
                    case DS4Controls.Cross: result = (byte)(cState.Cross ? trueVal : falseVal); break;
                    case DS4Controls.Square: result = (byte)(cState.Square ? trueVal : falseVal); break;
                    case DS4Controls.Triangle: result = (byte)(cState.Triangle ? trueVal : falseVal); break;
                    case DS4Controls.Circle: result = (byte)(cState.Circle ? trueVal : falseVal); break;
                    default: break;
                }
            }
            else if (control >= DS4Controls.L1 && control <= DS4Controls.R3)
            {
                switch (control)
                {
                    case DS4Controls.L1: result = (byte)(cState.L1 ? trueVal : falseVal); break;
                    case DS4Controls.L2: if (alt) result = (byte)(128.0f + cState.L2 / 2.0078740157480315f); else result = (byte)(128.0f - cState.L2 / 2.0078740157480315f); break;
                    case DS4Controls.L3: result = (byte)(cState.L3 ? trueVal : falseVal); break;
                    case DS4Controls.R1: result = (byte)(cState.R1 ? trueVal : falseVal); break;
                    case DS4Controls.R2: if (alt) result = (byte)(128.0f + cState.R2 / 2.0078740157480315f); else result = (byte)(128.0f - cState.R2 / 2.0078740157480315f); break;
                    case DS4Controls.R3: result = (byte)(cState.R3 ? trueVal : falseVal); break;
                    default: break;
                }
            }
            else if (control >= DS4Controls.DpadUp && control <= DS4Controls.DpadLeft)
            {
                switch (control)
                {
                    case DS4Controls.DpadUp: result = (byte)(cState.DpadUp ? trueVal : falseVal); break;
                    case DS4Controls.DpadDown: result = (byte)(cState.DpadDown ? trueVal : falseVal); break;
                    case DS4Controls.DpadLeft: result = (byte)(cState.DpadLeft ? trueVal : falseVal); break;
                    case DS4Controls.DpadRight: result = (byte)(cState.DpadRight ? trueVal : falseVal); break;
                    default: break;
                }
            }
            else if (control >= DS4Controls.LXNeg && control <= DS4Controls.RYPos)
            {
                switch (control)
                {
                    case DS4Controls.LXNeg: if (!alt) result = cState.LX; else result = (byte)(255 - cState.LX); break;
                    case DS4Controls.LYNeg: if (!alt) result = cState.LY; else result = (byte)(255 - cState.LY); break;
                    case DS4Controls.RXNeg: if (!alt) result = cState.RX; else result = (byte)(255 - cState.RX); break;
                    case DS4Controls.RYNeg: if (!alt) result = cState.RY; else result = (byte)(255 - cState.RY); break;
                    case DS4Controls.LXPos: if (!alt) result = (byte)(255 - cState.LX); else result = cState.LX; break;
                    case DS4Controls.LYPos: if (!alt) result = (byte)(255 - cState.LY); else result = cState.LY; break;
                    case DS4Controls.RXPos: if (!alt) result = (byte)(255 - cState.RX); else result = cState.RX; break;
                    case DS4Controls.RYPos: if (!alt) result = (byte)(255 - cState.RY); else result = cState.RY; break;
                    default: break;
                }
            }
            else if (control >= DS4Controls.TouchLeft && control <= DS4Controls.TouchRight)
            {
                switch (control)
                {
                    case DS4Controls.TouchLeft: result = (byte)(tp != null && tp.leftDown ? trueVal : falseVal); break;
                    case DS4Controls.TouchRight: result = (byte)(tp != null && tp.rightDown ? trueVal : falseVal); break;
                    case DS4Controls.TouchMulti: result = (byte)(tp != null && tp.multiDown ? trueVal : falseVal); break;
                    case DS4Controls.TouchUpper: result = (byte)(tp != null && tp.upperDown ? trueVal : falseVal); break;
                    default: break;
                }
            }
            else if (control >= DS4Controls.SwipeLeft && control <= DS4Controls.SwipeDown)
            {
                switch (control)
                {
                    case DS4Controls.SwipeUp: if (alt) result = (byte)(tp != null ? 128.0f + tp.swipeUpB / 2f : 0); else result = (byte)(tp != null ? 128.0f - tp.swipeUpB / 2f : 0); break;
                    case DS4Controls.SwipeDown: if (alt) result = (byte)(tp != null ? 128.0f + tp.swipeDownB / 2f : 0); else result = (byte)(tp != null ? 128.0f - tp.swipeDownB / 2f : 0); break;
                    case DS4Controls.SwipeLeft: if (alt) result = (byte)(tp != null ? 128.0f + tp.swipeLeftB / 2f : 0); else result = (byte)(tp != null ? 128.0f - tp.swipeLeftB / 2f : 0); break;
                    case DS4Controls.SwipeRight: if (alt) result = (byte)(tp != null ? 128.0f + tp.swipeRightB / 2f : 0); else result = (byte)(tp != null ? 128.0f - tp.swipeRightB / 2f : 0); break;
                    default: break;
                }
            }
            else if (control >= DS4Controls.GyroXPos && control <= DS4Controls.GyroZNeg)
            {
                double SXD = getSXDeadzone(device);
                double SZD = getSZDeadzone(device);
                bool saControls = IsUsingSAForControls(device);

                switch (control)
                {
                    case DS4Controls.GyroXPos:
                    {
                        if (saControls && -eState.AccelX > SXD * 10)
                        {
                            if (alt) result = (byte)Math.Min(255, 127 + SXSens[device] * -eState.AccelX); else result = (byte)Math.Max(0, 127 - SXSens[device] * -eState.AccelX);
                        }
                        else result = falseVal;
                        break;
                    }
                    case DS4Controls.GyroXNeg:
                    {
                        if (saControls && -eState.AccelX < -SXD * 10)
                        {
                            if (alt) result = (byte)Math.Min(255, 127 + SXSens[device] * eState.AccelX); else result = (byte)Math.Max(0, 127 - SXSens[device] * eState.AccelX);
                        }
                        else result = falseVal;
                        break;
                    }
                    case DS4Controls.GyroZPos:
                    {
                        if (saControls && eState.AccelZ > SZD * 10)
                        {
                            if (alt) result = (byte)Math.Min(255, 127 + SZSens[device] * eState.AccelZ); else result = (byte)Math.Max(0, 127 - SZSens[device] * eState.AccelZ);
                        }
                        else return falseVal;
                        break;
                    }
                    case DS4Controls.GyroZNeg:
                    {
                        if (saControls && eState.AccelZ < -SZD * 10)
                        {
                            if (alt) result = (byte)Math.Min(255, 127 + SZSens[device] * -eState.AccelZ); else result = (byte)Math.Max(0, 127 - SZSens[device] * -eState.AccelZ);
                        }
                        else result = falseVal;
                        break;
                    }
                    default: break;
                }
            }
            else
            {
                switch (control)
                {
                    case DS4Controls.Share: result = (byte)(cState.Share ? trueVal : falseVal); break;
                    case DS4Controls.Options: result = (byte)(cState.Options ? trueVal : falseVal); break;
                    case DS4Controls.PS: result = (byte)(cState.PS ? trueVal : falseVal); break;
                    default: break;
                }
            }

            return result;
        }

        private static void resetToDefaultValue2(DS4Controls control, DS4State cState,
            DS4StateFieldMapping fieldMap)
        {
            int controlNum = (int)control;
            DS4StateFieldMapping.ControlType controlType = DS4StateFieldMapping.mappedType[controlNum];
            if (controlType == DS4StateFieldMapping.ControlType.Button)
            {
                fieldMap.buttons[controlNum] = false;
            }
            else if (controlType == DS4StateFieldMapping.ControlType.AxisDir)
            {
                fieldMap.axisdirs[controlNum] = 128;
                int controlRelation = (controlNum % 2 == 0 ? controlNum - 1 : controlNum + 1);
                fieldMap.axisdirs[controlRelation] = 128;
            }
            else if (controlType == DS4StateFieldMapping.ControlType.Trigger)
            {
                fieldMap.triggers[controlNum] = 0;
            }
            else if (controlType == DS4StateFieldMapping.ControlType.Touch)
            {
                fieldMap.buttons[controlNum] = false;
            }
        }


        // SA steering wheel emulation mapping

        private const int C_WHEEL_ANGLE_PRECISION = 10; // Precision of SA angle in 1/10 of degrees
        
        private static readonly DS4Color calibrationColor_0 = new DS4Color { red = 0xA0, green = 0x00, blue = 0x00 };
        private static readonly DS4Color calibrationColor_1 = new DS4Color { red = 0xFF, green = 0xFF, blue = 0x00 };
        private static readonly DS4Color calibrationColor_2 = new DS4Color { red = 0x00, green = 0x50, blue = 0x50 };
        private static readonly DS4Color calibrationColor_3 = new DS4Color { red = 0x00, green = 0xC0, blue = 0x00 };

        private static DateTime latestDebugMsgTime;
        private static string latestDebugData;
        private static void LogToGuiSACalibrationDebugMsg(string data, bool forceOutput = false)
        {
            // Print debug calibration log messages only once per 2 secs to avoid flooding the log receiver
            DateTime curTime = DateTime.Now;
            if (forceOutput || ((TimeSpan)(curTime - latestDebugMsgTime)).TotalSeconds > 2)
            {
                latestDebugMsgTime = curTime;
                if (data != latestDebugData)
                {
                    AppLogger.LogToGui(data, false);
                    latestDebugData = data;
                }
            }
        }

        // Return number of bits set in a value
        protected static int CountNumOfSetBits(int bitValue)
        {
            int count = 0;
            while (bitValue != 0)
            {
                count++;
                bitValue &= (bitValue - 1);
            }
            return count;
        }

        // Calculate and return the angle of the controller as -180...0...+180 value.
        private static Int32 CalculateControllerAngle(int gyroAccelX, int gyroAccelZ, DS4Device controller)
        {
            Int32 result;

            if (gyroAccelX == controller.wheelCenterPoint.X && Math.Abs(gyroAccelZ - controller.wheelCenterPoint.Y) <= 1)
            {
                // When the current gyro position is "close enough" the wheel center point then no need to go through the hassle of calculating an angle
                result = 0;
            }
            else
            {
                // Calculate two vectors based on "circle center" (ie. circle represents the 360 degree wheel turn and wheelCenterPoint and currentPosition vectors both start from circle center).
                // To improve accuracy both left and right turns use a decicated calibration "circle" because DS4 gyro and DoItYourselfWheelRig may return slightly different SA sensor values depending on the tilt direction (well, only one or two degree difference so nothing major).
                Point vectorAB;
                Point vectorCD;

                if (gyroAccelX >= controller.wheelCenterPoint.X)
                {
                    // "DS4 gyro wheel" tilted to right
                    vectorAB = new Point(controller.wheelCenterPoint.X - controller.wheelCircleCenterPointRight.X, controller.wheelCenterPoint.Y - controller.wheelCircleCenterPointRight.Y);
                    vectorCD = new Point(gyroAccelX - controller.wheelCircleCenterPointRight.X, gyroAccelZ - controller.wheelCircleCenterPointRight.Y);
                }
                else
                {
                    // "DS4 gyro wheel" tilted to left
                    vectorAB = new Point(controller.wheelCenterPoint.X - controller.wheelCircleCenterPointLeft.X, controller.wheelCenterPoint.Y - controller.wheelCircleCenterPointLeft.Y);
                    vectorCD = new Point(gyroAccelX - controller.wheelCircleCenterPointLeft.X, gyroAccelZ - controller.wheelCircleCenterPointLeft.Y);
                }

                // Calculate dot product and magnitude of vectors (center vector and the current tilt vector)
                double dotProduct = vectorAB.X * vectorCD.X + vectorAB.Y * vectorCD.Y;
                double magAB = Math.Sqrt(vectorAB.X * vectorAB.X + vectorAB.Y * vectorAB.Y);
                double magCD = Math.Sqrt(vectorCD.X * vectorCD.X + vectorCD.Y * vectorCD.Y);

                // Calculate angle between vectors and convert radian to degrees
                if (magAB == 0 || magCD == 0)
                {
                    result = 0;
                }
                else
                {
                    double angle = Math.Acos(dotProduct / (magAB * magCD));
                    result = Convert.ToInt32(Global.Clamp(
                            -180.0 * C_WHEEL_ANGLE_PRECISION,
                            Math.Round((angle * (180.0 / Math.PI)), 1) * C_WHEEL_ANGLE_PRECISION,
                            180.0 * C_WHEEL_ANGLE_PRECISION)
                         );
                }

                // Left turn is -180..0 and right turn 0..180 degrees
                if (gyroAccelX < controller.wheelCenterPoint.X) result = -result;
            }

            return result;
        }

        // Calibrate sixaxis steering wheel emulation. Use DS4Windows configuration screen to start a calibration or press a special action key (if defined)
        private static void SAWheelEmulationCalibration(int device, DS4StateExposed exposedState, ControlService ctrl, DS4State currentDeviceState, DS4Device controller)
        {
            int gyroAccelX, gyroAccelZ;
            int result;

            gyroAccelX = exposedState.getAccelX();
            gyroAccelZ = exposedState.getAccelZ();

            // State 0=Normal mode (ie. calibration process is not running), 1=Activating calibration, 2=Calibration process running, 3=Completing calibration, 4=Cancelling calibration
            if (controller.WheelRecalibrateActiveState == 1)
            {
                AppLogger.LogToGui($"Controller {1 + device} activated re-calibration of SA steering wheel emulation", false);

                controller.WheelRecalibrateActiveState = 2;

                controller.wheelPrevPhysicalAngle = 0;
                controller.wheelPrevFullAngle = 0;
                controller.wheelFullTurnCount = 0;

                // Clear existing calibration value and use current position as "center" point.
                // This initial center value may be off-center because of shaking the controller while button was pressed. The value will be overriden with correct value once controller is stabilized and hold still few secs at the center point
                controller.wheelCenterPoint.X = gyroAccelX;
                controller.wheelCenterPoint.Y = gyroAccelZ;
                controller.wheel90DegPointRight.X = gyroAccelX + 20;
                controller.wheel90DegPointLeft.X = gyroAccelX - 20;

                // Clear bitmask for calibration points. All three calibration points need to be set before re-calibration process is valid
                controller.wheelCalibratedAxisBitmask = DS4Device.WheelCalibrationPoint.None;

                controller.wheelPrevRecalibrateTime = new DateTime(2500, 1, 1);
            }
            else if (controller.WheelRecalibrateActiveState == 3)
            {
                AppLogger.LogToGui($"Controller {1 + device} completed the calibration of SA steering wheel emulation. center=({controller.wheelCenterPoint.X}, {controller.wheelCenterPoint.Y})  90L=({controller.wheel90DegPointLeft.X}, {controller.wheel90DegPointLeft.Y})  90R=({controller.wheel90DegPointRight.X}, {controller.wheel90DegPointRight.Y})", false);

                // If any of the calibration points (center, left 90deg, right 90deg) are missing then reset back to default calibration values
                if (((controller.wheelCalibratedAxisBitmask & DS4Device.WheelCalibrationPoint.All) == DS4Device.WheelCalibrationPoint.All))
                    Global.SaveControllerConfigs(controller);
                else
                    controller.wheelCenterPoint.X = controller.wheelCenterPoint.Y = 0;

                controller.WheelRecalibrateActiveState = 0;
                controller.wheelPrevRecalibrateTime = DateTime.Now;
            }
            else if (controller.WheelRecalibrateActiveState == 4)
            {
                AppLogger.LogToGui($"Controller {1 + device} cancelled the calibration of SA steering wheel emulation.", false);

                controller.WheelRecalibrateActiveState = 0;
                controller.wheelPrevRecalibrateTime = DateTime.Now;
            }

            if (controller.WheelRecalibrateActiveState > 0)
            {
                // Cross "X" key pressed. Set calibration point when the key is released and controller hold steady for a few seconds
                if (currentDeviceState.Cross == true) controller.wheelPrevRecalibrateTime = DateTime.Now;

                // Make sure controller is hold steady (velocity of gyro axis) to avoid misaligments and set calibration few secs after the "X" key was released
                if (Math.Abs(currentDeviceState.Motion.angVelPitch) < 0.5 && Math.Abs(currentDeviceState.Motion.angVelYaw) < 0.5 && Math.Abs(currentDeviceState.Motion.angVelRoll) < 0.5
                    && ((TimeSpan)(DateTime.Now - controller.wheelPrevRecalibrateTime)).TotalSeconds > 1)
                {
                    controller.wheelPrevRecalibrateTime = new DateTime(2500, 1, 1);

                    if (controller.wheelCalibratedAxisBitmask == DS4Device.WheelCalibrationPoint.None)
                    {
                        controller.wheelCenterPoint.X = gyroAccelX;
                        controller.wheelCenterPoint.Y = gyroAccelZ;

                        controller.wheelCalibratedAxisBitmask |= DS4Device.WheelCalibrationPoint.Center;
                    }
                    else if (controller.wheel90DegPointRight.X < gyroAccelX)
                    {
                        controller.wheel90DegPointRight.X = gyroAccelX;
                        controller.wheel90DegPointRight.Y = gyroAccelZ;
                        controller.wheelCircleCenterPointRight.X = controller.wheelCenterPoint.X;
                        controller.wheelCircleCenterPointRight.Y = controller.wheel90DegPointRight.Y;

                        controller.wheelCalibratedAxisBitmask |= DS4Device.WheelCalibrationPoint.Right90;
                    }
                    else if (controller.wheel90DegPointLeft.X > gyroAccelX)
                    {
                        controller.wheel90DegPointLeft.X = gyroAccelX;
                        controller.wheel90DegPointLeft.Y = gyroAccelZ;
                        controller.wheelCircleCenterPointLeft.X = controller.wheelCenterPoint.X;
                        controller.wheelCircleCenterPointLeft.Y = controller.wheel90DegPointLeft.Y;

                        controller.wheelCalibratedAxisBitmask |= DS4Device.WheelCalibrationPoint.Left90;
                    }
                }

                // Show lightbar color feedback how the calibration process is proceeding.
                //  red / yellow / blue / green = No calibration anchors/one anchor/two anchors/all three anchors calibrated when color turns to green (center, 90DegLeft, 90DegRight).
                int bitsSet = CountNumOfSetBits((int)controller.wheelCalibratedAxisBitmask);
                if (bitsSet >= 3) DS4LightBar.forcedColor[device] = calibrationColor_3;
                else if (bitsSet == 2) DS4LightBar.forcedColor[device] = calibrationColor_2;
                else if (bitsSet == 1) DS4LightBar.forcedColor[device] = calibrationColor_1;
                else DS4LightBar.forcedColor[device] = calibrationColor_0;

                result = CalculateControllerAngle(gyroAccelX, gyroAccelZ, controller);

                // Force lightbar flashing when controller is currently at calibration point (user can verify the calibration before accepting it by looking at flashing lightbar)
                if (((controller.wheelCalibratedAxisBitmask & DS4Device.WheelCalibrationPoint.Center) != 0 && Math.Abs(result) <= 1 * C_WHEEL_ANGLE_PRECISION)
                 || ((controller.wheelCalibratedAxisBitmask & DS4Device.WheelCalibrationPoint.Left90) != 0 && result <= -89 * C_WHEEL_ANGLE_PRECISION && result >= -91 * C_WHEEL_ANGLE_PRECISION)
                 || ((controller.wheelCalibratedAxisBitmask & DS4Device.WheelCalibrationPoint.Right90) != 0 && result >= 89 * C_WHEEL_ANGLE_PRECISION && result <= 91 * C_WHEEL_ANGLE_PRECISION)
                 || ((controller.wheelCalibratedAxisBitmask & DS4Device.WheelCalibrationPoint.Left90) != 0 && Math.Abs(result) >= 179 * C_WHEEL_ANGLE_PRECISION))
                    DS4LightBar.forcedFlash[device] = 2;
                else
                    DS4LightBar.forcedFlash[device] = 0;

                DS4LightBar.forcelight[device] = true;

                LogToGuiSACalibrationDebugMsg($"Calibration values ({gyroAccelX}, {gyroAccelZ})  angle={result / (1.0 * C_WHEEL_ANGLE_PRECISION)}\n");
            }
            else
            {
                // Re-calibration completed or cancelled. Set lightbar color back to normal color
                DS4LightBar.forcedFlash[device] = 0;
                DS4LightBar.forcedColor[device] = Global.getMainColor(device);
                DS4LightBar.forcelight[device] = false;
                DS4LightBar.updateLightBar(controller, device);
            }
        }

        [MethodImpl(MethodImplOptions.AggressiveInlining)]
        private static void CalcStickAxisFuzz(int device,
            int stickId, int delta, byte axisXValue, byte axisYValue,
            out byte useAxisX, out byte useAxisY)
        {
            if (stickId < 0 || stickId > 2)
            {
                throw new ArgumentOutOfRangeException("Stick ID has to be either 0 or 1");
            }

            int xIdX = stickId == 0 ? 0 : 2;
            int yIdX = stickId == 1 ? 1 : 3;
            ref byte lastXVal = ref lastStickAxisValues[device][xIdX];
            ref byte lastYVal = ref lastStickAxisValues[device][yIdX];
            useAxisX = lastXVal;
            useAxisY = lastYVal;

            int deltaX = axisXValue - lastXVal;
            int deltaY = axisYValue - lastYVal;
            int magSqu = (deltaX * deltaX) + (deltaY * deltaY);
            int deltaSqu = delta * delta;
            //if (stickId == 0)
            //    Console.WriteLine("DELTA MAG SQU: {0} {1}", magSqu, deltaSqu);

            if (axisXValue == 0 || axisXValue == 255 || magSqu > deltaSqu)
            {
                useAxisX = axisXValue;
                lastXVal = axisXValue;
            }

            if (axisYValue == 0 || axisYValue == 255 || magSqu > deltaSqu)
            {
                useAxisY = axisYValue;
                lastYVal = axisYValue;
            }
        }

        private static void CalcWheelFuzz(int gyroX, int gyroZ, int lastGyroX, int lastGyroZ,
            int delta, out int useGyroX, out int useGyroZ)
        {
            useGyroX = lastGyroX;
            if (gyroX == 0 || gyroX == 128 || gyroX == -128 || Math.Abs(gyroX - lastGyroX) > delta)
            {
                useGyroX = gyroX;
            }

            useGyroZ = lastGyroZ;
            if (gyroZ == 0 || gyroZ == 128 || gyroZ == -128 || Math.Abs(gyroZ - lastGyroZ) > delta)
            {
                useGyroZ = gyroZ;
            }
        }

        protected static Int32 Scale360degreeGyroAxis(int device, DS4StateExposed exposedState, ControlService ctrl)
        {
            unchecked
            {
                DS4Device controller;
                DS4State currentDeviceState;

                int gyroAccelX, gyroAccelZ;
                int result;

                controller = ctrl.DS4Controllers[device];
                if (controller == null) return 0;

                currentDeviceState = controller.getCurrentStateRef();

                // If calibration is active then do the calibration process instead of the normal "angle calculation"
                if (controller.WheelRecalibrateActiveState > 0)
                {
                    SAWheelEmulationCalibration(device, exposedState, ctrl, currentDeviceState, controller);

                    // Return center wheel position while SA wheel emuation is being calibrated
                    return 0;
                }

                // Do nothing if connection is active but the actual DS4 controller is still missing or not yet synchronized
                if (!controller.Synced)
                    return 0;

                gyroAccelX = exposedState.getAccelX();
                gyroAccelZ = exposedState.getAccelZ();

                // If calibration values are missing then use "educated guesses" about good starting values
                if (controller.wheelCenterPoint.IsEmpty)
                {
                    if (!Global.LoadControllerConfigs(controller))
                    {
                        AppLogger.LogToGui($"Controller {1 + device} sixaxis steering wheel calibration data missing. It is recommended to run steering wheel calibration process by pressing SASteeringWheelEmulationCalibration special action key. Using estimated values until the controller is calibrated at least once.", false);

                        // Use current controller position as "center point". Assume DS4Windows was started while controller was hold in center position (yes, dangerous assumption but can't do much until controller is calibrated)
                        controller.wheelCenterPoint.X = gyroAccelX;
                        controller.wheelCenterPoint.Y = gyroAccelZ;

                        controller.wheel90DegPointRight.X = controller.wheelCenterPoint.X + 113;
                        controller.wheel90DegPointRight.Y = controller.wheelCenterPoint.Y + 110;

                        controller.wheel90DegPointLeft.X = controller.wheelCenterPoint.X - 127;
                        controller.wheel90DegPointLeft.Y = controller.wheel90DegPointRight.Y;
                    }

                    controller.wheelCircleCenterPointRight.X = controller.wheelCenterPoint.X;
                    controller.wheelCircleCenterPointRight.Y = controller.wheel90DegPointRight.Y;
                    controller.wheelCircleCenterPointLeft.X = controller.wheelCenterPoint.X;
                    controller.wheelCircleCenterPointLeft.Y = controller.wheel90DegPointLeft.Y;

                    AppLogger.LogToGui($"Controller {1 + device} steering wheel emulation calibration values. Center=({controller.wheelCenterPoint.X}, {controller.wheelCenterPoint.Y})  90L=({controller.wheel90DegPointLeft.X}, {controller.wheel90DegPointLeft.Y})  90R=({controller.wheel90DegPointRight.X}, {controller.wheel90DegPointRight.Y})  Range={Global.GetSASteeringWheelEmulationRange(device)}", false);
                    controller.wheelPrevRecalibrateTime = DateTime.Now;
                }


                int maxRangeRight = Global.GetSASteeringWheelEmulationRange(device) / 2 * C_WHEEL_ANGLE_PRECISION;
                int maxRangeLeft = -maxRangeRight;

                //Console.WriteLine("Values {0} {1}", gyroAccelX, gyroAccelZ);

                //gyroAccelX = (int)(wheel360FilterX.Filter(gyroAccelX, currentRate));
                //gyroAccelZ = (int)(wheel360FilterZ.Filter(gyroAccelZ, currentRate));

                int wheelFuzz = SAWheelFuzzValues[device];
                if (wheelFuzz != 0)
                {
                    //int currentValueX = gyroAccelX;
                    LastWheelGyroCoord lastWheelGyro = lastWheelGyroValues[device];
                    CalcWheelFuzz(gyroAccelX, gyroAccelZ, lastWheelGyro.gyroX, lastWheelGyro.gyroZ,
                        wheelFuzz, out gyroAccelX, out gyroAccelZ);
                    lastWheelGyro.gyroX = gyroAccelX; lastWheelGyro.gyroZ = gyroAccelZ;
                    //lastGyroX = gyroAccelX; lastGyroZ = gyroAccelZ;
                }

                result = CalculateControllerAngle(gyroAccelX, gyroAccelZ, controller);

                // Apply deadzone (SA X-deadzone value). This code assumes that 20deg is the max deadzone anyone ever might wanna use (in practice effective deadzone 
                // is probably just few degrees by using SXDeadZone values 0.01...0.05)
                double sxDead = getSXDeadzone(device);
                if (sxDead > 0)
                {
                    int sxDeadInt = Convert.ToInt32(20.0 * C_WHEEL_ANGLE_PRECISION * sxDead);
                    if (Math.Abs(result) <= sxDeadInt)
                    {
                        result = 0;
                    }
                    else
                    {
                        // Smooth steering angle based on deadzone range instead of just clipping the deadzone gap
                        result -= (result < 0 ? -sxDeadInt : sxDeadInt);
                    }
                }

                // If wrapped around from +180 to -180 side (or vice versa) then SA steering wheel keeps on turning beyond 360 degrees (if range is >360).
                // Keep track of how many times the steering wheel has been turned beyond the full 360 circle and clip the result to max range.
                int wheelFullTurnCount = controller.wheelFullTurnCount;
                if (controller.wheelPrevPhysicalAngle < 0 && result > 0)
                {
                    if ((result - controller.wheelPrevPhysicalAngle) > 180 * C_WHEEL_ANGLE_PRECISION)
                    {
                        if (maxRangeRight > 360/2 * C_WHEEL_ANGLE_PRECISION)
                            wheelFullTurnCount--;
                        else
                            result = maxRangeLeft;
                    }
                }
                else if (controller.wheelPrevPhysicalAngle > 0 && result < 0)
                {
                    if ((controller.wheelPrevPhysicalAngle - result) > 180 * C_WHEEL_ANGLE_PRECISION)
                    {
                        if (maxRangeRight > 360/2 * C_WHEEL_ANGLE_PRECISION)
                            wheelFullTurnCount++;
                        else
                            result = maxRangeRight;
                    }
                }
                controller.wheelPrevPhysicalAngle = result;

                if (wheelFullTurnCount != 0)
                {
                    // Adjust value of result (steering wheel angle) based on num of full 360 turn counts
                    result += (wheelFullTurnCount * 180 * C_WHEEL_ANGLE_PRECISION * 2);
                }

                // If the new angle is more than 180 degrees further away then this is probably bogus value (controller shaking too much and gyro and velocity sensors went crazy).
                // Accept the new angle only when the new angle is within a "stability threshold", otherwise use the previous full angle value and wait for controller to be stabilized.
                if (Math.Abs(result - controller.wheelPrevFullAngle) <= 180 * C_WHEEL_ANGLE_PRECISION)
                {
                    controller.wheelPrevFullAngle = result;
                    controller.wheelFullTurnCount = wheelFullTurnCount;
                }
                else
                {
                    result = controller.wheelPrevFullAngle;
                }

                result = Mapping.ClampInt(maxRangeLeft, result, maxRangeRight);
                if (WheelSmoothInfo[device].enabled)
                {
                    double currentRate = 1.0 / currentDeviceState.elapsedTime; // Need to express poll time in Hz
                    OneEuroFilter wheelFilter = wheelFilters[device];
                    result = (int)(wheelFilter.Filter(result, currentRate));
                }

                // Debug log output of SA sensor values
                //LogToGuiSACalibrationDebugMsg($"DBG gyro=({gyroAccelX}, {gyroAccelZ})  output=({exposedState.OutputAccelX}, {exposedState.OutputAccelZ})  PitRolYaw=({currentDeviceState.Motion.gyroPitch}, {currentDeviceState.Motion.gyroRoll}, {currentDeviceState.Motion.gyroYaw})  VelPitRolYaw=({currentDeviceState.Motion.angVelPitch}, {currentDeviceState.Motion.angVelRoll}, {currentDeviceState.Motion.angVelYaw})  angle={result / (1.0 * C_WHEEL_ANGLE_PRECISION)}  fullTurns={controller.wheelFullTurnCount}", false);

                // Apply anti-deadzone (SA X-antideadzone value)
                double sxAntiDead = getSXAntiDeadzone(device);

                int outputAxisMax, outputAxisMin, outputAxisZero;
                if ( Global.OutContType[device] == OutContType.DS4 )
                {
                    // DS4 analog stick axis supports only 0...255 output value range (not the best one for steering wheel usage)
                    outputAxisMax = 255;
                    outputAxisMin = 0;
                    outputAxisZero = 128;
                }
                else
                {
                    // x360 (xinput) analog stick axis supports -32768...32767 output value range (more than enough for steering wheel usage)
                    outputAxisMax = 32767;
                    outputAxisMin = -32768;
                    outputAxisZero = 0;
                }

                switch (Global.GetSASteeringWheelEmulationAxis(device))
                {
                    case SASteeringWheelEmulationAxisType.LX:
                    case SASteeringWheelEmulationAxisType.LY:
                    case SASteeringWheelEmulationAxisType.RX:
                    case SASteeringWheelEmulationAxisType.RY:
                        // DS4 thumbstick axis output (-32768..32767 raw value range)
                        //return (((result - maxRangeLeft) * (32767 - (-32768))) / (maxRangeRight - maxRangeLeft)) + (-32768);
                        if (result == 0) return outputAxisZero;

                        if (sxAntiDead > 0)
                        {
                            sxAntiDead *= (outputAxisMax - outputAxisZero);
                            if (result < 0) return (((result - maxRangeLeft) * (outputAxisZero - Convert.ToInt32(sxAntiDead) - (outputAxisMin))) / (0 - maxRangeLeft)) + (outputAxisMin);
                            else return (((result - 0) * (outputAxisMax - (outputAxisZero + Convert.ToInt32(sxAntiDead)))) / (maxRangeRight - 0)) + (outputAxisZero + Convert.ToInt32(sxAntiDead));
                        }
                        else
                        {
                            return (((result - maxRangeLeft) * (outputAxisMax - (outputAxisMin))) / (maxRangeRight - maxRangeLeft)) + (outputAxisMin);
                        }
                        
                    case SASteeringWheelEmulationAxisType.L2R2:
                        // DS4 Trigger axis output. L2+R2 triggers share the same axis in x360 xInput/DInput controller, 
                        // so L2+R2 steering output supports only 360 turn range (-255..255 raw value range in the shared trigger axis)
                        if (result == 0) return 0;

                        result = Convert.ToInt32(Math.Round(result / (1.0 * C_WHEEL_ANGLE_PRECISION)));
                        if (result < 0) result = -181 - result;

                        if (sxAntiDead > 0)
                        {
                            sxAntiDead *= 255;
                            if (result < 0) return (((result - (-180)) * (-Convert.ToInt32(sxAntiDead) - (-255))) / (0 - (-180))) + (-255);
                            else return (((result - (0)) * (255 - (Convert.ToInt32(sxAntiDead)))) / (180 - (0))) + (Convert.ToInt32(sxAntiDead));
                        }
                        else
                        {
                            return (((result - (-180)) * (255 - (-255))) / (180 - (-180))) + (-255);
                        }

                    case SASteeringWheelEmulationAxisType.VJoy1X:
                    case SASteeringWheelEmulationAxisType.VJoy1Y:
                    case SASteeringWheelEmulationAxisType.VJoy1Z:
                    case SASteeringWheelEmulationAxisType.VJoy2X:
                    case SASteeringWheelEmulationAxisType.VJoy2Y:
                    case SASteeringWheelEmulationAxisType.VJoy2Z:
                        // SASteeringWheelEmulationAxisType.VJoy1X/VJoy1Y/VJoy1Z/VJoy2X/VJoy2Y/VJoy2Z VJoy axis output (0..32767 raw value range by default)
                        if (result == 0) return 16384;

                        if (sxAntiDead > 0)
                        {
                            sxAntiDead *= 16384;
                            if (result < 0) return (((result - maxRangeLeft) * (16384 - Convert.ToInt32(sxAntiDead) - (-0))) / (0 - maxRangeLeft)) + (-0);
                            else return (((result - 0) * (32767 - (16384 + Convert.ToInt32(sxAntiDead)))) / (maxRangeRight - 0)) + (16384 + Convert.ToInt32(sxAntiDead));
                        }
                        else
                        {
                            return (((result - maxRangeLeft) * (32767 - (-0))) / (maxRangeRight - maxRangeLeft)) + (-0);
                        }

                    default:
                        // Should never come here, but C# case statement syntax requires DEFAULT handler
                        return 0;
                }
            }
        }

    }
}<|MERGE_RESOLUTION|>--- conflicted
+++ resolved
@@ -2456,15 +2456,11 @@
             ControlService ctrl)
         {
             //DS4ControlSettings dcs = tempSettingsList[settingIndex];
-<<<<<<< HEAD
-            
-            object action = null;
+
             uint actionAlias = 0;
-=======
 
             //object action = null;
             ControlActionData action = null;
->>>>>>> 7b3f1cd3
             DS4ControlSettings.ActionType actionType = 0;
             DS4KeyType keyType = DS4KeyType.None;
             DS4Controls usingExtra = DS4Controls.None;
@@ -3488,11 +3484,7 @@
                                 if (dcs.actionType != DS4ControlSettings.ActionType.Default)
                                 {
                                     if (dcs.actionType == DS4ControlSettings.ActionType.Key)
-<<<<<<< HEAD
-                                        outputKBMHandler.PerformKeyRelease((ushort)dcs.action);
-=======
-                                        InputMethods.performKeyRelease((ushort)dcs.action.actionKey);
->>>>>>> 7b3f1cd3
+                                        outputKBMHandler.PerformKeyRelease((ushort)dcs.action.actionKey);
                                     else if (dcs.actionType == DS4ControlSettings.ActionType.Macro)
                                     {
                                         int[] keys = dcs.action.actionMacro;
@@ -3535,11 +3527,7 @@
                 if (dcs.actionType != DS4ControlSettings.ActionType.Default)
                 {
                     if (dcs.actionType == DS4ControlSettings.ActionType.Key)
-<<<<<<< HEAD
-                        outputKBMHandler.PerformKeyRelease((ushort)dcs.action);
-=======
-                        InputMethods.performKeyRelease((ushort)dcs.action.actionKey);
->>>>>>> 7b3f1cd3
+                        outputKBMHandler.PerformKeyRelease((ushort)dcs.action.actionKey);
                     else if (dcs.actionType == DS4ControlSettings.ActionType.Macro)
                     {
                         int[] keys = dcs.action.actionMacro;
