﻿using System;
using System.Collections.Generic;
using System.Linq;

using System.Threading.Tasks;
using System.Diagnostics;
using static DS4Windows.Global;

using System.Drawing; // Point struct

namespace DS4Windows
{
    public class Mapping
    {
        /*
         * Represent the synthetic keyboard and mouse events.  Maintain counts for each so we don't duplicate events.
         */
        public class SyntheticState
        {
            public struct MouseClick
            {
                public int leftCount, middleCount, rightCount, fourthCount, fifthCount, wUpCount, wDownCount, toggleCount;
                public bool toggle;
            }
            public MouseClick previousClicks, currentClicks;
            public struct KeyPress
            {
                public int vkCount, scanCodeCount, repeatCount, toggleCount; // repeat takes priority over non-, and scancode takes priority over non-
                public bool toggle;
            }
            public class KeyPresses
            {
                public KeyPress previous, current;
            }
            public Dictionary<UInt16, KeyPresses> keyPresses = new Dictionary<UInt16, KeyPresses>();

            public void SaveToPrevious(bool performClear)
            {
                previousClicks = currentClicks;
                if (performClear)
                    currentClicks.leftCount = currentClicks.middleCount = currentClicks.rightCount = currentClicks.fourthCount = currentClicks.fifthCount = currentClicks.wUpCount = currentClicks.wDownCount = currentClicks.toggleCount = 0;

                //foreach (KeyPresses kp in keyPresses.Values)
                Dictionary<ushort, KeyPresses>.ValueCollection keyValues = keyPresses.Values;
                for (var keyEnum = keyValues.GetEnumerator(); keyEnum.MoveNext();)
                //for (int i = 0, kpCount = keyValues.Count; i < kpCount; i++)
                {
                    //KeyPresses kp = keyValues.ElementAt(i);
                    KeyPresses kp = keyEnum.Current;
                    kp.previous = kp.current;
                    if (performClear)
                    {
                        kp.current.repeatCount = kp.current.scanCodeCount = kp.current.vkCount = kp.current.toggleCount = 0;
                        //kp.current.toggle = false;
                    }
                }
            }
        }

        public class ActionState
        {
            public bool[] dev = new bool[4];
        }

        struct ControlToXInput
        {
            public DS4Controls ds4input;
            public DS4Controls xoutput;

            public ControlToXInput(DS4Controls input, DS4Controls output)
            {
                ds4input = input; xoutput = output;
            }
        }

        static Queue<ControlToXInput>[] customMapQueue = new Queue<ControlToXInput>[4]
        {
            new Queue<ControlToXInput>(), new Queue<ControlToXInput>(),
            new Queue<ControlToXInput>(), new Queue<ControlToXInput>()
        };

        public static SyntheticState globalState = new SyntheticState();
        public static SyntheticState[] deviceState = new SyntheticState[4]
            { new SyntheticState(), new SyntheticState(), new SyntheticState(),
              new SyntheticState() };

        public static DS4StateFieldMapping[] fieldMappings = new DS4StateFieldMapping[4] {
            new DS4StateFieldMapping(), new DS4StateFieldMapping(), new DS4StateFieldMapping(),
            new DS4StateFieldMapping()
        };
        public static DS4StateFieldMapping[] outputFieldMappings = new DS4StateFieldMapping[4]
        {
            new DS4StateFieldMapping(), new DS4StateFieldMapping(), new DS4StateFieldMapping(),
            new DS4StateFieldMapping()
        };
        public static DS4StateFieldMapping[] previousFieldMappings = new DS4StateFieldMapping[4]
        {
            new DS4StateFieldMapping(), new DS4StateFieldMapping(), new DS4StateFieldMapping(),
            new DS4StateFieldMapping()
        };

        // TODO When we disconnect, process a null/dead state to release any keys or buttons.
        public static DateTime oldnow = DateTime.UtcNow;
        private static bool pressagain = false;
        private static int wheel = 0, keyshelddown = 0;

        //mapcustom
        public static bool[] pressedonce = new bool[261], macrodone = new bool[38];
        static bool[] macroControl = new bool[25];
        static uint macroCount = 0;

        //actions
        public static int[] fadetimer = new int[4] { 0, 0, 0, 0 };
        public static int[] prevFadetimer = new int[4] { 0, 0, 0, 0 };
        public static DS4Color[] lastColor = new DS4Color[4];
        public static List<ActionState> actionDone = new List<ActionState>();
        public static SpecialAction[] untriggeraction = new SpecialAction[4];
        public static DateTime[] nowAction = { DateTime.MinValue, DateTime.MinValue, DateTime.MinValue, DateTime.MinValue };
        public static DateTime[] oldnowAction = { DateTime.MinValue, DateTime.MinValue, DateTime.MinValue, DateTime.MinValue };
        public static int[] untriggerindex = new int[4] { -1, -1, -1, -1 };
        public static DateTime[] oldnowKeyAct = new DateTime[4] { DateTime.MinValue,
            DateTime.MinValue, DateTime.MinValue, DateTime.MinValue };

        private static DS4Controls[] shiftTriggerMapping = new DS4Controls[26] { DS4Controls.None, DS4Controls.Cross, DS4Controls.Circle, DS4Controls.Square,
            DS4Controls.Triangle, DS4Controls.Options, DS4Controls.Share, DS4Controls.DpadUp, DS4Controls.DpadDown,
            DS4Controls.DpadLeft, DS4Controls.DpadRight, DS4Controls.PS, DS4Controls.L1, DS4Controls.R1, DS4Controls.L2,
            DS4Controls.R2, DS4Controls.L3, DS4Controls.R3, DS4Controls.TouchLeft, DS4Controls.TouchUpper, DS4Controls.TouchMulti,
            DS4Controls.TouchRight, DS4Controls.GyroZNeg, DS4Controls.GyroZPos, DS4Controls.GyroXPos, DS4Controls.GyroXNeg,
        };

        private static int[] ds4ControlMapping = new int[38] { 0, // DS4Control.None
            16, // DS4Controls.LXNeg
            20, // DS4Controls.LXPos
            17, // DS4Controls.LYNeg
            21, // DS4Controls.LYPos
            18, // DS4Controls.RXNeg
            22, // DS4Controls.RXPos
            19, // DS4Controls.RYNeg
            23, // DS4Controls.RYPos
            3,  // DS4Controls.L1
            24, // DS4Controls.L2
            5,  // DS4Controls.L3
            4,  // DS4Controls.R1
            25, // DS4Controls.R2
            6,  // DS4Controls.R3
            13, // DS4Controls.Square
            14, // DS4Controls.Triangle
            15, // DS4Controls.Circle
            12, // DS4Controls.Cross
            7,  // DS4Controls.DpadUp
            10, // DS4Controls.DpadRight
            8,  // DS4Controls.DpadDown
            9,  // DS4Controls.DpadLeft
            11, // DS4Controls.PS
            27, // DS4Controls.TouchLeft
            29, // DS4Controls.TouchUpper
            26, // DS4Controls.TouchMulti
            28, // DS4Controls.TouchRight
            1,  // DS4Controls.Share
            2,  // DS4Controls.Options
            31, // DS4Controls.GyroXPos
            30, // DS4Controls.GyroXNeg
            33, // DS4Controls.GyroZPos
            32, // DS4Controls.GyroZNeg
            34, // DS4Controls.SwipeLeft
            35, // DS4Controls.SwipeRight
            36, // DS4Controls.SwipeUp
            37  // DS4Controls.SwipeDown
        };

        // Define here to save some time processing.
        // It is enough to feel a difference during gameplay.
        private static int[] rsOutCurveModeArray = new int[4] { 0, 0, 0, 0 };
        private static int[] lsOutCurveModeArray = new int[4] { 0, 0, 0, 0 };
        static bool tempBool = false;
        private static double[] tempDoubleArray = new double[4] { 0.0, 0.0, 0.0, 0.0 };
        private static int[] tempIntArray = new int[4] { 0, 0, 0, 0 };

        // Special macros
        static bool altTabDone = true;
        static DateTime altTabNow = DateTime.UtcNow,
            oldAltTabNow = DateTime.UtcNow - TimeSpan.FromSeconds(1);

        // Mouse
        public static int mcounter = 34;
        public static int mouseaccel = 0;
        public static int prevmouseaccel = 0;
        private static double horizontalRemainder = 0.0, verticalRemainder = 0.0;
        private const int MOUSESPEEDFACTOR = 48;
        private const double MOUSESTICKOFFSET = 0.0495;

        public static void Commit(int device)
        {
            SyntheticState state = deviceState[device];
            lock (globalState)
            {
                globalState.currentClicks.leftCount += state.currentClicks.leftCount - state.previousClicks.leftCount;
                globalState.currentClicks.middleCount += state.currentClicks.middleCount - state.previousClicks.middleCount;
                globalState.currentClicks.rightCount += state.currentClicks.rightCount - state.previousClicks.rightCount;
                globalState.currentClicks.fourthCount += state.currentClicks.fourthCount - state.previousClicks.fourthCount;
                globalState.currentClicks.fifthCount += state.currentClicks.fifthCount - state.previousClicks.fifthCount;
                globalState.currentClicks.wUpCount += state.currentClicks.wUpCount - state.previousClicks.wUpCount;
                globalState.currentClicks.wDownCount += state.currentClicks.wDownCount - state.previousClicks.wDownCount;
                globalState.currentClicks.toggleCount += state.currentClicks.toggleCount - state.previousClicks.toggleCount;
                globalState.currentClicks.toggle = state.currentClicks.toggle;

                if (globalState.currentClicks.toggleCount != 0 && globalState.previousClicks.toggleCount == 0 && globalState.currentClicks.toggle)
                {
                    if (globalState.currentClicks.leftCount != 0 && globalState.previousClicks.leftCount == 0)
                        InputMethods.MouseEvent(InputMethods.MOUSEEVENTF_LEFTDOWN);
                    if (globalState.currentClicks.rightCount != 0 && globalState.previousClicks.rightCount == 0)
                        InputMethods.MouseEvent(InputMethods.MOUSEEVENTF_RIGHTDOWN);
                    if (globalState.currentClicks.middleCount != 0 && globalState.previousClicks.middleCount == 0)
                        InputMethods.MouseEvent(InputMethods.MOUSEEVENTF_MIDDLEDOWN);
                    if (globalState.currentClicks.fourthCount != 0 && globalState.previousClicks.fourthCount == 0)
                        InputMethods.MouseEvent(InputMethods.MOUSEEVENTF_XBUTTONDOWN, 1);
                    if (globalState.currentClicks.fifthCount != 0 && globalState.previousClicks.fifthCount == 0)
                        InputMethods.MouseEvent(InputMethods.MOUSEEVENTF_XBUTTONDOWN, 2);
                }
                else if (globalState.currentClicks.toggleCount != 0 && globalState.previousClicks.toggleCount == 0 && !globalState.currentClicks.toggle)
                {
                    if (globalState.currentClicks.leftCount != 0 && globalState.previousClicks.leftCount == 0)
                        InputMethods.MouseEvent(InputMethods.MOUSEEVENTF_LEFTUP);
                    if (globalState.currentClicks.rightCount != 0 && globalState.previousClicks.rightCount == 0)
                        InputMethods.MouseEvent(InputMethods.MOUSEEVENTF_RIGHTUP);
                    if (globalState.currentClicks.middleCount != 0 && globalState.previousClicks.middleCount == 0)
                        InputMethods.MouseEvent(InputMethods.MOUSEEVENTF_MIDDLEUP);
                    if (globalState.currentClicks.fourthCount != 0 && globalState.previousClicks.fourthCount == 0)
                        InputMethods.MouseEvent(InputMethods.MOUSEEVENTF_XBUTTONUP, 1);
                    if (globalState.currentClicks.fifthCount != 0 && globalState.previousClicks.fifthCount == 0)
                        InputMethods.MouseEvent(InputMethods.MOUSEEVENTF_XBUTTONUP, 2);
                }

                if (globalState.currentClicks.toggleCount == 0 && globalState.previousClicks.toggleCount == 0)
                {
                    if (globalState.currentClicks.leftCount != 0 && globalState.previousClicks.leftCount == 0)
                        InputMethods.MouseEvent(InputMethods.MOUSEEVENTF_LEFTDOWN);
                    else if (globalState.currentClicks.leftCount == 0 && globalState.previousClicks.leftCount != 0)
                        InputMethods.MouseEvent(InputMethods.MOUSEEVENTF_LEFTUP);

                    if (globalState.currentClicks.middleCount != 0 && globalState.previousClicks.middleCount == 0)
                        InputMethods.MouseEvent(InputMethods.MOUSEEVENTF_MIDDLEDOWN);
                    else if (globalState.currentClicks.middleCount == 0 && globalState.previousClicks.middleCount != 0)
                        InputMethods.MouseEvent(InputMethods.MOUSEEVENTF_MIDDLEUP);

                    if (globalState.currentClicks.rightCount != 0 && globalState.previousClicks.rightCount == 0)
                        InputMethods.MouseEvent(InputMethods.MOUSEEVENTF_RIGHTDOWN);
                    else if (globalState.currentClicks.rightCount == 0 && globalState.previousClicks.rightCount != 0)
                        InputMethods.MouseEvent(InputMethods.MOUSEEVENTF_RIGHTUP);

                    if (globalState.currentClicks.fourthCount != 0 && globalState.previousClicks.fourthCount == 0)
                        InputMethods.MouseEvent(InputMethods.MOUSEEVENTF_XBUTTONDOWN, 1);
                    else if (globalState.currentClicks.fourthCount == 0 && globalState.previousClicks.fourthCount != 0)
                        InputMethods.MouseEvent(InputMethods.MOUSEEVENTF_XBUTTONUP, 1);

                    if (globalState.currentClicks.fifthCount != 0 && globalState.previousClicks.fifthCount == 0)
                        InputMethods.MouseEvent(InputMethods.MOUSEEVENTF_XBUTTONDOWN, 2);
                    else if (globalState.currentClicks.fifthCount == 0 && globalState.previousClicks.fifthCount != 0)
                        InputMethods.MouseEvent(InputMethods.MOUSEEVENTF_XBUTTONUP, 2);

                    if (globalState.currentClicks.wUpCount != 0 && globalState.previousClicks.wUpCount == 0)
                    {
                        InputMethods.MouseEvent(InputMethods.MOUSEEVENTF_WHEEL, 120);
                        oldnow = DateTime.UtcNow;
                        wheel = 120;
                    }
                    else if (globalState.currentClicks.wUpCount == 0 && globalState.previousClicks.wUpCount != 0)
                        wheel = 0;

                    if (globalState.currentClicks.wDownCount != 0 && globalState.previousClicks.wDownCount == 0)
                    {
                        InputMethods.MouseEvent(InputMethods.MOUSEEVENTF_WHEEL, -120);
                        oldnow = DateTime.UtcNow;
                        wheel = -120;
                    }
                    if (globalState.currentClicks.wDownCount == 0 && globalState.previousClicks.wDownCount != 0)
                        wheel = 0;
                }
            

                if (wheel != 0) //Continue mouse wheel movement
                {
                    DateTime now = DateTime.UtcNow;
                    if (now >= oldnow + TimeSpan.FromMilliseconds(100) && !pressagain)
                    {
                        oldnow = now;
                        InputMethods.MouseEvent(InputMethods.MOUSEEVENTF_WHEEL, wheel);
                    }
                }

                // Merge and synthesize all key presses/releases that are present in this device's mapping.
                // TODO what about the rest?  e.g. repeat keys really ought to be on some set schedule
                Dictionary<UInt16, SyntheticState.KeyPresses>.KeyCollection kvpKeys = state.keyPresses.Keys;
                //foreach (KeyValuePair<UInt16, SyntheticState.KeyPresses> kvp in state.keyPresses)
                //for (int i = 0, keyCount = kvpKeys.Count; i < keyCount; i++)
                for (var keyEnum = kvpKeys.GetEnumerator(); keyEnum.MoveNext();)
                {
                    //UInt16 kvpKey = kvpKeys.ElementAt(i);
                    UInt16 kvpKey = keyEnum.Current;
                    SyntheticState.KeyPresses kvpValue = state.keyPresses[kvpKey];

                    SyntheticState.KeyPresses gkp;
                    if (globalState.keyPresses.TryGetValue(kvpKey, out gkp))
                    {
                        gkp.current.vkCount += kvpValue.current.vkCount - kvpValue.previous.vkCount;
                        gkp.current.scanCodeCount += kvpValue.current.scanCodeCount - kvpValue.previous.scanCodeCount;
                        gkp.current.repeatCount += kvpValue.current.repeatCount - kvpValue.previous.repeatCount;
                        gkp.current.toggle = kvpValue.current.toggle;
                        gkp.current.toggleCount += kvpValue.current.toggleCount - kvpValue.previous.toggleCount;
                    }
                    else
                    {
                        gkp = new SyntheticState.KeyPresses();
                        gkp.current = kvpValue.current;
                        globalState.keyPresses[kvpKey] = gkp;
                    }
                    if (gkp.current.toggleCount != 0 && gkp.previous.toggleCount == 0 && gkp.current.toggle)
                    {
                        if (gkp.current.scanCodeCount != 0)
                            InputMethods.performSCKeyPress(kvpKey);
                        else
                            InputMethods.performKeyPress(kvpKey);
                    }
                    else if (gkp.current.toggleCount != 0 && gkp.previous.toggleCount == 0 && !gkp.current.toggle)
                    {
                        if (gkp.previous.scanCodeCount != 0) // use the last type of VK/SC
                            InputMethods.performSCKeyRelease(kvpKey);
                        else
                            InputMethods.performKeyRelease(kvpKey);
                    }
                    else if (gkp.current.vkCount + gkp.current.scanCodeCount != 0 && gkp.previous.vkCount + gkp.previous.scanCodeCount == 0)
                    {
                        if (gkp.current.scanCodeCount != 0)
                        {
                            oldnow = DateTime.UtcNow;
                            InputMethods.performSCKeyPress(kvpKey);
                            pressagain = false;
                            keyshelddown = kvpKey;
                        }
                        else
                        {
                            oldnow = DateTime.UtcNow;
                            InputMethods.performKeyPress(kvpKey);
                            pressagain = false;
                            keyshelddown = kvpKey;
                        }
                    }
                    else if (gkp.current.toggleCount != 0 || gkp.previous.toggleCount != 0 || gkp.current.repeatCount != 0 || // repeat or SC/VK transition
                        ((gkp.previous.scanCodeCount == 0) != (gkp.current.scanCodeCount == 0))) //repeat keystroke after 500ms
                    {
                        if (keyshelddown == kvpKey)
                        {
                            DateTime now = DateTime.UtcNow;
                            if (now >= oldnow + TimeSpan.FromMilliseconds(500) && !pressagain)
                            {
                                oldnow = now;
                                pressagain = true;
                            }
                            if (pressagain && gkp.current.scanCodeCount != 0)
                            {
                                now = DateTime.UtcNow;
                                if (now >= oldnow + TimeSpan.FromMilliseconds(25) && pressagain)
                                {
                                    oldnow = now;
                                    InputMethods.performSCKeyPress(kvpKey);
                                }
                            }
                            else if (pressagain)
                            {
                                now = DateTime.UtcNow;
                                if (now >= oldnow + TimeSpan.FromMilliseconds(25) && pressagain)
                                {
                                    oldnow = now;
                                    InputMethods.performKeyPress(kvpKey);
                                }
                            }
                        }
                    }
                    if ((gkp.current.toggleCount == 0 && gkp.previous.toggleCount == 0) && gkp.current.vkCount + gkp.current.scanCodeCount == 0 && gkp.previous.vkCount + gkp.previous.scanCodeCount != 0)
                    {
                        if (gkp.previous.scanCodeCount != 0) // use the last type of VK/SC
                        {
                            InputMethods.performSCKeyRelease(kvpKey);
                            pressagain = false;
                        }
                        else
                        {
                            InputMethods.performKeyRelease(kvpKey);
                            pressagain = false;
                        }
                    }
                }
                globalState.SaveToPrevious(false);
            }
            state.SaveToPrevious(true);
        }

        public enum Click { None, Left, Middle, Right, Fourth, Fifth, WUP, WDOWN };
        public static void MapClick(int device, Click mouseClick)
        {
            switch (mouseClick)
            {
                case Click.Left:
                    deviceState[device].currentClicks.leftCount++;
                    break;
                case Click.Middle:
                    deviceState[device].currentClicks.middleCount++;
                    break;
                case Click.Right:
                    deviceState[device].currentClicks.rightCount++;
                    break;
                case Click.Fourth:
                    deviceState[device].currentClicks.fourthCount++;
                    break;
                case Click.Fifth:
                    deviceState[device].currentClicks.fifthCount++;
                    break;
                case Click.WUP:
                    deviceState[device].currentClicks.wUpCount++;
                    break;
                case Click.WDOWN:
                    deviceState[device].currentClicks.wDownCount++;
                    break;
                default: break;
            }
        }

        public static int DS4ControltoInt(DS4Controls ctrl)
        {
            int result = 0;
            if (ctrl >= DS4Controls.None && ctrl <= DS4Controls.SwipeDown)
            {
                result = ds4ControlMapping[(int)ctrl];
            }

            return result;
        }

        static double TValue(double value1, double value2, double percent)
        {
            percent /= 100f;
            return value1 * percent + value2 * (1 - percent);
        }

        private static int ClampInt(int min, int value, int max)
        {
            return (value < min) ? min : (value > max) ? max : value;
        }

        public static DS4State SetCurveAndDeadzone(int device, DS4State cState, DS4State dState)
        {
            double rotation = tempDoubleArray[device] = getLSRotation(device);
            if (rotation > 0.0 || rotation < 0.0)
                cState.rotateLSCoordinates(rotation);

            double rotationRS = tempDoubleArray[device] = getRSRotation(device);
            if (rotationRS > 0.0 || rotationRS < 0.0)
                cState.rotateRSCoordinates(rotationRS);

            cState.CopyTo(dState);
            //DS4State dState = new DS4State(cState);
            int x;
            int y;
            int curve;

            /* TODO: Look into curve options and make sure maximum axes values are being respected */
            int lsCurve = getLSCurve(device);
            if (lsCurve > 0)
            {
                x = cState.LX;
                y = cState.LY;
                float max = x + y;
                double curvex;
                double curvey;
                curve = lsCurve;
                double multimax = TValue(382.5, max, curve);
                double multimin = TValue(127.5, max, curve);
                if ((x > 127.5f && y > 127.5f) || (x < 127.5f && y < 127.5f))
                {
                    curvex = (x > 127.5f ? Math.Min(x, (x / max) * multimax) : Math.Max(x, (x / max) * multimin));
                    curvey = (y > 127.5f ? Math.Min(y, (y / max) * multimax) : Math.Max(y, (y / max) * multimin));
                }
                else
                {
                    if (x < 127.5f)
                    {
                        curvex = Math.Min(x, (x / max) * multimax);
                        curvey = Math.Min(y, (-(y / max) * multimax + 510));
                    }
                    else
                    {
                        curvex = Math.Min(x, (-(x / max) * multimax + 510));
                        curvey = Math.Min(y, (y / max) * multimax);
                    }
                }

                dState.LX = (byte)Math.Round(curvex, 0);
                dState.LY = (byte)Math.Round(curvey, 0);
            }

            /* TODO: Look into curve options and make sure maximum axes values are being respected */
            int rsCurve = getRSCurve(device);
            if (rsCurve > 0)
            {
                x = cState.RX;
                y = cState.RY;
                float max = x + y;
                double curvex;
                double curvey;
                curve = rsCurve;
                double multimax = TValue(382.5, max, curve);
                double multimin = TValue(127.5, max, curve);
                if ((x > 127.5f && y > 127.5f) || (x < 127.5f && y < 127.5f))
                {
                    curvex = (x > 127.5f ? Math.Min(x, (x / max) * multimax) : Math.Max(x, (x / max) * multimin));
                    curvey = (y > 127.5f ? Math.Min(y, (y / max) * multimax) : Math.Max(y, (y / max) * multimin));
                }
                else
                {
                    if (x < 127.5f)
                    {
                        curvex = Math.Min(x, (x / max) * multimax);
                        curvey = Math.Min(y, (-(y / max) * multimax + 510));
                    }
                    else
                    {
                        curvex = Math.Min(x, (-(x / max) * multimax + 510));
                        curvey = Math.Min(y, (y / max) * multimax);
                    }
                }

                dState.RX = (byte)Math.Round(curvex, 0);
                dState.RY = (byte)Math.Round(curvey, 0);
            }

            int lsDeadzone = getLSDeadzone(device);
            int lsAntiDead = getLSAntiDeadzone(device);
            int lsMaxZone = getLSMaxzone(device);
            if (lsDeadzone > 0 || lsAntiDead > 0 || lsMaxZone != 100)
            {
                double lsSquared = Math.Pow(cState.LX - 128f, 2) + Math.Pow(cState.LY - 128f, 2);
                double lsDeadzoneSquared = Math.Pow(lsDeadzone, 2);
                if (lsDeadzone > 0 && lsSquared <= lsDeadzoneSquared)
                {
                    dState.LX = 128;
                    dState.LY = 128;
                }
                else if ((lsDeadzone > 0 && lsSquared > lsDeadzoneSquared) || lsAntiDead > 0 || lsMaxZone != 100)
                {
                    double r = Math.Atan2(-(dState.LY - 128.0), (dState.LX - 128.0));
                    double maxXValue = dState.LX >= 128.0 ? 127.0 : -128;
                    double maxYValue = dState.LY >= 128.0 ? 127.0 : -128;
                    double ratio = lsMaxZone / 100.0;

                    double maxZoneXNegValue = (ratio * -128) + 128;
                    double maxZoneXPosValue = (ratio * 127) + 128;
                    double maxZoneYNegValue = maxZoneXNegValue;
                    double maxZoneYPosValue = maxZoneXPosValue;
                    double maxZoneX = dState.LX >= 128.0 ? (maxZoneXPosValue - 128.0) : (maxZoneXNegValue - 128.0);
                    double maxZoneY = dState.LY >= 128.0 ? (maxZoneYPosValue - 128.0) : (maxZoneYNegValue - 128.0);

                    double tempLsXDead = 0.0, tempLsYDead = 0.0;
                    double tempOutputX = 0.0, tempOutputY = 0.0;
                    if (lsDeadzone > 0)
                    {
                        tempLsXDead = Math.Abs(Math.Cos(r)) * (lsDeadzone / 127.0) * maxXValue;
                        tempLsYDead = Math.Abs(Math.Sin(r)) * (lsDeadzone / 127.0) * maxYValue;

                        if (lsSquared > lsDeadzoneSquared)
                        {
                            double currentX = Global.Clamp(maxZoneXNegValue, dState.LX, maxZoneXPosValue);
                            double currentY = Global.Clamp(maxZoneYNegValue, dState.LY, maxZoneYPosValue);
                            tempOutputX = ((currentX - 128.0 - tempLsXDead) / (maxZoneX - tempLsXDead));
                            tempOutputY = ((currentY - 128.0 - tempLsYDead) / (maxZoneY - tempLsYDead));
                        }
                    }
                    else
                    {
                        double currentX = Global.Clamp(maxZoneXNegValue, dState.LX, maxZoneXPosValue);
                        double currentY = Global.Clamp(maxZoneYNegValue, dState.LY, maxZoneYPosValue);
                        tempOutputX = (currentX - 128.0) / maxZoneX;
                        tempOutputY = (currentY - 128.0) / maxZoneY;
                    }

                    double tempLsXAntiDeadPercent = 0.0, tempLsYAntiDeadPercent = 0.0;
                    if (lsAntiDead > 0)
                    {
                        tempLsXAntiDeadPercent = (lsAntiDead * 0.01) * Math.Abs(Math.Cos(r));
                        tempLsYAntiDeadPercent = (lsAntiDead * 0.01) * Math.Abs(Math.Sin(r));
                    }

                    if (tempOutputX > 0.0)
                    {
                        dState.LX = (byte)((((1.0 - tempLsXAntiDeadPercent) * tempOutputX + tempLsXAntiDeadPercent)) * maxXValue + 128.0);
                    }
                    else
                    {
                        dState.LX = 128;
                    }

                    if (tempOutputY > 0.0)
                    {
                        dState.LY = (byte)((((1.0 - tempLsYAntiDeadPercent) * tempOutputY + tempLsYAntiDeadPercent)) * maxYValue + 128.0);
                    }
                    else
                    {
                        dState.LY = 128;
                    }
                }
            }

            int rsDeadzone = getRSDeadzone(device);
            int rsAntiDead = getRSAntiDeadzone(device);
            int rsMaxZone = getRSMaxzone(device);
            if (rsDeadzone > 0 || rsAntiDead > 0 || rsMaxZone != 100)
            {
                double rsSquared = Math.Pow(cState.RX - 128.0, 2) + Math.Pow(cState.RY - 128.0, 2);
                double rsDeadzoneSquared = Math.Pow(rsDeadzone, 2);
                if (rsDeadzone > 0 && rsSquared <= rsDeadzoneSquared)
                {
                    dState.RX = 128;
                    dState.RY = 128;
                }
                else if ((rsDeadzone > 0 && rsSquared > rsDeadzoneSquared) || rsAntiDead > 0 || rsMaxZone != 100)
                {
                    double r = Math.Atan2(-(dState.RY - 128.0), (dState.RX - 128.0));
                    double maxXValue = dState.RX >= 128.0 ? 127 : -128;
                    double maxYValue = dState.RY >= 128.0 ? 127 : -128;
                    double ratio = rsMaxZone / 100.0;

                    double maxZoneXNegValue = (ratio * -128.0) + 128.0;
                    double maxZoneXPosValue = (ratio * 127.0) + 128.0;
                    double maxZoneYNegValue = maxZoneXNegValue;
                    double maxZoneYPosValue = maxZoneXPosValue;
                    double maxZoneX = dState.RX >= 128.0 ? (maxZoneXPosValue - 128.0) : (maxZoneXNegValue - 128.0);
                    double maxZoneY = dState.RY >= 128.0 ? (maxZoneYPosValue - 128.0) : (maxZoneYNegValue - 128.0);

                    double tempRsXDead = 0.0, tempRsYDead = 0.0;
                    double tempOutputX = 0.0, tempOutputY = 0.0;
                    if (rsDeadzone > 0)
                    {
                        tempRsXDead = Math.Abs(Math.Cos(r)) * (rsDeadzone / 127.0) * maxXValue;
                        tempRsYDead = Math.Abs(Math.Sin(r)) * (rsDeadzone / 127.0) * maxYValue;

                        if (rsSquared > rsDeadzoneSquared)
                        {
                            double currentX = Global.Clamp(maxZoneXNegValue, dState.RX, maxZoneXPosValue);
                            double currentY = Global.Clamp(maxZoneYNegValue, dState.RY, maxZoneYPosValue);

                            tempOutputX = ((currentX - 128.0 - tempRsXDead) / (maxZoneX - tempRsXDead));
                            tempOutputY = ((currentY - 128.0 - tempRsYDead) / (maxZoneY - tempRsYDead));
                        }
                    }
                    else
                    {
                        double currentX = Global.Clamp(maxZoneXNegValue, dState.RX, maxZoneXPosValue);
                        double currentY = Global.Clamp(maxZoneYNegValue, dState.RY, maxZoneYPosValue);

                        tempOutputX = (currentX - 128.0) / maxZoneX;
                        tempOutputY = (currentY - 128.0) / maxZoneY;
                    }

                    double tempRsXAntiDeadPercent = 0.0, tempRsYAntiDeadPercent = 0.0;
                    if (rsAntiDead > 0)
                    {
                        tempRsXAntiDeadPercent = (rsAntiDead * 0.01) * Math.Abs(Math.Cos(r));
                        tempRsYAntiDeadPercent = (rsAntiDead * 0.01) * Math.Abs(Math.Sin(r));
                    }

                    if (tempOutputX > 0.0)
                    {
                        dState.RX = (byte)((((1.0 - tempRsXAntiDeadPercent) * tempOutputX + tempRsXAntiDeadPercent)) * maxXValue + 128.0);
                    }
                    else
                    {
                        dState.RX = 128;
                    }

                    if (tempOutputY > 0.0)
                    {
                        dState.RY = (byte)((((1.0 - tempRsYAntiDeadPercent) * tempOutputY + tempRsYAntiDeadPercent)) * maxYValue + 128.0);
                    }
                    else
                    {
                        dState.RY = 128;
                    }
                }
            }

            byte l2Deadzone = getL2Deadzone(device);
            int l2AntiDeadzone = getL2AntiDeadzone(device);
            int l2Maxzone = getL2Maxzone(device);
            if (l2Deadzone > 0 || l2AntiDeadzone > 0 || l2Maxzone != 100)
            {
                double tempL2Output = cState.L2 / 255.0;
                double tempL2AntiDead = 0.0;
                double ratio = l2Maxzone / 100.0;
                double maxValue = 255.0 * ratio;

                if (l2Deadzone > 0)
                {
                    if (cState.L2 > l2Deadzone)
                    {
                        double current = Global.Clamp(0, dState.L2, maxValue);
                        tempL2Output = (current - l2Deadzone) / (maxValue - l2Deadzone);
                    }
                    else
                    {
                        tempL2Output = 0.0;
                    }
                }

                if (l2AntiDeadzone > 0)
                {
                    tempL2AntiDead = l2AntiDeadzone * 0.01;
                }

                if (tempL2Output > 0.0)
                {
                    dState.L2 = (byte)(((1.0 - tempL2AntiDead) * tempL2Output + tempL2AntiDead) * 255.0);
                }
                else
                {
                    dState.L2 = 0;
                }
            }

            byte r2Deadzone = getR2Deadzone(device);
            int r2AntiDeadzone = getR2AntiDeadzone(device);
            int r2Maxzone = getR2Maxzone(device);
            if (r2Deadzone > 0 || r2AntiDeadzone > 0 || r2Maxzone != 100)
            {
                double tempR2Output = cState.R2 / 255.0;
                double tempR2AntiDead = 0.0;
                double ratio = r2Maxzone / 100.0;
                double maxValue = 255 * ratio;

                if (r2Deadzone > 0)
                {
                    if (cState.R2 > r2Deadzone)
                    {
                        double current = Global.Clamp(0, dState.R2, maxValue);
                        tempR2Output = (current - r2Deadzone) / (maxValue - r2Deadzone);
                    }
                    else
                    {
                        tempR2Output = 0.0;
                    }
                }

                if (r2AntiDeadzone > 0)
                {
                    tempR2AntiDead = r2AntiDeadzone * 0.01;
                }

                if (tempR2Output > 0.0)
                {
                    dState.R2 = (byte)(((1.0 - tempR2AntiDead) * tempR2Output + tempR2AntiDead) * 255.0);
                }
                else
                {
                    dState.R2 = 0;
                }
            }

            double lsSens = getLSSens(device);
            if (lsSens != 1.0)
            {
                dState.LX = (byte)Global.Clamp(0, lsSens * (dState.LX - 128.0) + 127.0, 255);
                dState.LY = (byte)Global.Clamp(0, lsSens * (dState.LY - 128.0) + 127.0, 255);
            }

            double rsSens = getRSSens(device);
            if (rsSens != 1.0)
            {
                dState.RX = (byte)Global.Clamp(0, rsSens * (dState.RX - 128.0) + 127.0, 255);
                dState.RY = (byte)Global.Clamp(0, rsSens * (dState.RY - 128.0) + 127.0, 255);
            }

            double l2Sens = getL2Sens(device);
            if (l2Sens != 1.0)
                dState.L2 = (byte)Global.Clamp(0, l2Sens * dState.L2, 255);

            double r2Sens = getR2Sens(device);
            if (r2Sens != 1.0)
                dState.R2 = (byte)Global.Clamp(0, r2Sens * dState.R2, 255);

            int lsOutCurveMode = lsOutCurveModeArray[device] = getLsOutCurveMode(device);
            if (lsOutCurveMode > 0)
            {
                double capX = dState.LX >= 128 ? 127.0 : 128.0;
                double capY = dState.LY >= 128 ? 127.0 : 128.0;
                double tempX = (dState.LX - 128.0) / capX;
                double tempY = (dState.LY - 128.0) / capY;
                double signX = tempX >= 0.0 ? 1.0 : -1.0;
                double signY = tempY >= 0.0 ? 1.0 : -1.0;

                if (lsOutCurveMode == 1)
                {
                    double absX = Math.Abs(tempX);
                    double absY = Math.Abs(tempY);
                    double outputX = 0.0;
                    double outputY = 0.0;

                    if (absX <= 0.4)
                    {
                        outputX = 0.544 * absX;
                    }
                    else if (absX <= 0.75)
                    {
                        outputX = absX - 0.1824;
                    }
                    else if (absX > 0.75)
                    {
                        outputX = (absX * 1.7296) - 0.7296;
                    }

                    if (absY <= 0.4)
                    {
                        outputY = 0.544 * absY;
                    }
                    else if (absY <= 0.75)
                    {
                        outputY = absY - 0.1824;
                    }
                    else if (absY > 0.75)
                    {
                        outputY = (absY * 1.7296) - 0.7296;
                    }

                    dState.LX = (byte)(outputX * signX * capX + 128.0);
                    dState.LY = (byte)(outputY * signY * capY + 128.0);
                }
                else if (lsOutCurveMode == 2)
                {
                    double outputX = tempX * tempX;
                    double outputY = tempY * tempY;
                    dState.LX = (byte)(outputX * signX * capX + 128.0);
                    dState.LY = (byte)(outputY * signY * capY + 128.0);
                }
                else if (lsOutCurveMode == 3)
                {
                    double outputX = tempX * tempX * tempX;
                    double outputY = tempY * tempY * tempY;
                    dState.LX = (byte)(outputX * capX + 128.0);
                    dState.LY = (byte)(outputY * capY + 128.0);
                }
                else if (lsOutCurveMode == 4)
                {
                    double absX = Math.Abs(tempX);
                    double absY = Math.Abs(tempY);
                    double outputX = absX * (absX - 2.0);
                    double outputY = absY * (absY - 2.0);
                    dState.LX = (byte)(-1.0 * outputX * signX * capX + 128.0);
                    dState.LY = (byte)(-1.0 * outputY * signY * capY + 128.0);
                }
            }

            int rsOutCurveMode = rsOutCurveModeArray[device] = getRsOutCurveMode(device);
            if (rsOutCurveMode > 0)
            {
                double capX = dState.RX >= 128 ? 127.0 : 128.0;
                double capY = dState.RY >= 128 ? 127.0 : 128.0;
                double tempX = (dState.RX - 128.0) / capX;
                double tempY = (dState.RY - 128.0) / capY;
                double signX = tempX >= 0.0 ? 1.0 : -1.0;
                double signY = tempY >= 0.0 ? 1.0 : -1.0;

                if (rsOutCurveMode == 1)
                {
                    double absX = Math.Abs(tempX);
                    double absY = Math.Abs(tempY);
                    double outputX = 0.0;
                    double outputY = 0.0;

                    if (absX <= 0.4)
                    {
                        outputX = 0.544 * absX;
                    }
                    else if (absX <= 0.75)
                    {
                        outputX = absX - 0.1824;
                    }
                    else if (absX > 0.75)
                    {
                        outputX = (absX * 1.7296) - 0.7296;
                    }

                    if (absY <= 0.4)
                    {
                        outputY = 0.544 * absY;
                    }
                    else if (absY <= 0.75)
                    {
                        outputY = absY - 0.1824;
                    }
                    else if (absY > 0.75)
                    {
                        outputY = (absY * 1.7296) - 0.7296;
                    }

                    dState.RX = (byte)(outputX * signX * capX + 128.0);
                    dState.RY = (byte)(outputY * signY * capY + 128.0);
                }
                else if (rsOutCurveMode == 2)
                {
                    double outputX = tempX * tempX;
                    double outputY = tempY * tempY;
                    dState.RX = (byte)(outputX * signX * capX + 128.0);
                    dState.RY = (byte)(outputY * signY * capY + 128.0);
                }
                else if (rsOutCurveMode == 3)
                {
                    double outputX = tempX * tempX * tempX;
                    double outputY = tempY * tempY * tempY;
                    dState.RX = (byte)(outputX * capX + 128.0);
                    dState.RY = (byte)(outputY * capY + 128.0);
                }
                else if (rsOutCurveMode == 4)
                {
                    double absX = Math.Abs(tempX);
                    double absY = Math.Abs(tempY);
                    double outputX = absX * (absX - 2.0);
                    double outputY = absY * (absY - 2.0);
                    dState.RX = (byte)(-1.0 * outputX * signX * capX + 128.0);
                    dState.RY = (byte)(-1.0 * outputY * signY * capY + 128.0);
                }
            }

            int l2OutCurveMode = tempIntArray[device] = getL2OutCurveMode(device);
            if (l2OutCurveMode > 0)
            {
                double temp = dState.L2 / 255.0;
                if (l2OutCurveMode == 1)
                {
                    double output = temp * temp;
                    dState.L2 = (byte)(output * 255.0);
                }
                else if (l2OutCurveMode == 2)
                {
                    double output = temp * temp * temp;
                    dState.L2 = (byte)(output * 255.0);
                }
                else if (l2OutCurveMode == 3)
                {
                    double output = temp * (temp - 2.0);
                    dState.L2 = (byte)(-1.0 * output * 255.0);
                }
            }

            int r2OutCurveMode = tempIntArray[device] = getR2OutCurveMode(device);
            if (r2OutCurveMode > 0)
            {
                double temp = dState.R2 / 255.0;
                if (r2OutCurveMode == 1)
                {
                    double output = temp * temp;
                    dState.R2 = (byte)(output * 255.0);
                }
                else if (r2OutCurveMode == 2)
                {
                    double output = temp * temp * temp;
                    dState.R2 = (byte)(output * 255.0);
                }
                else if (r2OutCurveMode == 3)
                {
                    double output = temp * (temp - 2.0);
                    dState.R2 = (byte)(-1.0 * output * 255.0);
                }
            }

            bool sOff = tempBool = isUsingSAforMouse(device);
            if (sOff == false)
            {
                int SXD = (int)(128d * getSXDeadzone(device));
                int SZD = (int)(128d * getSZDeadzone(device));
                double SXMax = getSXMaxzone(device);
                double SZMax = getSZMaxzone(device);
                double sxAntiDead = getSXAntiDeadzone(device);
                double szAntiDead = getSZAntiDeadzone(device);
                double sxsens = getSXSens(device);
                double szsens = getSZSens(device);
                int result = 0;

                int gyroX = cState.Motion.accelX, gyroZ = cState.Motion.accelZ;
                int absx = Math.Abs(gyroX), absz = Math.Abs(gyroZ);

                if (SXD > 0 || SXMax < 1.0 || sxAntiDead > 0)
                {
                    int maxValue = (int)(SXMax * 128d);
                    if (absx > SXD)
                    {
                        double ratioX = absx < maxValue ? (absx - SXD) / (double)(maxValue - SXD) : 1.0;
                        dState.Motion.outputAccelX = Math.Sign(gyroX) *
                            (int)Math.Min(128d, sxsens * 128d * ((1.0 - sxAntiDead) * ratioX + sxAntiDead));
                    }
                    else
                    {
                        dState.Motion.outputAccelX = 0;
                    }
                }
                else
                {
                    dState.Motion.outputAccelX = Math.Sign(gyroX) *
                        (int)Math.Min(128d, sxsens * 128d * (absx / 128d));
                }

                if (SZD > 0 || SZMax < 1.0 || szAntiDead > 0)
                {
                    int maxValue = (int)(SZMax * 128d);
                    if (absz > SZD)
                    {
                        double ratioZ = absz < maxValue ? (absz - SZD) / (double)(maxValue - SZD) : 1.0;
                        dState.Motion.outputAccelZ = Math.Sign(gyroZ) *
                            (int)Math.Min(128d, szsens * 128d * ((1.0 - szAntiDead) * ratioZ + szAntiDead));
                    }
                    else
                    {
                        dState.Motion.outputAccelZ = 0;
                    }
                }
                else
                {
                    dState.Motion.outputAccelZ = Math.Sign(gyroZ) *
                        (int)Math.Min(128d, szsens * 128d * (absz / 128d));
                }

                int sxOutCurveMode = tempIntArray[device] = getSXOutCurveMode(device);
                if (sxOutCurveMode > 0)
                {
                    double temp = dState.Motion.outputAccelX / 128.0;
                    double sign = Math.Sign(temp);
                    if (sxOutCurveMode == 1)
                    {
                        double output = temp * temp;
                        result = (int)(output * sign * 128.0);
                        dState.Motion.outputAccelX = result;
                    }
                    else if (sxOutCurveMode == 2)
                    {
                        double output = temp * temp * temp;
                        result = (int)(output * 128.0);
                        dState.Motion.outputAccelX = result;
                    }
                    else if (sxOutCurveMode == 3)
                    {
                        double abs = Math.Abs(temp);
                        double output = abs * (abs - 2.0);
                        dState.Motion.outputAccelX = (byte)(-1.0 * output *
                            sign * 128.0);
                    }
                }

                int szOutCurveMode = tempIntArray[device] = getSZOutCurveMode(device);
                if (szOutCurveMode > 0)
                {
                    double temp = dState.Motion.outputAccelZ / 128.0;
                    double sign = Math.Sign(temp);
                    if (szOutCurveMode == 1)
                    {
                        double output = temp * temp;
                        result = (int)(output * sign * 128.0);
                        dState.Motion.outputAccelZ = result;
                    }
                    else if (szOutCurveMode == 2)
                    {
                        double output = temp * temp * temp;
                        result = (int)(output * 128.0);
                        dState.Motion.outputAccelZ = result;
                    }
                    else if (szOutCurveMode == 3)
                    {
                        double abs = Math.Abs(temp);
                        double output = abs * (abs - 2.0);
                        dState.Motion.outputAccelZ = (byte)(-1.0 * output *
                            sign * 128.0);
                    }
                }
            }

            return dState;
        }

        /* TODO: Possibly remove usage of this version of the method */
        private static bool ShiftTrigger(int trigger, int device, DS4State cState, DS4StateExposed eState, Mouse tp)
        {
            bool result = false;
            if (trigger == 0)
            {
                result = false;
            }
            else
            {
                DS4Controls ds = shiftTriggerMapping[trigger];
                result = getBoolMapping(device, ds, cState, eState, tp);
            }

            return result;
        }

        private static bool ShiftTrigger2(int trigger, int device, DS4State cState, DS4StateExposed eState, Mouse tp, DS4StateFieldMapping fieldMapping)
        {
            bool result = false;
            if (trigger == 0)
            {
                result = false;
            }
            else if (trigger < 26)
            {
                DS4Controls ds = shiftTriggerMapping[trigger];
                result = getBoolMapping2(device, ds, cState, eState, tp, fieldMapping);
            }
            else if (trigger == 26)
            {
                result = cState.Touch1Finger;
            }

            return result;
        }

        private static X360Controls getX360ControlsByName(string key)
        {
            X360Controls x3c;
            if (Enum.TryParse(key, true, out x3c))
                return x3c;

            switch (key)
            {
                case "Back": return X360Controls.Back;
                case "Left Stick": return X360Controls.LS;
                case "Right Stick": return X360Controls.RS;
                case "Start": return X360Controls.Start;
                case "Up Button": return X360Controls.DpadUp;
                case "Right Button": return X360Controls.DpadRight;
                case "Down Button": return X360Controls.DpadDown;
                case "Left Button": return X360Controls.DpadLeft;

                case "Left Bumper": return X360Controls.LB;
                case "Right Bumper": return X360Controls.RB;
                case "Y Button": return X360Controls.Y;
                case "B Button": return X360Controls.B;
                case "A Button": return X360Controls.A;
                case "X Button": return X360Controls.X;

                case "Guide": return X360Controls.Guide;
                case "Left X-Axis-": return X360Controls.LXNeg;
                case "Left Y-Axis-": return X360Controls.LYNeg;
                case "Right X-Axis-": return X360Controls.RXNeg;
                case "Right Y-Axis-": return X360Controls.RYNeg;

                case "Left X-Axis+": return X360Controls.LXPos;
                case "Left Y-Axis+": return X360Controls.LYPos;
                case "Right X-Axis+": return X360Controls.RXPos;
                case "Right Y-Axis+": return X360Controls.RYPos;
                case "Left Trigger": return X360Controls.LT;
                case "Right Trigger": return X360Controls.RT;

                case "Left Mouse Button": return X360Controls.LeftMouse;
                case "Right Mouse Button": return X360Controls.RightMouse;
                case "Middle Mouse Button": return X360Controls.MiddleMouse;
                case "4th Mouse Button": return X360Controls.FourthMouse;
                case "5th Mouse Button": return X360Controls.FifthMouse;
                case "Mouse Wheel Up": return X360Controls.WUP;
                case "Mouse Wheel Down": return X360Controls.WDOWN;
                case "Mouse Up": return X360Controls.MouseUp;
                case "Mouse Down": return X360Controls.MouseDown;
                case "Mouse Left": return X360Controls.MouseLeft;
                case "Mouse Right": return X360Controls.MouseRight;
                case "Unbound": return X360Controls.Unbound;
                default: break;
            }

            return X360Controls.Unbound;
        }

        /// <summary>
        /// Map DS4 Buttons/Axes to other DS4 Buttons/Axes (largely the same as Xinput ones) and to keyboard and mouse buttons.
        /// </summary>
        static bool[] held = new bool[4];
        static int[] oldmouse = new int[4] { -1, -1, -1, -1 };
        public static void MapCustom(int device, DS4State cState, DS4State MappedState, DS4StateExposed eState,
            Mouse tp, ControlService ctrl)
        {
            /* TODO: This method is slow sauce. Find ways to speed up action execution */
            double tempMouseDeltaX = 0.0;
            double tempMouseDeltaY = 0.0;
            int mouseDeltaX = 0;
            int mouseDeltaY = 0;

            cState.calculateStickAngles();
            DS4StateFieldMapping fieldMapping = fieldMappings[device];
            fieldMapping.populateFieldMapping(cState, eState, tp);
            DS4StateFieldMapping outputfieldMapping = outputFieldMappings[device];
            outputfieldMapping.populateFieldMapping(cState, eState, tp);
            //DS4StateFieldMapping fieldMapping = new DS4StateFieldMapping(cState, eState, tp);
            //DS4StateFieldMapping outputfieldMapping = new DS4StateFieldMapping(cState, eState, tp);

            SyntheticState deviceState = Mapping.deviceState[device];
            if (getProfileActionCount(device) > 0 || !string.IsNullOrEmpty(tempprofilename[device]))
                MapCustomAction(device, cState, MappedState, eState, tp, ctrl, fieldMapping, outputfieldMapping);
            if (ctrl.DS4Controllers[device] == null) return;

            //cState.CopyTo(MappedState);

            //Dictionary<DS4Controls, DS4Controls> tempControlDict = new Dictionary<DS4Controls, DS4Controls>();
            //MultiValueDict<DS4Controls, DS4Controls> tempControlDict = new MultiValueDict<DS4Controls, DS4Controls>();
            DS4Controls usingExtra = DS4Controls.None;
            List<DS4ControlSettings> tempSettingsList = getDS4CSettings(device);
            //foreach (DS4ControlSettings dcs in getDS4CSettings(device))
            //for (int settingIndex = 0, arlen = tempSettingsList.Count; settingIndex < arlen; settingIndex++)
            for (var settingEnum = tempSettingsList.GetEnumerator(); settingEnum.MoveNext();)
            {
                //DS4ControlSettings dcs = tempSettingsList[settingIndex];
                DS4ControlSettings dcs = settingEnum.Current;
                object action = null;
                DS4ControlSettings.ActionType actionType = 0;
                DS4KeyType keyType = DS4KeyType.None;
                if (dcs.shiftAction != null && ShiftTrigger2(dcs.shiftTrigger, device, cState, eState, tp, fieldMapping))
                {
                    action = dcs.shiftAction;
                    actionType = dcs.shiftActionType;
                    keyType = dcs.shiftKeyType;
                }
                else if (dcs.action != null)
                {
                    action = dcs.action;
                    actionType = dcs.actionType;
                    keyType = dcs.keyType;
                }

                if (usingExtra == DS4Controls.None || usingExtra == dcs.control)
                {
                    bool shiftE = !string.IsNullOrEmpty(dcs.shiftExtras) && ShiftTrigger2(dcs.shiftTrigger, device, cState, eState, tp, fieldMapping);
                    bool regE = !string.IsNullOrEmpty(dcs.extras);
                    if ((regE || shiftE) && getBoolActionMapping2(device, dcs.control, cState, eState, tp, fieldMapping))
                    {
                        usingExtra = dcs.control;
                        string p;
                        if (shiftE)
                            p = dcs.shiftExtras;
                        else
                            p = dcs.extras;

                        string[] extraS = p.Split(',');
                        int extrasSLen = extraS.Length;
                        int[] extras = new int[extrasSLen];
                        for (int i = 0; i < extrasSLen; i++)
                        {
                            int b;
                            if (int.TryParse(extraS[i], out b))
                                extras[i] = b;
                        }

                        held[device] = true;
                        try
                        {
                            if (!(extras[0] == extras[1] && extras[1] == 0))
                                ctrl.setRumble((byte)extras[0], (byte)extras[1], device);

                            if (extras[2] == 1)
                            {
                                DS4Color color = new DS4Color { red = (byte)extras[3], green = (byte)extras[4], blue = (byte)extras[5] };
                                DS4LightBar.forcedColor[device] = color;
                                DS4LightBar.forcedFlash[device] = (byte)extras[6];
                                DS4LightBar.forcelight[device] = true;
                            }

                            if (extras[7] == 1)
                            {
                                if (oldmouse[device] == -1)
                                    oldmouse[device] = ButtonMouseSensitivity[device];
                                ButtonMouseSensitivity[device] = extras[8];
                            }
                        }
                        catch { }
                    }
                    else if ((regE || shiftE) && held[device])
                    {
                        DS4LightBar.forcelight[device] = false;
                        DS4LightBar.forcedFlash[device] = 0;
                        if (oldmouse[device] != -1)
                        {
                            ButtonMouseSensitivity[device] = oldmouse[device];
                            oldmouse[device] = -1;
                        }

                        ctrl.setRumble(0, 0, device);
                        held[device] = false;
                        usingExtra = DS4Controls.None;
                    }
                }

                if (action != null)
                {
                    if (actionType == DS4ControlSettings.ActionType.Macro)
                    {
                        bool active = getBoolMapping2(device, dcs.control, cState, eState, tp, fieldMapping);
                        if (active)
                        {
                            PlayMacro(device, macroControl, string.Join("/", (int[])action), dcs.control, keyType);
                        }
                        else
                        {
                            EndMacro(device, macroControl, string.Join("/", (int[])action), dcs.control);
                        }

                        // erase default mappings for things that are remapped
                        resetToDefaultValue2(dcs.control, MappedState, outputfieldMapping);
                    }
                    else if (actionType == DS4ControlSettings.ActionType.Key)
                    {
                        ushort value = Convert.ToUInt16(action);
                        if (getBoolActionMapping2(device, dcs.control, cState, eState, tp, fieldMapping))
                        {
                            SyntheticState.KeyPresses kp;
                            if (!deviceState.keyPresses.TryGetValue(value, out kp))
                                deviceState.keyPresses[value] = kp = new SyntheticState.KeyPresses();

                            if (keyType.HasFlag(DS4KeyType.ScanCode))
                                kp.current.scanCodeCount++;
                            else
                                kp.current.vkCount++;

                            if (keyType.HasFlag(DS4KeyType.Toggle))
                            {
                                if (!pressedonce[value])
                                {
                                    kp.current.toggle = !kp.current.toggle;
                                    pressedonce[value] = true;
                                }
                                kp.current.toggleCount++;
                            }
                            kp.current.repeatCount++;
                        }
                        else
                            pressedonce[value] = false;

                        // erase default mappings for things that are remapped
                        resetToDefaultValue2(dcs.control, MappedState, outputfieldMapping);
                    }
                    else if (actionType == DS4ControlSettings.ActionType.Button)
                    {
                        int keyvalue = 0;
                        bool isAnalog = false;

                        if (dcs.control >= DS4Controls.LXNeg && dcs.control <= DS4Controls.RYPos)
                        {
                            isAnalog = true;
                        }
                        else if (dcs.control == DS4Controls.L2 || dcs.control == DS4Controls.R2)
                        {
                            isAnalog = true;
                        }
                        else if (dcs.control >= DS4Controls.GyroXPos && dcs.control <= DS4Controls.GyroZNeg)
                        {
                            isAnalog = true;
                        }

                        X360Controls xboxControl = X360Controls.None;
                        if (action is X360Controls)
                        {
                            xboxControl = (X360Controls)action;
                        }
                        else if (action is string)
                        {
                            xboxControl = getX360ControlsByName(action.ToString());
                        }

                        if (xboxControl >= X360Controls.LXNeg && xboxControl <= X360Controls.Start)
                        {
                            DS4Controls tempDS4Control = reverseX360ButtonMapping[(int)xboxControl];
                            customMapQueue[device].Enqueue(new ControlToXInput(dcs.control, tempDS4Control));
                            //tempControlDict.Add(dcs.control, tempDS4Control);
                        }
                        else if (xboxControl >= X360Controls.LeftMouse && xboxControl <= X360Controls.WDOWN)
                        {
                            switch (xboxControl)
                            {
                                case X360Controls.LeftMouse:
                                {
                                    keyvalue = 256;
                                    if (getBoolActionMapping2(device, dcs.control, cState, eState, tp, fieldMapping))
                                        deviceState.currentClicks.leftCount++;

                                    break;
                                }
                                case X360Controls.RightMouse:
                                {
                                    keyvalue = 257;
                                    if (getBoolActionMapping2(device, dcs.control, cState, eState, tp, fieldMapping))
                                        deviceState.currentClicks.rightCount++;

                                    break;
                                }
                                case X360Controls.MiddleMouse:
                                {
                                    keyvalue = 258;
                                    if (getBoolActionMapping2(device, dcs.control, cState, eState, tp, fieldMapping))
                                        deviceState.currentClicks.middleCount++;

                                    break;
                                }
                                case X360Controls.FourthMouse:
                                {
                                    keyvalue = 259;
                                    if (getBoolActionMapping2(device, dcs.control, cState, eState, tp, fieldMapping))
                                        deviceState.currentClicks.fourthCount++;

                                    break;
                                }
                                case X360Controls.FifthMouse:
                                {
                                    keyvalue = 260;
                                    if (getBoolActionMapping2(device, dcs.control, cState, eState, tp, fieldMapping))
                                        deviceState.currentClicks.fifthCount++;

                                    break;
                                }
                                case X360Controls.WUP:
                                {
                                    if (getBoolActionMapping2(device, dcs.control, cState, eState, tp, fieldMapping))
                                    {
                                        if (isAnalog)
                                            getMouseWheelMapping(device, dcs.control, cState, eState, tp, false);
                                        else
                                            deviceState.currentClicks.wUpCount++;
                                    }

                                    break;
                                }
                                case X360Controls.WDOWN:
                                {
                                    if (getBoolActionMapping2(device, dcs.control, cState, eState, tp, fieldMapping))
                                    {
                                        if (isAnalog)
                                            getMouseWheelMapping(device, dcs.control, cState, eState, tp, true);
                                        else
                                            deviceState.currentClicks.wDownCount++;
                                    }

                                    break;
                                }

                                default: break;
                            }
                        }
                        else if (xboxControl >= X360Controls.MouseUp && xboxControl <= X360Controls.MouseRight)
                        {
                            switch (xboxControl)
                            {
                                case X360Controls.MouseUp:
                                {
                                    if (tempMouseDeltaY == 0)
                                    {
                                        tempMouseDeltaY = getMouseMapping(device, dcs.control, cState, eState, fieldMapping, 0, ctrl);
                                        tempMouseDeltaY = -Math.Abs((tempMouseDeltaY == -2147483648 ? 0 : tempMouseDeltaY));
                                    }

                                    break;
                                }
                                case X360Controls.MouseDown:
                                {
                                    if (tempMouseDeltaY == 0)
                                    {
                                        tempMouseDeltaY = getMouseMapping(device, dcs.control, cState, eState, fieldMapping, 1, ctrl);
                                        tempMouseDeltaY = Math.Abs((tempMouseDeltaY == -2147483648 ? 0 : tempMouseDeltaY));
                                    }

                                    break;
                                }
                                case X360Controls.MouseLeft:
                                {
                                    if (tempMouseDeltaX == 0)
                                    {
                                        tempMouseDeltaX = getMouseMapping(device, dcs.control, cState, eState, fieldMapping, 2, ctrl);
                                        tempMouseDeltaX = -Math.Abs((tempMouseDeltaX == -2147483648 ? 0 : tempMouseDeltaX));
                                    }

                                    break;
                                }
                                case X360Controls.MouseRight:
                                {
                                    if (tempMouseDeltaX == 0)
                                    {
                                        tempMouseDeltaX = getMouseMapping(device, dcs.control, cState, eState, fieldMapping, 3, ctrl);
                                        tempMouseDeltaX = Math.Abs((tempMouseDeltaX == -2147483648 ? 0 : tempMouseDeltaX));
                                    }

                                    break;
                                }

                                default: break;
                            }
                        }

                        if (keyType.HasFlag(DS4KeyType.Toggle))
                        {
                            if (getBoolActionMapping2(device, dcs.control, cState, eState, tp, fieldMapping))
                            {
                                if (!pressedonce[keyvalue])
                                {
                                    deviceState.currentClicks.toggle = !deviceState.currentClicks.toggle;
                                    pressedonce[keyvalue] = true;
                                }
                                deviceState.currentClicks.toggleCount++;
                            }
                            else
                            {
                                pressedonce[keyvalue] = false;
                            }
                        }

                        // erase default mappings for things that are remapped
                        resetToDefaultValue2(dcs.control, MappedState, outputfieldMapping);
                    }
                }
                else
                {
                    DS4StateFieldMapping.ControlType controlType = DS4StateFieldMapping.mappedType[(int)dcs.control];
                    if (controlType == DS4StateFieldMapping.ControlType.AxisDir)
                    //if (dcs.control > DS4Controls.None && dcs.control < DS4Controls.L1)
                    {
                        //int current = (int)dcs.control;
                        //outputfieldMapping.axisdirs[current] = fieldMapping.axisdirs[current];
                        customMapQueue[device].Enqueue(new ControlToXInput(dcs.control, dcs.control));
                    }
                }
            }

            Queue<ControlToXInput> tempControl = customMapQueue[device];
            unchecked
            {
                for (int i = 0, len = tempControl.Count; i < len; i++)
                //while(tempControl.Any())
                {
                    ControlToXInput tempMap = tempControl.Dequeue();
                    int controlNum = (int)tempMap.ds4input;
                    int tempOutControl = (int)tempMap.xoutput;
                    if (tempMap.xoutput >= DS4Controls.LXNeg && tempMap.xoutput <= DS4Controls.RYPos)
                    {
                        const byte axisDead = 128;
                        DS4StateFieldMapping.ControlType controlType = DS4StateFieldMapping.mappedType[tempOutControl];
                        bool alt = controlType == DS4StateFieldMapping.ControlType.AxisDir && tempOutControl % 2 == 0 ? true : false;
                        byte axisMapping = getXYAxisMapping2(device, tempMap.ds4input, cState, eState, tp, fieldMapping, alt);
                        if (axisMapping != axisDead)
                        {
                            int controlRelation = tempOutControl % 2 == 0 ? tempOutControl - 1 : tempOutControl + 1;
                            outputfieldMapping.axisdirs[tempOutControl] = axisMapping;
                            outputfieldMapping.axisdirs[controlRelation] = axisMapping;
                        }
                    }
                    else
                    {
                        if (tempMap.xoutput == DS4Controls.L2 || tempMap.xoutput == DS4Controls.R2)
                        {
                            const byte axisZero = 0;
                            byte axisMapping = getByteMapping2(device, tempMap.ds4input, cState, eState, tp, fieldMapping);
                            if (axisMapping != axisZero)
                                outputfieldMapping.triggers[tempOutControl] = axisMapping;
                        }
                        else
                        {
                            bool value = getBoolMapping2(device, tempMap.ds4input, cState, eState, tp, fieldMapping);
                            if (value)
                                outputfieldMapping.buttons[tempOutControl] = value;
                        }
                    }
                }
            }

            outputfieldMapping.populateState(MappedState);

            if (macroCount > 0)
            {
                if (macroControl[00]) MappedState.Cross = true;
                if (macroControl[01]) MappedState.Circle = true;
                if (macroControl[02]) MappedState.Square = true;
                if (macroControl[03]) MappedState.Triangle = true;
                if (macroControl[04]) MappedState.Options = true;
                if (macroControl[05]) MappedState.Share = true;
                if (macroControl[06]) MappedState.DpadUp = true;
                if (macroControl[07]) MappedState.DpadDown = true;
                if (macroControl[08]) MappedState.DpadLeft = true;
                if (macroControl[09]) MappedState.DpadRight = true;
                if (macroControl[10]) MappedState.PS = true;
                if (macroControl[11]) MappedState.L1 = true;
                if (macroControl[12]) MappedState.R1 = true;
                if (macroControl[13]) MappedState.L2 = 255;
                if (macroControl[14]) MappedState.R2 = 255;
                if (macroControl[15]) MappedState.L3 = true;
                if (macroControl[16]) MappedState.R3 = true;
                if (macroControl[17]) MappedState.LX = 255;
                if (macroControl[18]) MappedState.LX = 0;
                if (macroControl[19]) MappedState.LY = 255;
                if (macroControl[20]) MappedState.LY = 0;
                if (macroControl[21]) MappedState.RX = 255;
                if (macroControl[22]) MappedState.RX = 0;
                if (macroControl[23]) MappedState.RY = 255;
                if (macroControl[24]) MappedState.RY = 0;
            }

<<<<<<< HEAD
            if (IfAxisIsNotModified(device, ShiftTrigger2(GetDS4STrigger(device, DS4Controls.LXNeg), device, cState, eState, tp, fieldMapping), DS4Controls.LXNeg))
                tempControlDict[DS4Controls.LXNeg] = DS4Controls.LXNeg;

            if (IfAxisIsNotModified(device, ShiftTrigger2(GetDS4STrigger(device, DS4Controls.LXPos), device, cState, eState, tp, fieldMapping), DS4Controls.LXPos))
                tempControlDict[DS4Controls.LXPos] = DS4Controls.LXPos;

            if (IfAxisIsNotModified(device, ShiftTrigger2(GetDS4STrigger(device, DS4Controls.LYNeg), device, cState, eState, tp, fieldMapping), DS4Controls.LYNeg))
                tempControlDict[DS4Controls.LYNeg] = DS4Controls.LYNeg;

            if (IfAxisIsNotModified(device, ShiftTrigger2(GetDS4STrigger(device, DS4Controls.LYPos), device, cState, eState, tp, fieldMapping), DS4Controls.LYPos))
                tempControlDict[DS4Controls.LYPos] = DS4Controls.LYPos;

            if (IfAxisIsNotModified(device, ShiftTrigger2(GetDS4STrigger(device, DS4Controls.RXNeg), device, cState, eState, tp, fieldMapping), DS4Controls.RXNeg))
                tempControlDict[DS4Controls.RXNeg] = DS4Controls.RXNeg;

            if (IfAxisIsNotModified(device, ShiftTrigger2(GetDS4STrigger(device, DS4Controls.RXPos), device, cState, eState, tp, fieldMapping), DS4Controls.RXPos))
                tempControlDict[DS4Controls.RXPos] = DS4Controls.RXPos;

            if (IfAxisIsNotModified(device, ShiftTrigger2(GetDS4STrigger(device, DS4Controls.RYNeg), device, cState, eState, tp, fieldMapping), DS4Controls.RYNeg))
                tempControlDict[DS4Controls.RYNeg] = DS4Controls.RYNeg;

            if (IfAxisIsNotModified(device, ShiftTrigger2(GetDS4STrigger(device, DS4Controls.RYPos), device, cState, eState, tp, fieldMapping), DS4Controls.RYPos))
                tempControlDict[DS4Controls.RYPos] = DS4Controls.RYPos;

            Dictionary<DS4Controls, DS4Controls>.KeyCollection controlKeys = tempControlDict.Keys;
            //Dictionary<DS4Controls, List<DS4Controls>>.KeyCollection controlKeys = tempControlDict.Keys;

            //foreach (KeyValuePair<DS4Controls, DS4Controls> entry in tempControlDict)
            for (int i = 0, keyCount = controlKeys.Count; i < keyCount; i++)
            {
                DS4Controls key = controlKeys.ElementAt(i);
                DS4Controls dc = tempControlDict[key];
                //DS4Controls key = entry.Key;
                //DS4Controls dc = entry.Value;

                if (getBoolActionMapping2(device, key, cState, eState, tp, fieldMapping, true))
                {
                    if (dc >= DS4Controls.Square && dc <= DS4Controls.Cross)
                    {
                        switch (dc)
                        {
                            case DS4Controls.Cross: MappedState.Cross = true; break;
                            case DS4Controls.Circle: MappedState.Circle = true; break;
                            case DS4Controls.Square: MappedState.Square = true; break;
                            case DS4Controls.Triangle: MappedState.Triangle = true; break;
                            default: break;
                        }
                    }
                    else if (dc >= DS4Controls.L1 && dc <= DS4Controls.R3)
                    {
                        switch (dc)
                        {
                            case DS4Controls.L1: MappedState.L1 = true; break;
                            case DS4Controls.L2: MappedState.L2 = getByteMapping2(device, key, cState, eState, tp, fieldMapping); break;
                            case DS4Controls.L3: MappedState.L3 = true; break;
                            case DS4Controls.R1: MappedState.R1 = true; break;
                            case DS4Controls.R2: MappedState.R2 = getByteMapping2(device, key, cState, eState, tp, fieldMapping); break;
                            case DS4Controls.R3: MappedState.R3 = true; break;
                            default: break;
                        }
                    }
                    else if (dc >= DS4Controls.DpadUp && dc <= DS4Controls.DpadLeft)
                    {
                        switch (dc)
                        {
                            case DS4Controls.DpadUp: MappedState.DpadUp = true; break;
                            case DS4Controls.DpadRight: MappedState.DpadRight = true; break;
                            case DS4Controls.DpadLeft: MappedState.DpadLeft = true; break;
                            case DS4Controls.DpadDown: MappedState.DpadDown = true; break;
                            default: break;
                        }
                    }
                    else if (dc >= DS4Controls.LXNeg && dc <= DS4Controls.RYPos)
                    {
                        switch (dc)
                        {
                            case DS4Controls.LXNeg:
                            case DS4Controls.LXPos:
                            {
                                if (MappedState.LX == 127)
                                {
                                    if (dc == DS4Controls.LXNeg)
                                    {
                                        byte axisMapping = getXYAxisMapping2(device, key, cState, eState, tp, fieldMapping);
                                        MappedState.LX = axisMapping;
                                    }
                                    else
                                    {
                                        byte axisMapping = getXYAxisMapping2(device, key, cState, eState, tp, fieldMapping, true);
                                        MappedState.LX = axisMapping;
                                    }
                                }

                                break;
                            }
                            case DS4Controls.LYNeg:
                            case DS4Controls.LYPos:
                            {
                                if (MappedState.LY == 127)
                                {
                                    if (dc == DS4Controls.LYNeg)
                                    {
                                        byte axisMapping = getXYAxisMapping2(device, key, cState, eState, tp, fieldMapping);
                                        MappedState.LY = axisMapping;
                                    }
                                    else
                                    {
                                        byte axisMapping = getXYAxisMapping2(device, key, cState, eState, tp, fieldMapping, true);
                                        MappedState.LY = axisMapping;
                                    }
                                }

                                break;
                            }
                            case DS4Controls.RXNeg:
                            case DS4Controls.RXPos:
                            {
                                if (MappedState.RX == 127)
                                {
                                    if (dc == DS4Controls.RXNeg)
                                    {
                                        byte axisMapping = getXYAxisMapping2(device, key, cState, eState, tp, fieldMapping);
                                        MappedState.RX = axisMapping;
                                    }
                                    else
                                    {
                                        byte axisMapping = getXYAxisMapping2(device, key, cState, eState, tp, fieldMapping, true);
                                        MappedState.RX = axisMapping;
                                    }
                                }

                                break;
                            }
                            case DS4Controls.RYNeg:
                            case DS4Controls.RYPos:
                            {
                                if (MappedState.RY == 127)
                                {
                                    if (dc == DS4Controls.RYNeg)
                                    {
                                        byte axisMapping = getXYAxisMapping2(device, key, cState, eState, tp, fieldMapping);
                                        MappedState.RY = axisMapping;
                                    }
                                    else
                                    {
                                        byte axisMapping = getXYAxisMapping2(device, key, cState, eState, tp, fieldMapping, true);
                                        MappedState.RY = axisMapping;
                                    }
                                }

                                break;
                            }
                            default: break;
                        }
                    }
                    else
                    {
                        switch (dc)
                        {
                            case DS4Controls.Options: MappedState.Options = true; break;
                            case DS4Controls.Share: MappedState.Share = true; break;
                            case DS4Controls.PS: MappedState.PS = true; break;
                            default: break;
                        }
                    }
                }
            }

            if (GetSASteeringWheelEmulationAxis(device) != SASteeringWheelEmulationAxisType.None)
            {
                MappedState.SASteeringWheelEmulationUnit = Mapping.Scale360degreeGyroAxis(device, eState, ctrl);
            }

=======
>>>>>>> d609453f
            calculateFinalMouseMovement(ref tempMouseDeltaX, ref tempMouseDeltaY,
                out mouseDeltaX, out mouseDeltaY);
            if (mouseDeltaX != 0 || mouseDeltaY != 0)
            {
                InputMethods.MoveCursorBy(mouseDeltaX, mouseDeltaY);
            }
        }

        private static bool IfAxisIsNotModified(int device, bool shift, DS4Controls dc)
        {
            return shift ? false : GetDS4Action(device, dc, false) == null;
        }

        private static async void MapCustomAction(int device, DS4State cState, DS4State MappedState,
            DS4StateExposed eState, Mouse tp, ControlService ctrl, DS4StateFieldMapping fieldMapping, DS4StateFieldMapping outputfieldMapping)
        {
            /* TODO: This method is slow sauce. Find ways to speed up action execution */
            try
            {
                int actionDoneCount = actionDone.Count;
                int totalActionCount = GetActions().Count;
                DS4StateFieldMapping previousFieldMapping = null;
                List<string> profileActions = getProfileActions(device);
                //foreach (string actionname in profileActions)
                for (int actionIndex = 0, profileListLen = profileActions.Count;
                     actionIndex < profileListLen; actionIndex++)
                {
                    //DS4KeyType keyType = getShiftCustomKeyType(device, customKey.Key);
                    //SpecialAction action = GetAction(actionname);
                    //int index = GetActionIndexOf(actionname);
                    string actionname = profileActions[actionIndex];
                    SpecialAction action = GetProfileAction(device, actionname);
                    int index = GetProfileActionIndexOf(device, actionname);

                    if (actionDoneCount < index + 1)
                    {
                        actionDone.Add(new ActionState());
                        actionDoneCount++;
                    }
                    else if (actionDoneCount > totalActionCount)
                    {
                        actionDone.RemoveAt(actionDoneCount - 1);
                        actionDoneCount--;
                    }

                    double time = 0.0;
                    //If a key or button is assigned to the trigger, a key special action is used like
                    //a quick tap to use and hold to use the regular custom button/key
                    bool triggerToBeTapped = action.typeID == SpecialAction.ActionTypeId.None && action.trigger.Count == 1 &&
                            GetDS4Action(device, action.trigger[0], false) == null;
                    if (!(action.typeID == SpecialAction.ActionTypeId.None || index < 0))
                    {
                        bool triggeractivated = true;
                        if (action.delayTime > 0.0)
                        {
                            triggeractivated = false;
                            bool subtriggeractivated = true;
                            //foreach (DS4Controls dc in action.trigger)
                            for (int i = 0, arlen = action.trigger.Count; i < arlen; i++)
                            {
                                DS4Controls dc = action.trigger[i];
                                if (!getBoolMapping2(device, dc, cState, eState, tp, fieldMapping))
                                {
                                    subtriggeractivated = false;
                                    break;
                                }
                            }
                            if (subtriggeractivated)
                            {
                                time = action.delayTime;
                                nowAction[device] = DateTime.UtcNow;
                                if (nowAction[device] >= oldnowAction[device] + TimeSpan.FromSeconds(time))
                                    triggeractivated = true;
                            }
                            else if (nowAction[device] < DateTime.UtcNow - TimeSpan.FromMilliseconds(100))
                                oldnowAction[device] = DateTime.UtcNow;
                        }
                        else if (triggerToBeTapped && oldnowKeyAct[device] == DateTime.MinValue)
                        {
                            triggeractivated = false;
                            bool subtriggeractivated = true;
                            //foreach (DS4Controls dc in action.trigger)
                            for (int i = 0, arlen = action.trigger.Count; i < arlen; i++)
                            {
                                DS4Controls dc = action.trigger[i];
                                if (!getBoolMapping2(device, dc, cState, eState, tp, fieldMapping))
                                {
                                    subtriggeractivated = false;
                                    break;
                                }
                            }
                            if (subtriggeractivated)
                            {
                                oldnowKeyAct[device] = DateTime.UtcNow;
                            }
                        }
                        else if (triggerToBeTapped && oldnowKeyAct[device] != DateTime.MinValue)
                        {
                            triggeractivated = false;
                            bool subtriggeractivated = true;
                            //foreach (DS4Controls dc in action.trigger)
                            for (int i = 0, arlen = action.trigger.Count; i < arlen; i++)
                            {
                                DS4Controls dc = action.trigger[i];
                                if (!getBoolMapping2(device, dc, cState, eState, tp, fieldMapping))
                                {
                                    subtriggeractivated = false;
                                    break;
                                }
                            }
                            DateTime now = DateTime.UtcNow;
                            if (!subtriggeractivated && now <= oldnowKeyAct[device] + TimeSpan.FromMilliseconds(250))
                            {
                                await Task.Delay(3); //if the button is assigned to the same key use a delay so the key down is the last action, not key up
                                triggeractivated = true;
                                oldnowKeyAct[device] = DateTime.MinValue;
                            }
                            else if (!subtriggeractivated)
                                oldnowKeyAct[device] = DateTime.MinValue;
                        }
                        else
                        {
                            //foreach (DS4Controls dc in action.trigger)
                            for (int i = 0, arlen = action.trigger.Count; i < arlen; i++)
                            {
                                DS4Controls dc = action.trigger[i];
                                if (!getBoolMapping2(device, dc, cState, eState, tp, fieldMapping))
                                {
                                    triggeractivated = false;
                                    break;
                                }
                            }
                        }

                        bool utriggeractivated = true;
                        int uTriggerCount = action.uTrigger.Count;
                        if (action.typeID == SpecialAction.ActionTypeId.Key && uTriggerCount > 0)
                        {
                            //foreach (DS4Controls dc in action.uTrigger)
                            for (int i = 0, arlen = action.uTrigger.Count; i < arlen; i++)
                            {
                                DS4Controls dc = action.uTrigger[i];
                                if (!getBoolMapping2(device, dc, cState, eState, tp, fieldMapping))
                                {
                                    utriggeractivated = false;
                                    break;
                                }
                            }
                            if (action.pressRelease) utriggeractivated = !utriggeractivated;
                        }

                        bool actionFound = false;
                        if (triggeractivated)
                        {
                            if (action.typeID == SpecialAction.ActionTypeId.Program)
                            {
                                actionFound = true;

                                if (!actionDone[index].dev[device])
                                {
                                    actionDone[index].dev[device] = true;
                                    if (!string.IsNullOrEmpty(action.extra))
                                        Process.Start(action.details, action.extra);
                                    else
                                        Process.Start(action.details);
                                }
                            }
                            else if (action.typeID == SpecialAction.ActionTypeId.Profile)
                            {
                                actionFound = true;

                                if (!actionDone[index].dev[device] && string.IsNullOrEmpty(tempprofilename[device]))
                                {
                                    actionDone[index].dev[device] = true;
                                    untriggeraction[device] = action;
                                    untriggerindex[device] = index;
                                    //foreach (DS4Controls dc in action.trigger)
                                    for (int i = 0, arlen = action.trigger.Count; i < arlen; i++)
                                    {
                                        DS4Controls dc = action.trigger[i];
                                        DS4ControlSettings dcs = getDS4CSetting(device, dc);
                                        if (dcs.action != null)
                                        {
                                            if (dcs.actionType == DS4ControlSettings.ActionType.Key)
                                                InputMethods.performKeyRelease(ushort.Parse(dcs.action.ToString()));
                                            else if (dcs.actionType == DS4ControlSettings.ActionType.Macro)
                                            {
                                                int[] keys = (int[])dcs.action;
                                                for (int j = 0, keysLen = keys.Length; j < keysLen; j++)
                                                    InputMethods.performKeyRelease((ushort)keys[j]);
                                            }
                                        }
                                    }

                                    string prolog = Properties.Resources.UsingProfile.Replace("*number*", (device + 1).ToString()).Replace("*Profile name*", action.details);
                                    AppLogger.LogToGui(prolog, false);
                                    LoadTempProfile(device, action.details, true, ctrl);
                                    return;
                                }
                            }
                            else if (action.typeID == SpecialAction.ActionTypeId.Macro)
                            {
                                actionFound = true;

                                if (!actionDone[index].dev[device])
                                {
                                    DS4KeyType keyType = action.keyType;
                                    actionDone[index].dev[device] = true;
                                    //foreach (DS4Controls dc in action.trigger)
                                    for (int i = 0, arlen = action.trigger.Count; i < arlen; i++)
                                    {
                                        DS4Controls dc = action.trigger[i];
                                        resetToDefaultValue2(dc, MappedState, outputfieldMapping);
                                    }

                                    PlayMacro(device, macroControl, String.Join("/", action.macro), DS4Controls.None, keyType);
                                }
                                else
                                    EndMacro(device, macroControl, String.Join("/", action.macro), DS4Controls.None);
                            }
                            else if (action.typeID == SpecialAction.ActionTypeId.Key)
                            {
                                actionFound = true;

                                if (uTriggerCount == 0 || (uTriggerCount > 0 && untriggerindex[device] == -1 && !actionDone[index].dev[device]))
                                {
                                    actionDone[index].dev[device] = true;
                                    untriggerindex[device] = index;
                                    ushort key;
                                    ushort.TryParse(action.details, out key);
                                    if (uTriggerCount == 0)
                                    {
                                        SyntheticState.KeyPresses kp;
                                        if (!deviceState[device].keyPresses.TryGetValue(key, out kp))
                                            deviceState[device].keyPresses[key] = kp = new SyntheticState.KeyPresses();
                                        if (action.keyType.HasFlag(DS4KeyType.ScanCode))
                                            kp.current.scanCodeCount++;
                                        else
                                            kp.current.vkCount++;
                                        kp.current.repeatCount++;
                                    }
                                    else if (action.keyType.HasFlag(DS4KeyType.ScanCode))
                                        InputMethods.performSCKeyPress(key);
                                    else
                                        InputMethods.performKeyPress(key);
                                }
                            }
                            else if (action.typeID == SpecialAction.ActionTypeId.DisconnectBT)
                            {
                                actionFound = true;

                                DS4Device d = ctrl.DS4Controllers[device];
                                bool synced = tempBool = d.isSynced();
                                if (synced && !d.isCharging())
                                {
                                    ConnectionType deviceConn = d.getConnectionType();
                                    bool exclusive = tempBool = d.isExclusive();
                                    if (deviceConn == ConnectionType.BT)
                                    {
                                        d.DisconnectBT();
                                    }
                                    else if (deviceConn == ConnectionType.SONYWA && exclusive)
                                    {
                                        d.DisconnectDongle();
                                    }

                                    //foreach (DS4Controls dc in action.trigger)
                                    for (int i = 0, arlen = action.trigger.Count; i < arlen; i++)
                                    {
                                        DS4Controls dc = action.trigger[i];
                                        DS4ControlSettings dcs = getDS4CSetting(device, dc);
                                        if (dcs.action != null)
                                        {
                                            if (dcs.actionType == DS4ControlSettings.ActionType.Key)
                                                InputMethods.performKeyRelease((ushort)dcs.action);
                                            else if (dcs.actionType == DS4ControlSettings.ActionType.Macro)
                                            {
                                                int[] keys = (int[])dcs.action;
                                                for (int j = 0, keysLen = keys.Length; j < keysLen; j++)
                                                    InputMethods.performKeyRelease((ushort)keys[j]);
                                            }
                                        }
                                    }
                                    return;
                                }
                            }
                            else if (action.typeID == SpecialAction.ActionTypeId.BatteryCheck)
                            {
                                actionFound = true;

                                string[] dets = action.details.Split('|');
                                if (dets.Length == 1)
                                    dets = action.details.Split(',');
                                if (bool.Parse(dets[1]) && !actionDone[index].dev[device])
                                {
                                    AppLogger.LogToTray("Controller " + (device + 1) + ": " +
                                        ctrl.getDS4Battery(device), true);
                                }
                                if (bool.Parse(dets[2]))
                                {
                                    DS4Device d = ctrl.DS4Controllers[device];
                                    if (!actionDone[index].dev[device])
                                    {
                                        lastColor[device] = d.LightBarColor;
                                        DS4LightBar.forcelight[device] = true;
                                    }
                                    DS4Color empty = new DS4Color(byte.Parse(dets[3]), byte.Parse(dets[4]), byte.Parse(dets[5]));
                                    DS4Color full = new DS4Color(byte.Parse(dets[6]), byte.Parse(dets[7]), byte.Parse(dets[8]));
                                    DS4Color trans = getTransitionedColor(ref empty, ref full, d.Battery);
                                    if (fadetimer[device] < 100)
                                        DS4LightBar.forcedColor[device] = getTransitionedColor(ref lastColor[device], ref trans, fadetimer[device] += 2);
                                }
                                actionDone[index].dev[device] = true;
                            }
                            else if (action.typeID == SpecialAction.ActionTypeId.SASteeringWheelEmulationCalibrate)
                            {
                                actionFound = true;

                                DS4Device d = ctrl.DS4Controllers[device];
                                // If controller is not already in SASteeringWheelCalibration state then enable it now. If calibration is active then complete it (commit calibration values)
                                if (d.WheelRecalibrateActiveState == 0 && DateTime.UtcNow > (action.firstTap + TimeSpan.FromMilliseconds(3000)))
                                {
                                    action.firstTap = DateTime.UtcNow;
                                    d.WheelRecalibrateActiveState = 1;  // Start calibration process
                                }
                                else if (d.WheelRecalibrateActiveState == 2 && DateTime.UtcNow > (action.firstTap + TimeSpan.FromMilliseconds(3000)))
                                {
                                    action.firstTap = DateTime.UtcNow;
                                    d.WheelRecalibrateActiveState = 3;  // Complete calibration process
                                }

                                actionDone[index].dev[device] = true;
                            }
                        }
                        else
                        {
                            if (action.typeID == SpecialAction.ActionTypeId.BatteryCheck)
                            {
                                actionFound = true;
                                if (actionDone[index].dev[device])
                                {
                                    fadetimer[device] = 0;
                                    /*if (prevFadetimer[device] == fadetimer[device])
                                    {
                                        prevFadetimer[device] = 0;
                                        fadetimer[device] = 0;
                                    }
                                    else
                                        prevFadetimer[device] = fadetimer[device];*/
                                    DS4LightBar.forcelight[device] = false;
                                    actionDone[index].dev[device] = false;
                                }
                            }
                            else if (action.typeID != SpecialAction.ActionTypeId.Key &&
                                     action.typeID != SpecialAction.ActionTypeId.XboxGameDVR &&
                                     action.typeID != SpecialAction.ActionTypeId.MultiAction)
                            {
                                // Ignore
                                actionFound = true;
                                actionDone[index].dev[device] = false;
                            }
                        }

                        if (!actionFound)
                        {
                            if (uTriggerCount > 0 && utriggeractivated && action.typeID == SpecialAction.ActionTypeId.Key)
                            {
                                actionFound = true;

                                if (untriggerindex[device] > -1 && !actionDone[index].dev[device])
                                {
                                    actionDone[index].dev[device] = true;
                                    untriggerindex[device] = -1;
                                    ushort key;
                                    ushort.TryParse(action.details, out key);
                                    if (action.keyType.HasFlag(DS4KeyType.ScanCode))
                                        InputMethods.performSCKeyRelease(key);
                                    else
                                        InputMethods.performKeyRelease(key);
                                }
                            }
                            else if (action.typeID == SpecialAction.ActionTypeId.XboxGameDVR || action.typeID == SpecialAction.ActionTypeId.MultiAction)
                            {
                                actionFound = true;

                                bool tappedOnce = action.tappedOnce, firstTouch = action.firstTouch,
                                    secondtouchbegin = action.secondtouchbegin;
                                //DateTime pastTime = action.pastTime, firstTap = action.firstTap,
                                //    TimeofEnd = action.TimeofEnd;

                                /*if (getCustomButton(device, action.trigger[0]) != X360Controls.Unbound)
                                    getCustomButtons(device)[action.trigger[0]] = X360Controls.Unbound;
                                if (getCustomMacro(device, action.trigger[0]) != "0")
                                    getCustomMacros(device).Remove(action.trigger[0]);
                                if (getCustomKey(device, action.trigger[0]) != 0)
                                    getCustomMacros(device).Remove(action.trigger[0]);*/
                                string[] dets = action.details.Split(',');
                                DS4Device d = ctrl.DS4Controllers[device];
                                //cus

                                DS4State tempPrevState = d.getPreviousStateRef();
                                // Only create one instance of previous DS4StateFieldMapping in case more than one multi-action
                                // button is assigned
                                if (previousFieldMapping == null)
                                {
                                    previousFieldMapping = previousFieldMappings[device];
                                    previousFieldMapping.populateFieldMapping(tempPrevState, eState, tp, true);
                                    //previousFieldMapping = new DS4StateFieldMapping(tempPrevState, eState, tp, true);
                                }

                                bool activeCur = getBoolMapping2(device, action.trigger[0], cState, eState, tp, fieldMapping);
                                bool activePrev = getBoolMapping2(device, action.trigger[0], tempPrevState, eState, tp, previousFieldMapping);
                                if (activeCur && !activePrev)
                                {
                                    // pressed down
                                    action.pastTime = DateTime.UtcNow;
                                    if (action.pastTime <= (action.firstTap + TimeSpan.FromMilliseconds(150)))
                                    {
                                        action.tappedOnce = tappedOnce = false;
                                        action.secondtouchbegin = secondtouchbegin = true;
                                        //tappedOnce = false;
                                        //secondtouchbegin = true;
                                    }
                                    else
                                        action.firstTouch = firstTouch = true;
                                        //firstTouch = true;
                                }
                                else if (!activeCur && activePrev)
                                {
                                    // released
                                    if (secondtouchbegin)
                                    {
                                        action.firstTouch = firstTouch = false;
                                        action.secondtouchbegin = secondtouchbegin = false;
                                        //firstTouch = false;
                                        //secondtouchbegin = false;
                                    }
                                    else if (firstTouch)
                                    {
                                        action.firstTouch = firstTouch = false;
                                        //firstTouch = false;
                                        if (DateTime.UtcNow <= (action.pastTime + TimeSpan.FromMilliseconds(150)) && !tappedOnce)
                                        {
                                            action.tappedOnce = tappedOnce = true;
                                            //tappedOnce = true;
                                            action.firstTap = DateTime.UtcNow;
                                            action.TimeofEnd = DateTime.UtcNow;
                                        }
                                    }
                                }

                                int type = 0;
                                string macro = "";
                                if (tappedOnce) //single tap
                                {
                                    if (action.typeID == SpecialAction.ActionTypeId.MultiAction)
                                    {
                                        macro = dets[0];
                                    }
                                    else if (int.TryParse(dets[0], out type))
                                    {
                                        switch (type)
                                        {
                                            case 0: macro = "91/71/71/91"; break;
                                            case 1: macro = "91/164/82/82/164/91"; break;
                                            case 2: macro = "91/164/44/44/164/91"; break;
                                            case 3: macro = dets[3] + "/" + dets[3]; break;
                                            case 4: macro = "91/164/71/71/164/91"; break;
                                        }
                                    }

                                    if ((DateTime.UtcNow - action.TimeofEnd) > TimeSpan.FromMilliseconds(150))
                                    {
                                        if (macro != "")
                                            PlayMacro(device, macroControl, macro, DS4Controls.None, DS4KeyType.None);

                                        tappedOnce = false;
                                        action.tappedOnce = false;
                                    }
                                    //if it fails the method resets, and tries again with a new tester value (gives tap a delay so tap and hold can work)
                                }
                                else if (firstTouch && (DateTime.UtcNow - action.pastTime) > TimeSpan.FromMilliseconds(500)) //helddown
                                {
                                    if (action.typeID == SpecialAction.ActionTypeId.MultiAction)
                                    {
                                        macro = dets[1];
                                    }
                                    else if (int.TryParse(dets[1], out type))
                                    {
                                        switch (type)
                                        {
                                            case 0: macro = "91/71/71/91"; break;
                                            case 1: macro = "91/164/82/82/164/91"; break;
                                            case 2: macro = "91/164/44/44/164/91"; break;
                                            case 3: macro = dets[3] + "/" + dets[3]; break;
                                            case 4: macro = "91/164/71/71/164/91"; break;
                                        }
                                    }

                                    if (macro != "")
                                        PlayMacro(device, macroControl, macro, DS4Controls.None, DS4KeyType.None);

                                    firstTouch = false;
                                    action.firstTouch = false;
                                }
                                else if (secondtouchbegin) //if double tap
                                {
                                    if (action.typeID == SpecialAction.ActionTypeId.MultiAction)
                                    {
                                        macro = dets[2];
                                    }
                                    else if (int.TryParse(dets[2], out type))
                                    {
                                        switch (type)
                                        {
                                            case 0: macro = "91/71/71/91"; break;
                                            case 1: macro = "91/164/82/82/164/91"; break;
                                            case 2: macro = "91/164/44/44/164/91"; break;
                                            case 3: macro = dets[3] + "/" + dets[3]; break;
                                            case 4: macro = "91/164/71/71/164/91"; break;
                                        }
                                    }

                                    if (macro != "")
                                        PlayMacro(device, macroControl, macro, DS4Controls.None, DS4KeyType.None);

                                    secondtouchbegin = false;
                                    action.secondtouchbegin = false;
                                }
                            }
                            else
                            {
                                actionDone[index].dev[device] = false;
                            }
                        }
                    }
                }
            }
            catch { return; }

            if (untriggeraction[device] != null)
            {
                SpecialAction action = untriggeraction[device];
                int index = untriggerindex[device];
                bool utriggeractivated = true;
                //foreach (DS4Controls dc in action.uTrigger)
                for (int i = 0, uTrigLen = action.uTrigger.Count; i < uTrigLen; i++)
                {
                    DS4Controls dc = action.uTrigger[i];
                    if (!getBoolMapping2(device, dc, cState, eState, tp, fieldMapping))
                    {
                        utriggeractivated = false;
                        break;
                    }
                }

                if (utriggeractivated && action.typeID == SpecialAction.ActionTypeId.Profile)
                {
                    if ((action.controls == action.ucontrols && !actionDone[index].dev[device]) || //if trigger and end trigger are the same
                    action.controls != action.ucontrols)
                    {
                        if (!string.IsNullOrEmpty(tempprofilename[device]))
                        {
                            //foreach (DS4Controls dc in action.uTrigger)
                            for (int i = 0, arlen = action.uTrigger.Count; i < arlen; i++)
                            {
                                DS4Controls dc = action.uTrigger[i];
                                actionDone[index].dev[device] = true;
                                DS4ControlSettings dcs = getDS4CSetting(device, dc);
                                if (dcs.action != null)
                                {
                                    if (dcs.actionType == DS4ControlSettings.ActionType.Key)
                                        InputMethods.performKeyRelease((ushort)dcs.action);
                                    else if (dcs.actionType == DS4ControlSettings.ActionType.Macro)
                                    {
                                        int[] keys = (int[])dcs.action;
                                        for (int j = 0, keysLen = keys.Length; j < keysLen; j++)
                                            InputMethods.performKeyRelease((ushort)keys[j]);
                                    }
                                }
                            }

                            untriggeraction[device] = null;
                            string prolog = Properties.Resources.UsingProfile.Replace("*number*", (device + 1).ToString()).Replace("*Profile name*", ProfilePath[device]);
                            AppLogger.LogToGui(prolog, false);
                            LoadProfile(device, false, ctrl);
                        }
                    }
                }
                else
                {
                    actionDone[index].dev[device] = false;
                }
            }
        }

        private static async void PlayMacro(int device, bool[] macrocontrol, string macro, DS4Controls control, DS4KeyType keyType)
        {
            if (macro.StartsWith("164/9/9/164") || macro.StartsWith("18/9/9/18"))
            {
                string[] skeys;
                int wait = 1000;
                if (!string.IsNullOrEmpty(macro))
                {
                    skeys = macro.Split('/');
                    ushort delay;
                    if (ushort.TryParse(skeys[skeys.Length - 1], out delay) && delay > 300)
                        wait = delay - 300;
                }
                AltTabSwapping(wait, device);
                if (control != DS4Controls.None)
                    macrodone[DS4ControltoInt(control)] = true;
            }
            else
            {
                string[] skeys;
                int[] keys;
                if (!string.IsNullOrEmpty(macro))
                {
                    skeys = macro.Split('/');
                    keys = new int[skeys.Length];
                }
                else
                {
                    skeys = new string[0];
                    keys = new int[0];
                }
                for (int i = 0; i < keys.Length; i++)
                    keys[i] = int.Parse(skeys[i]);
                bool[] keydown = new bool[286];
                if (control == DS4Controls.None || !macrodone[DS4ControltoInt(control)])
                {
                    if (control != DS4Controls.None)
                        macrodone[DS4ControltoInt(control)] = true;
                    foreach (int i in keys)
                    {
                        if (i >= 1000000000)
                        {
                            string lb = i.ToString().Substring(1);
                            if (i > 1000000000)
                            {
                                byte r = (byte)(int.Parse(lb[0].ToString()) * 100 + int.Parse(lb[1].ToString()) * 10 + int.Parse(lb[2].ToString()));
                                byte g = (byte)(int.Parse(lb[3].ToString()) * 100 + int.Parse(lb[4].ToString()) * 10 + int.Parse(lb[5].ToString()));
                                byte b = (byte)(int.Parse(lb[6].ToString()) * 100 + int.Parse(lb[7].ToString()) * 10 + int.Parse(lb[8].ToString()));
                                DS4LightBar.forcelight[device] = true;
                                DS4LightBar.forcedFlash[device] = 0;
                                DS4LightBar.forcedColor[device] = new DS4Color(r, g, b);
                            }
                            else
                            {
                                DS4LightBar.forcedFlash[device] = 0;
                                DS4LightBar.forcelight[device] = false;
                            }
                        }
                        else if (i >= 1000000)
                        {
                            DS4Device d = Program.rootHub.DS4Controllers[device];
                            string r = i.ToString().Substring(1);
                            byte heavy = (byte)(int.Parse(r[0].ToString()) * 100 + int.Parse(r[1].ToString()) * 10 + int.Parse(r[2].ToString()));
                            byte light = (byte)(int.Parse(r[3].ToString()) * 100 + int.Parse(r[4].ToString()) * 10 + int.Parse(r[5].ToString()));
                            d.setRumble(light, heavy);
                        }
                        else if (i >= 300) //ints over 300 used to delay
                            await Task.Delay(i - 300);
                        else if (!keydown[i])
                        {
                            if (i == 256) InputMethods.MouseEvent(InputMethods.MOUSEEVENTF_LEFTDOWN); //anything above 255 is not a keyvalue
                            else if (i == 257) InputMethods.MouseEvent(InputMethods.MOUSEEVENTF_RIGHTDOWN);
                            else if (i == 258) InputMethods.MouseEvent(InputMethods.MOUSEEVENTF_MIDDLEDOWN);
                            else if (i == 259) InputMethods.MouseEvent(InputMethods.MOUSEEVENTF_XBUTTONDOWN, 1);
                            else if (i == 260) InputMethods.MouseEvent(InputMethods.MOUSEEVENTF_XBUTTONDOWN, 2);
                            else if (i == 261) { macroControl[0] = true; macroCount++; }
                            else if (i == 262) { macroControl[1] = true; macroCount++; }
                            else if (i == 263) { macroControl[2] = true; macroCount++; }
                            else if (i == 264) { macroControl[3] = true; macroCount++; }
                            else if (i == 265) { macroControl[4] = true; macroCount++; }
                            else if (i == 266) { macroControl[5] = true; macroCount++; }
                            else if (i == 267) { macroControl[6] = true; macroCount++; }
                            else if (i == 268) { macroControl[7] = true; macroCount++; }
                            else if (i == 269) { macroControl[8] = true; macroCount++; }
                            else if (i == 270) { macroControl[9] = true; macroCount++; }
                            else if (i == 271) { macroControl[10] = true; macroCount++; }
                            else if (i == 272) { macroControl[11] = true; macroCount++; }
                            else if (i == 273) { macroControl[12] = true; macroCount++; }
                            else if (i == 274) { macroControl[13] = true; macroCount++; }
                            else if (i == 275) { macroControl[14] = true; macroCount++; }
                            else if (i == 276) { macroControl[15] = true; macroCount++; }
                            else if (i == 277) { macroControl[16] = true; macroCount++; }
                            else if (i == 278) { macroControl[17] = true; macroCount++; }
                            else if (i == 279) { macroControl[18] = true; macroCount++; }
                            else if (i == 280) { macroControl[19] = true; macroCount++; }
                            else if (i == 281) { macroControl[20] = true; macroCount++; }
                            else if (i == 282) { macroControl[21] = true; macroCount++; }
                            else if (i == 283) { macroControl[22] = true; macroCount++; }
                            else if (i == 284) { macroControl[23] = true;macroCount++; }
                            else if (i == 285) { macroControl[24] = true; macroCount++; }
                            else if (keyType.HasFlag(DS4KeyType.ScanCode))
                                InputMethods.performSCKeyPress((ushort)i);
                            else
                                InputMethods.performKeyPress((ushort)i);
                            keydown[i] = true;
                        }
                        else
                        {
                            if (i == 256) InputMethods.MouseEvent(InputMethods.MOUSEEVENTF_LEFTUP); //anything above 255 is not a keyvalue
                            else if (i == 257) InputMethods.MouseEvent(InputMethods.MOUSEEVENTF_RIGHTUP);
                            else if (i == 258) InputMethods.MouseEvent(InputMethods.MOUSEEVENTF_MIDDLEUP);
                            else if (i == 259) InputMethods.MouseEvent(InputMethods.MOUSEEVENTF_XBUTTONUP, 1);
                            else if (i == 260) InputMethods.MouseEvent(InputMethods.MOUSEEVENTF_XBUTTONUP, 2);
                            else if (i == 261) { macroControl[0] = false; if (macroCount > 0) macroCount--; }
                            else if (i == 262) { macroControl[1] = false; if (macroCount > 0) macroCount--; }
                            else if (i == 263) { macroControl[2] = false; if (macroCount > 0) macroCount--; }
                            else if (i == 264) { macroControl[3] = false; if (macroCount > 0) macroCount--; }
                            else if (i == 265) { macroControl[4] = false; if (macroCount > 0) macroCount--; }
                            else if (i == 266) { macroControl[5] = false; if (macroCount > 0) macroCount--; }
                            else if (i == 267) { macroControl[6] = false; if (macroCount > 0) macroCount--; }
                            else if (i == 268) { macroControl[7] = false; if (macroCount > 0) macroCount--; }
                            else if (i == 269) { macroControl[8] = false; if (macroCount > 0) macroCount--; }
                            else if (i == 270) { macroControl[9] = false; if (macroCount > 0) macroCount--; }
                            else if (i == 271) { macroControl[10] = false; if (macroCount > 0) macroCount--; }
                            else if (i == 272) { macroControl[11] = false; if (macroCount > 0) macroCount--; }
                            else if (i == 273) { macroControl[12] = false; if (macroCount > 0) macroCount--; }
                            else if (i == 274) { macroControl[13] = false; if (macroCount > 0) macroCount--; }
                            else if (i == 275) { macroControl[14] = false; if (macroCount > 0) macroCount--; }
                            else if (i == 276) { macroControl[15] = false; if (macroCount > 0) macroCount--; }
                            else if (i == 277) { macroControl[16] = false; if (macroCount > 0) macroCount--; }
                            else if (i == 278) { macroControl[17] = false; if (macroCount > 0) macroCount--; }
                            else if (i == 279) { macroControl[18] = false; if (macroCount > 0) macroCount--; }
                            else if (i == 280) { macroControl[19] = false; if (macroCount > 0) macroCount--; }
                            else if (i == 281) { macroControl[20] = false; if (macroCount > 0) macroCount--; }
                            else if (i == 282) { macroControl[21] = false; if (macroCount > 0) macroCount--; }
                            else if (i == 283) { macroControl[22] = false; if (macroCount > 0) macroCount--; }
                            else if (i == 284) { macroControl[23] = false; if (macroCount > 0) macroCount--; }
                            else if (i == 285) { macroControl[24] = false; if (macroCount > 0) macroCount--; }
                            else if (keyType.HasFlag(DS4KeyType.ScanCode))
                                InputMethods.performSCKeyRelease((ushort)i);
                            else
                                InputMethods.performKeyRelease((ushort)i);
                            keydown[i] = false;
                        }
                    }
                    for (int i = 0, arlength = keydown.Length; i < arlength; i++)
                    {
                        if (keydown[i])
                        {
                            if (i == 256) InputMethods.MouseEvent(InputMethods.MOUSEEVENTF_LEFTUP); //anything above 255 is not a keyvalue
                            else if (i == 257) InputMethods.MouseEvent(InputMethods.MOUSEEVENTF_RIGHTUP);
                            else if (i == 258) InputMethods.MouseEvent(InputMethods.MOUSEEVENTF_MIDDLEUP);
                            else if (i == 259) InputMethods.MouseEvent(InputMethods.MOUSEEVENTF_XBUTTONUP, 1);
                            else if (i == 260) InputMethods.MouseEvent(InputMethods.MOUSEEVENTF_XBUTTONUP, 2);
                            else if (i == 261) { macroControl[0] = false; if (macroCount > 0) macroCount--; }
                            else if (i == 262) { macroControl[1] = false; if (macroCount > 0) macroCount--; }
                            else if (i == 263) { macroControl[2] = false; if (macroCount > 0) macroCount--; }
                            else if (i == 264) { macroControl[3] = false; if (macroCount > 0) macroCount--; }
                            else if (i == 265) { macroControl[4] = false; if (macroCount > 0) macroCount--; }
                            else if (i == 266) { macroControl[5] = false; if (macroCount > 0) macroCount--; }
                            else if (i == 267) { macroControl[6] = false; if (macroCount > 0) macroCount--; }
                            else if (i == 268) { macroControl[7] = false; if (macroCount > 0) macroCount--; }
                            else if (i == 269) { macroControl[8] = false; if (macroCount > 0) macroCount--; }
                            else if (i == 270) { macroControl[9] = false; if (macroCount > 0) macroCount--; }
                            else if (i == 271) { macroControl[10] = false; if (macroCount > 0) macroCount--; }
                            else if (i == 272) { macroControl[11] = false; if (macroCount > 0) macroCount--; }
                            else if (i == 273) { macroControl[12] = false; if (macroCount > 0) macroCount--; }
                            else if (i == 274) { macroControl[13] = false; if (macroCount > 0) macroCount--; }
                            else if (i == 275) { macroControl[14] = false; if (macroCount > 0) macroCount--; }
                            else if (i == 276) { macroControl[15] = false; if (macroCount > 0) macroCount--; }
                            else if (i == 277) { macroControl[16] = false; if (macroCount > 0) macroCount--; }
                            else if (i == 278) { macroControl[17] = false; if (macroCount > 0) macroCount--; }
                            else if (i == 279) { macroControl[18] = false; if (macroCount > 0) macroCount--; }
                            else if (i == 280) { macroControl[19] = false; if (macroCount > 0) macroCount--; }
                            else if (i == 281) { macroControl[20] = false; if (macroCount > 0) macroCount--; }
                            else if (i == 282) { macroControl[21] = false; if (macroCount > 0) macroCount--; }
                            else if (i == 283) { macroControl[22] = false; if (macroCount > 0) macroCount--; }
                            else if (i == 284) { macroControl[23] = false; if (macroCount > 0) macroCount--; }
                            else if (i == 285) { macroControl[24] = false; if (macroCount > 0) macroCount--; }
                            else if (keyType.HasFlag(DS4KeyType.ScanCode))
                                InputMethods.performSCKeyRelease((ushort)i);
                            else
                                InputMethods.performKeyRelease((ushort)i);
                        }
                    }

                    DS4LightBar.forcedFlash[device] = 0;
                    DS4LightBar.forcelight[device] = false;
                    Program.rootHub.DS4Controllers[device].setRumble(0, 0);
                    if (keyType.HasFlag(DS4KeyType.HoldMacro))
                    {
                        await Task.Delay(50);
                        if (control != DS4Controls.None)
                            macrodone[DS4ControltoInt(control)] = false;
                    }
                }
            }
        }

        private static void EndMacro(int device, bool[] macrocontrol, string macro, DS4Controls control)
        {
            if ((macro.StartsWith("164/9/9/164") || macro.StartsWith("18/9/9/18")) && !altTabDone)
                AltTabSwappingRelease();

            if (control != DS4Controls.None)
                macrodone[DS4ControltoInt(control)] = false;
        }

        private static void AltTabSwapping(int wait, int device)
        {
            if (altTabDone)
            {
                altTabDone = false;
                InputMethods.performKeyPress(18);
            }
            else
            {
                altTabNow = DateTime.UtcNow;
                if (altTabNow >= oldAltTabNow + TimeSpan.FromMilliseconds(wait))
                {
                    oldAltTabNow = altTabNow;
                    InputMethods.performKeyPress(9);
                    InputMethods.performKeyRelease(9);
                }
            }
        }

        private static void AltTabSwappingRelease()
        {
            if (altTabNow < DateTime.UtcNow - TimeSpan.FromMilliseconds(10)) //in case multiple controls are mapped to alt+tab
            {
                altTabDone = true;
                InputMethods.performKeyRelease(9);
                InputMethods.performKeyRelease(18);
                altTabNow = DateTime.UtcNow;
                oldAltTabNow = DateTime.UtcNow - TimeSpan.FromDays(1);
            }
        }

        private static void getMouseWheelMapping(int device, DS4Controls control, DS4State cState,
            DS4StateExposed eState, Mouse tp, bool down)
        {
            DateTime now = DateTime.UtcNow;
            if (now >= oldnow + TimeSpan.FromMilliseconds(10) && !pressagain)
            {
                oldnow = now;
                InputMethods.MouseWheel((int)(getByteMapping(device, control, cState, eState, tp) / 1.5f * (down ? -1 : 1)), 0);
            }
        }

        private static double getMouseMapping(int device, DS4Controls control, DS4State cState, DS4StateExposed eState,
            DS4StateFieldMapping fieldMapping, int mnum, ControlService ctrl)
        {
            int controlnum = DS4ControltoInt(control);

            int deadzoneL = 0;
            int deadzoneR = 0;
            if (getLSDeadzone(device) == 0)
                deadzoneL = 3;
            if (getRSDeadzone(device) == 0)
                deadzoneR = 3;

            double value = 0.0;
            int speed = ButtonMouseSensitivity[device];
            double root = 1.002;
            double divide = 10000d;
            //DateTime now = mousenow[mnum];

            int controlNum = (int)control;
            DS4StateFieldMapping.ControlType controlType = DS4StateFieldMapping.mappedType[controlNum];
            //long timeElapsed = ctrl.DS4Controllers[device].getLastTimeElapsed();
            double timeElapsed = ctrl.DS4Controllers[device].lastTimeElapsedDouble;
            //double mouseOffset = 0.025;
            double tempMouseOffsetX = 0.0, tempMouseOffsetY = 0.0;

            if (controlType == DS4StateFieldMapping.ControlType.Button)
            {
                bool active = fieldMapping.buttons[controlNum];
                value = (active ? Math.Pow(root + speed / divide, 100) - 1 : 0);
            }
            else if (controlType == DS4StateFieldMapping.ControlType.AxisDir)
            {
                switch (control)
                {
                    case DS4Controls.LXNeg:
                    {
                        if (cState.LX < 128 - deadzoneL)
                        {
                            double diff = -(cState.LX - 128 - deadzoneL) / (double)(0 - 128 - deadzoneL);
                            //tempMouseOffsetX = Math.Abs(Math.Cos(cState.LSAngleRad)) * MOUSESTICKOFFSET;
                            //tempMouseOffsetX = MOUSESTICKOFFSET;
                            tempMouseOffsetX = cState.LXUnit * MOUSESTICKOFFSET;
                            value = ((speed * MOUSESPEEDFACTOR * (timeElapsed * 0.001)) - tempMouseOffsetX) * diff + (tempMouseOffsetX * -1.0);
                            //value = diff * MOUSESPEEDFACTOR * (timeElapsed * 0.001) * speed;
                            //value = -(cState.LX - 127 - deadzoneL) / 2550d * speed;
                        }

                        break;
                    }
                    case DS4Controls.LXPos:
                    {
                        if (cState.LX > 128 + deadzoneL)
                        {
                            double diff = (cState.LX - 128 + deadzoneL) / (double)(255 - 128 + deadzoneL);
                            tempMouseOffsetX = cState.LXUnit * MOUSESTICKOFFSET;
                            //tempMouseOffsetX = Math.Abs(Math.Cos(cState.LSAngleRad)) * MOUSESTICKOFFSET;
                            //tempMouseOffsetX = MOUSESTICKOFFSET;
                            value = ((speed * MOUSESPEEDFACTOR * (timeElapsed * 0.001)) - tempMouseOffsetX) * diff + tempMouseOffsetX;
                            //value = diff * MOUSESPEEDFACTOR * (timeElapsed * 0.001) * speed;
                            //value = (cState.LX - 127 + deadzoneL) / 2550d * speed;
                        }

                        break;
                    }
                    case DS4Controls.RXNeg:
                    {
                        if (cState.RX < 128 - deadzoneR)
                        {
                            double diff = -(cState.RX - 128 - deadzoneR) / (double)(0 - 128 - deadzoneR);
                            tempMouseOffsetX = cState.RXUnit * MOUSESTICKOFFSET;
                            //tempMouseOffsetX = MOUSESTICKOFFSET;
                            //tempMouseOffsetX = Math.Abs(Math.Cos(cState.RSAngleRad)) * MOUSESTICKOFFSET;
                            value = ((speed * MOUSESPEEDFACTOR * (timeElapsed * 0.001)) - tempMouseOffsetX) * diff + (tempMouseOffsetX * -1.0);
                            //value = diff * MOUSESPEEDFACTOR * (timeElapsed * 0.001) * speed;
                            //value = -(cState.RX - 127 - deadzoneR) / 2550d * speed;
                        }

                        break;
                    }
                    case DS4Controls.RXPos:
                    {
                        if (cState.RX > 128 + deadzoneR)
                        {
                            double diff = (cState.RX - 128 + deadzoneR) / (double)(255 - 128 + deadzoneR);
                            tempMouseOffsetX = cState.RXUnit * MOUSESTICKOFFSET;
                            //tempMouseOffsetX = MOUSESTICKOFFSET;
                            //tempMouseOffsetX = Math.Abs(Math.Cos(cState.RSAngleRad)) * MOUSESTICKOFFSET;
                            value = ((speed * MOUSESPEEDFACTOR * (timeElapsed * 0.001)) - tempMouseOffsetX) * diff + tempMouseOffsetX;
                            //value = diff * MOUSESPEEDFACTOR * (timeElapsed * 0.001) * speed;
                            //value = (cState.RX - 127 + deadzoneR) / 2550d * speed;
                        }

                        break;
                    }
                    case DS4Controls.LYNeg:
                    {
                        if (cState.LY < 128 - deadzoneL)
                        {
                            double diff = -(cState.LY - 128 - deadzoneL) / (double)(0 - 128 - deadzoneL);
                            tempMouseOffsetY = cState.LYUnit * MOUSESTICKOFFSET;
                            //tempMouseOffsetY = MOUSESTICKOFFSET;
                            //tempMouseOffsetY = Math.Abs(Math.Sin(cState.LSAngleRad)) * MOUSESTICKOFFSET;
                            value = ((speed * MOUSESPEEDFACTOR * (timeElapsed * 0.001)) - tempMouseOffsetY) * diff + (tempMouseOffsetY * -1.0);
                            //value = diff * MOUSESPEEDFACTOR * (timeElapsed * 0.001) * speed;
                            //value = -(cState.LY - 127 - deadzoneL) / 2550d * speed;
                        }

                        break;
                    }
                    case DS4Controls.LYPos:
                    {
                        if (cState.LY > 128 + deadzoneL)
                        {
                            double diff = (cState.LY - 128 + deadzoneL) / (double)(255 - 128 + deadzoneL);
                            tempMouseOffsetY = cState.LYUnit * MOUSESTICKOFFSET;
                            //tempMouseOffsetY = MOUSESTICKOFFSET;
                            //tempMouseOffsetY = Math.Abs(Math.Sin(cState.LSAngleRad)) * MOUSESTICKOFFSET;
                            value = ((speed * MOUSESPEEDFACTOR * (timeElapsed * 0.001)) - tempMouseOffsetY) * diff + tempMouseOffsetY;
                            //value = diff * MOUSESPEEDFACTOR * (timeElapsed * 0.001) * speed;
                            //value = (cState.LY - 127 + deadzoneL) / 2550d * speed;
                        }

                        break;
                    }
                    case DS4Controls.RYNeg:
                    {
                        if (cState.RY < 128 - deadzoneR)
                        {
                            double diff = -(cState.RY - 128 - deadzoneR) / (double)(0 - 128 - deadzoneR);
                            tempMouseOffsetY = cState.RYUnit * MOUSESTICKOFFSET;
                            //tempMouseOffsetY = MOUSESTICKOFFSET;
                            //tempMouseOffsetY = Math.Abs(Math.Sin(cState.RSAngleRad)) * MOUSESTICKOFFSET;
                            value = ((speed * MOUSESPEEDFACTOR * (timeElapsed * 0.001)) - tempMouseOffsetY) * diff + (tempMouseOffsetY * -1.0);
                            //value = diff * MOUSESPEEDFACTOR * (timeElapsed * 0.001) * speed;
                            //value = -(cState.RY - 127 - deadzoneR) / 2550d * speed;
                        }

                        break;
                    }
                    case DS4Controls.RYPos:
                    {
                        if (cState.RY > 128 + deadzoneR)
                        {
                            double diff = (cState.RY - 128 + deadzoneR) / (double)(255 - 128 + deadzoneR);
                            tempMouseOffsetY = cState.RYUnit * MOUSESTICKOFFSET;
                            //tempMouseOffsetY = MOUSESTICKOFFSET;
                            //tempMouseOffsetY = Math.Abs(Math.Sin(cState.RSAngleRad)) * MOUSESTICKOFFSET;
                            value = ((speed * MOUSESPEEDFACTOR * (timeElapsed * 0.001)) - tempMouseOffsetY) * diff + tempMouseOffsetY;
                            //value = diff * MOUSESPEEDFACTOR * (timeElapsed * 0.001) * speed;
                            //value = (cState.RY - 127 + deadzoneR) / 2550d * speed;
                        }

                        break;
                    }

                    default: break;
                }
            }
            else if (controlType == DS4StateFieldMapping.ControlType.Trigger)
            {
                byte trigger = fieldMapping.triggers[controlNum];
                value = Math.Pow(root + speed / divide, trigger / 2d) - 1;
            }
            else if (controlType == DS4StateFieldMapping.ControlType.GyroDir)
            {
                //double SXD = getSXDeadzone(device);
                //double SZD = getSZDeadzone(device);

                switch (control)
                {
                    case DS4Controls.GyroXPos:
                    {
                        int gyroX = fieldMapping.gryodirs[controlNum];
                        value = (byte)(gyroX > 0 ? Math.Pow(root + speed / divide, gyroX) : 0);
                        break;
                    }
                    case DS4Controls.GyroXNeg:
                    {
                        int gyroX = fieldMapping.gryodirs[controlNum];
                        value = (byte)(gyroX < 0 ? Math.Pow(root + speed / divide, -gyroX) : 0);
                        break;
                    }
                    case DS4Controls.GyroZPos:
                    {
                        int gyroZ = fieldMapping.gryodirs[controlNum];
                        value = (byte)(gyroZ > 0 ? Math.Pow(root + speed / divide, gyroZ) : 0);
                        break;
                    }
                    case DS4Controls.GyroZNeg:
                    {
                        int gyroZ = fieldMapping.gryodirs[controlNum];
                        value = (byte)(gyroZ < 0 ? Math.Pow(root + speed / divide, -gyroZ) : 0);
                        break;
                    }
                    default: break;
                }
            }

            if (getMouseAccel(device))
            {
                if (value > 0)
                {
                    mcounter = 34;
                    mouseaccel++;
                }

                if (mouseaccel == prevmouseaccel)
                {
                    mcounter--;
                }

                if (mcounter <= 0)
                {
                    mouseaccel = 0;
                    mcounter = 34;
                }

                value *= 1 + Math.Min(20000, (mouseaccel)) / 10000d;
                prevmouseaccel = mouseaccel;
            }

            return value;
        }

        private static void calculateFinalMouseMovement(ref double rawMouseX, ref double rawMouseY,
            out int mouseX, out int mouseY)
        {
            if ((rawMouseX > 0.0 && horizontalRemainder > 0.0) || (rawMouseX < 0.0 && horizontalRemainder < 0.0))
            {
                rawMouseX += horizontalRemainder;
            }
            else
            {
                horizontalRemainder = 0.0;
            }

            //double mouseXTemp = rawMouseX - (Math.IEEERemainder(rawMouseX * 1000.0, 1.0) / 1000.0);
            double mouseXTemp = rawMouseX - (remainderCutoff(rawMouseX * 1000.0, 1.0) / 1000.0);
            //double mouseXTemp = rawMouseX - (rawMouseX * 1000.0 - (1.0 * (int)(rawMouseX * 1000.0 / 1.0)));
            mouseX = (int)mouseXTemp;
            horizontalRemainder = mouseXTemp - mouseX;
            //mouseX = (int)rawMouseX;
            //horizontalRemainder = rawMouseX - mouseX;

            if ((rawMouseY > 0.0 && verticalRemainder > 0.0) || (rawMouseY < 0.0 && verticalRemainder < 0.0))
            {
                rawMouseY += verticalRemainder;
            }
            else
            {
                verticalRemainder = 0.0;
            }

            //double mouseYTemp = rawMouseY - (Math.IEEERemainder(rawMouseY * 1000.0, 1.0) / 1000.0);
            double mouseYTemp = rawMouseY - (remainderCutoff(rawMouseY * 1000.0, 1.0) / 1000.0);
            mouseY = (int)mouseYTemp;
            verticalRemainder = mouseYTemp - mouseY;
            //mouseY = (int)rawMouseY;
            //verticalRemainder = rawMouseY - mouseY;
        }

        private static double remainderCutoff(double dividend, double divisor)
        {
            return dividend - (divisor * (int)(dividend / divisor));
        }

        public static bool compare(byte b1, byte b2)
        {
            bool result = true;
            if (Math.Abs(b1 - b2) > 10)
            {
                result = false;
            }

            return result;
        }

        private static byte getByteMapping2(int device, DS4Controls control, DS4State cState, DS4StateExposed eState, Mouse tp,
            DS4StateFieldMapping fieldMap)
        {
            byte result = 0;

            int controlNum = (int)control;
            DS4StateFieldMapping.ControlType controlType = DS4StateFieldMapping.mappedType[controlNum];
            if (controlType == DS4StateFieldMapping.ControlType.Button)
            {
                result = (byte)(fieldMap.buttons[controlNum] ? 255 : 0);
            }
            else if (controlType == DS4StateFieldMapping.ControlType.AxisDir)
            {
                byte axisValue = fieldMap.axisdirs[controlNum];

                switch (control)
                {
                    case DS4Controls.LXNeg: result = (byte)(axisValue - 128.0f >= 0 ? 0 : -(axisValue - 128.0f) * 1.9921875f); break;
                    case DS4Controls.LYNeg: result = (byte)(axisValue - 128.0f >= 0 ? 0 : -(axisValue - 128.0f) * 1.9921875f); break;
                    case DS4Controls.RXNeg: result = (byte)(axisValue - 128.0f >= 0 ? 0 : -(axisValue - 128.0f) * 1.9921875f); break;
                    case DS4Controls.RYNeg: result = (byte)(axisValue - 128.0f >= 0 ? 0 : -(axisValue - 128.0f) * 1.9921875f); break;
                    default: result = (byte)(axisValue - 128.0f < 0 ? 0 : (axisValue - 128.0f) * 2.0078740157480315f); break;
                }
            }
            else if (controlType == DS4StateFieldMapping.ControlType.Trigger)
            {
                result = fieldMap.triggers[controlNum];
            }
            else if (controlType == DS4StateFieldMapping.ControlType.Touch)
            {
                result = (byte)(tp != null && fieldMap.buttons[controlNum] ? 255 : 0);
            }
            else if (controlType == DS4StateFieldMapping.ControlType.SwipeDir)
            {
                result = (byte)(tp != null ? fieldMap.swipedirs[controlNum] : 0);
            }
            else if (controlType == DS4StateFieldMapping.ControlType.GyroDir)
            {
                bool sOff = isUsingSAforMouse(device);

                switch (control)
                {
                    case DS4Controls.GyroXPos:
                    {
                        int gyroX = fieldMap.gryodirs[controlNum];
                        result = (byte)(sOff == false ? Math.Min(255, gyroX * 2) : 0);
                        break;
                    }
                    case DS4Controls.GyroXNeg:
                    {
                        int gyroX = fieldMap.gryodirs[controlNum];
                        result = (byte)(sOff == false ? Math.Min(255, -gyroX * 2) : 0);
                        break;
                    }
                    case DS4Controls.GyroZPos:
                    {
                        int gyroZ = fieldMap.gryodirs[controlNum];
                        result = (byte)(sOff == false ? Math.Min(255, gyroZ * 2) : 0);
                        break;
                    }
                    case DS4Controls.GyroZNeg:
                    {
                        int gyroZ = fieldMap.gryodirs[controlNum];
                        result = (byte)(sOff == false ? Math.Min(255, -gyroZ * 2) : 0);
                        break;
                    }
                    default: break;
                }
            }

            return result;
        }

        public static byte getByteMapping(int device, DS4Controls control, DS4State cState, DS4StateExposed eState, Mouse tp)
        {
            byte result = 0;

            if (control >= DS4Controls.Square && control <= DS4Controls.Cross)
            {
                switch (control)
                {
                    case DS4Controls.Cross: result = (byte)(cState.Cross ? 255 : 0); break;
                    case DS4Controls.Square: result = (byte)(cState.Square ? 255 : 0); break;
                    case DS4Controls.Triangle: result = (byte)(cState.Triangle ? 255 : 0); break;
                    case DS4Controls.Circle: result = (byte)(cState.Circle ? 255 : 0); break;
                    default: break;
                }
            }
            else if (control >= DS4Controls.L1 && control <= DS4Controls.R3)
            {
                switch (control)
                {
                    case DS4Controls.L1: result = (byte)(cState.L1 ? 255 : 0); break;
                    case DS4Controls.L2: result = cState.L2; break;
                    case DS4Controls.L3: result = (byte)(cState.L3 ? 255 : 0); break;
                    case DS4Controls.R1: result = (byte)(cState.R1 ? 255 : 0); break;
                    case DS4Controls.R2: result = cState.R2; break;
                    case DS4Controls.R3: result = (byte)(cState.R3 ? 255 : 0); break;
                    default: break;
                }
            }
            else if (control >= DS4Controls.DpadUp && control <= DS4Controls.DpadLeft)
            {
                switch (control)
                {
                    case DS4Controls.DpadUp: result = (byte)(cState.DpadUp ? 255 : 0); break;
                    case DS4Controls.DpadDown: result = (byte)(cState.DpadDown ? 255 : 0); break;
                    case DS4Controls.DpadLeft: result = (byte)(cState.DpadLeft ? 255 : 0); break;
                    case DS4Controls.DpadRight: result = (byte)(cState.DpadRight ? 255 : 0); break;
                    default: break;
                }
            }
            else if (control >= DS4Controls.LXNeg && control <= DS4Controls.RYPos)
            {
                switch (control)
                {
                    case DS4Controls.LXNeg: result = (byte)(cState.LX - 128.0f >= 0 ? 0 : -(cState.LX - 128.0f) * 1.9921875f); break;
                    case DS4Controls.LYNeg: result = (byte)(cState.LY - 128.0f >= 0 ? 0 : -(cState.LY - 128.0f) * 1.9921875f); break;
                    case DS4Controls.RXNeg: result = (byte)(cState.RX - 128.0f >= 0 ? 0 : -(cState.RX - 128.0f) * 1.9921875f); break;
                    case DS4Controls.RYNeg: result = (byte)(cState.RY - 128.0f >= 0 ? 0 : -(cState.RY - 128.0f) * 1.9921875f); break;
                    case DS4Controls.LXPos: result = (byte)(cState.LX - 128.0f < 0 ? 0 : (cState.LX - 128.0f) * 2.0078740157480315f); break;
                    case DS4Controls.LYPos: result = (byte)(cState.LY - 128.0f < 0 ? 0 : (cState.LY - 128.0f) * 2.0078740157480315f); break;
                    case DS4Controls.RXPos: result = (byte)(cState.RX - 128.0f < 0 ? 0 : (cState.RX - 128.0f) * 2.0078740157480315f); break;
                    case DS4Controls.RYPos: result = (byte)(cState.RY - 128.0f < 0 ? 0 : (cState.RY - 128.0f) * 2.0078740157480315f); break;
                    default: break;
                }
            }
            else if (control >= DS4Controls.TouchLeft && control <= DS4Controls.TouchRight)
            {
                switch (control)
                {
                    case DS4Controls.TouchLeft: result = (byte)(tp != null && tp.leftDown ? 255 : 0); break;
                    case DS4Controls.TouchRight: result = (byte)(tp != null && tp.rightDown ? 255 : 0); break;
                    case DS4Controls.TouchMulti: result = (byte)(tp != null && tp.multiDown ? 255 : 0); break;
                    case DS4Controls.TouchUpper: result = (byte)(tp != null && tp.upperDown ? 255 : 0); break;
                    default: break;
                }
            }
            else if (control >= DS4Controls.SwipeLeft && control <= DS4Controls.SwipeDown)
            {
                switch (control)
                {
                    case DS4Controls.SwipeUp: result = (byte)(tp != null ? tp.swipeUpB : 0); break;
                    case DS4Controls.SwipeDown: result = (byte)(tp != null ? tp.swipeDownB : 0); break;
                    case DS4Controls.SwipeLeft: result = (byte)(tp != null ? tp.swipeLeftB : 0); break;
                    case DS4Controls.SwipeRight: result = (byte)(tp != null ? tp.swipeRightB : 0); break;
                    default: break;
                }
            }
            else if (control >= DS4Controls.GyroXPos && control <= DS4Controls.GyroZNeg)
            {
                double SXD = getSXDeadzone(device);
                double SZD = getSZDeadzone(device);
                bool sOff = isUsingSAforMouse(device);
                double sxsens = getSXSens(device);
                double szsens = getSZSens(device);

                switch (control)
                {
                    case DS4Controls.GyroXPos:
                    {
                        int gyroX = -eState.AccelX;
                        result = (byte)(!sOff && sxsens * gyroX > SXD * 10 ? Math.Min(255, sxsens * gyroX * 2) : 0);
                        break;
                    }
                    case DS4Controls.GyroXNeg:
                    {
                        int gyroX = -eState.AccelX;
                        result = (byte)(!sOff && sxsens * gyroX < -SXD * 10 ? Math.Min(255, sxsens * -gyroX * 2) : 0);
                        break;
                    }
                    case DS4Controls.GyroZPos:
                    {
                        int gyroZ = eState.AccelZ;
                        result = (byte)(!sOff && szsens * gyroZ > SZD * 10 ? Math.Min(255, szsens * gyroZ * 2) : 0);
                        break;
                    }
                    case DS4Controls.GyroZNeg:
                    {
                        int gyroZ = eState.AccelZ;
                        result = (byte)(!sOff && szsens * gyroZ < -SZD * 10 ? Math.Min(255, szsens * -gyroZ * 2) : 0);
                        break;
                    }
                    default: break;
                }
            }
            else
            {
                switch (control)
                {
                    case DS4Controls.Share: result = (byte)(cState.Share ? 255 : 0); break;
                    case DS4Controls.Options: result = (byte)(cState.Options ? 255 : 0); break;
                    case DS4Controls.PS: result = (byte)(cState.PS ? 255 : 0); break;
                    default: break;
                }
            }

            return result;
        }

        /* TODO: Possibly remove usage of this version of the method */
        public static bool getBoolMapping(int device, DS4Controls control, DS4State cState, DS4StateExposed eState, Mouse tp)
        {
            bool result = false;

            if (control >= DS4Controls.Square && control <= DS4Controls.Cross)
            {
                switch (control)
                {
                    case DS4Controls.Cross: result = cState.Cross; break;
                    case DS4Controls.Square: result = cState.Square; break;
                    case DS4Controls.Triangle: result = cState.Triangle; break;
                    case DS4Controls.Circle: result = cState.Circle; break;
                    default: break;
                }
            }
            else if (control >= DS4Controls.L1 && control <= DS4Controls.R3)
            {
                switch (control)
                {
                    case DS4Controls.L1: result = cState.L1; break;
                    case DS4Controls.R1: result = cState.R1; break;
                    case DS4Controls.L2: result = cState.L2 > 100; break;
                    case DS4Controls.R2: result = cState.R2 > 100; break;
                    case DS4Controls.L3: result = cState.L3; break;
                    case DS4Controls.R3: result = cState.R3; break;
                    default: break;
                }
            }
            else if (control >= DS4Controls.DpadUp && control <= DS4Controls.DpadLeft)
            {
                switch (control)
                {
                    case DS4Controls.DpadUp: result = cState.DpadUp; break;
                    case DS4Controls.DpadDown: result = cState.DpadDown; break;
                    case DS4Controls.DpadLeft: result = cState.DpadLeft; break;
                    case DS4Controls.DpadRight: result = cState.DpadRight; break;
                    default: break;
                }
            }
            else if (control >= DS4Controls.LXNeg && control <= DS4Controls.RYPos)
            {
                switch (control)
                {
                    case DS4Controls.LXNeg: result = cState.LX < 128 - 55; break;
                    case DS4Controls.LYNeg: result = cState.LY < 128 - 55; break;
                    case DS4Controls.RXNeg: result = cState.RX < 128 - 55; break;
                    case DS4Controls.RYNeg: result = cState.RY < 128 - 55; break;
                    case DS4Controls.LXPos: result = cState.LX > 128 + 55; break;
                    case DS4Controls.LYPos: result = cState.LY > 128 + 55; break;
                    case DS4Controls.RXPos: result = cState.RX > 128 + 55; break;
                    case DS4Controls.RYPos: result = cState.RY > 128 + 55; break;
                    default: break;
                }
            }
            else if (control >= DS4Controls.TouchLeft && control <= DS4Controls.TouchRight)
            {
                switch (control)
                {
                    case DS4Controls.TouchLeft: result = (tp != null ? tp.leftDown : false); break;
                    case DS4Controls.TouchRight: result = (tp != null ? tp.rightDown : false); break;
                    case DS4Controls.TouchMulti: result = (tp != null ? tp.multiDown : false); break;
                    case DS4Controls.TouchUpper: result = (tp != null ? tp.upperDown : false); break;
                    default: break;
                }
            }
            else if (control >= DS4Controls.SwipeLeft && control <= DS4Controls.SwipeDown)
            {
                switch (control)
                {
                    case DS4Controls.SwipeUp: result = (tp != null && tp.swipeUp); break;
                    case DS4Controls.SwipeDown: result = (tp != null && tp.swipeDown); break;
                    case DS4Controls.SwipeLeft: result = (tp != null && tp.swipeLeft); break;
                    case DS4Controls.SwipeRight: result = (tp != null && tp.swipeRight); break;
                    default: break;
                }
            }
            else if (control >= DS4Controls.GyroXPos && control <= DS4Controls.GyroZNeg)
            {
                bool sOff = isUsingSAforMouse(device);

                switch (control)
                {
                    case DS4Controls.GyroXPos: result = !sOff ? SXSens[device] * -eState.AccelX > 67 : false; break;
                    case DS4Controls.GyroXNeg: result = !sOff ? SXSens[device] * -eState.AccelX < -67 : false; break;
                    case DS4Controls.GyroZPos: result = !sOff ? SZSens[device] * eState.AccelZ > 67 : false; break;
                    case DS4Controls.GyroZNeg: result = !sOff ? SZSens[device] * eState.AccelZ < -67 : false; break;
                    default: break;
                }
            }
            else
            {
                switch (control)
                {
                    case DS4Controls.PS: result = cState.PS; break;
                    case DS4Controls.Share: result = cState.Share; break;
                    case DS4Controls.Options: result = cState.Options; break;
                    default: break;
                }
            }

            return result;
        }

        private static bool getBoolMapping2(int device, DS4Controls control,
            DS4State cState, DS4StateExposed eState, Mouse tp, DS4StateFieldMapping fieldMap)
        {
            bool result = false;

            int controlNum = (int)control;
            DS4StateFieldMapping.ControlType controlType = DS4StateFieldMapping.mappedType[controlNum];
            if (controlType == DS4StateFieldMapping.ControlType.Button)
            {
                result = fieldMap.buttons[controlNum];
            }
            else if (controlType == DS4StateFieldMapping.ControlType.AxisDir)
            {
                byte axisValue = fieldMap.axisdirs[controlNum];

                switch (control)
                {
                    case DS4Controls.LXNeg: result = cState.LX < 128 - 55; break;
                    case DS4Controls.LYNeg: result = cState.LY < 128 - 55; break;
                    case DS4Controls.RXNeg: result = cState.RX < 128 - 55; break;
                    case DS4Controls.RYNeg: result = cState.RY < 128 - 55; break;
                    default: result = axisValue > 128 + 55; break;
                }
            }
            else if (controlType == DS4StateFieldMapping.ControlType.Trigger)
            {
                result = fieldMap.triggers[controlNum] > 100;
            }
            else if (controlType == DS4StateFieldMapping.ControlType.Touch)
            {
                result = fieldMap.buttons[controlNum];
            }
            else if (controlType == DS4StateFieldMapping.ControlType.SwipeDir)
            {
                result = fieldMap.swipedirbools[controlNum];
            }
            else if (controlType == DS4StateFieldMapping.ControlType.GyroDir)
            {
                bool sOff = isUsingSAforMouse(device);
                bool safeTest = false;

                switch (control)
                {
                    case DS4Controls.GyroXPos: safeTest = fieldMap.gryodirs[controlNum] > 0; break;
                    case DS4Controls.GyroXNeg: safeTest = fieldMap.gryodirs[controlNum] < -0; break;
                    case DS4Controls.GyroZPos: safeTest = fieldMap.gryodirs[controlNum] > 0; break;
                    case DS4Controls.GyroZNeg: safeTest = fieldMap.gryodirs[controlNum] < -0; break;
                    default: break;
                }

                result = sOff == false ? safeTest : false;
            }

            return result;
        }

        private static bool getBoolActionMapping2(int device, DS4Controls control,
            DS4State cState, DS4StateExposed eState, Mouse tp, DS4StateFieldMapping fieldMap, bool analog = false)
        {
            bool result = false;

            int controlNum = (int)control;
            DS4StateFieldMapping.ControlType controlType = DS4StateFieldMapping.mappedType[controlNum];
            if (controlType == DS4StateFieldMapping.ControlType.Button)
            {
                result = fieldMap.buttons[controlNum];
            }
            else if (controlType == DS4StateFieldMapping.ControlType.AxisDir)
            {
                switch (control)
                {
                    case DS4Controls.LXNeg:
                    {
                        double angle = cState.LSAngle;
                        result = cState.LX < 128 && (angle >= 112.5 && angle <= 247.5);
                        break;
                    }
                    case DS4Controls.LYNeg:
                    {
                        double angle = cState.LSAngle;
                        result = cState.LY < 128 && (angle >= 22.5 && angle <= 157.5);
                        break;
                    }
                    case DS4Controls.RXNeg:
                    {
                        double angle = cState.RSAngle;
                        result = cState.RX < 128 && (angle >= 112.5 && angle <= 247.5);
                        break;
                    }
                    case DS4Controls.RYNeg:
                    {
                        double angle = cState.RSAngle;
                        result = cState.RY < 128 && (angle >= 22.5 && angle <= 157.5);
                        break;
                    }
                    case DS4Controls.LXPos:
                    {
                        double angle = cState.LSAngle;
                        result = cState.LX > 128 && (angle <= 67.5 || angle >= 292.5);
                        break;
                    }
                    case DS4Controls.LYPos:
                    {
                        double angle = cState.LSAngle;
                        result = cState.LY > 128 && (angle >= 202.5 && angle <= 337.5);
                        break;
                    }
                    case DS4Controls.RXPos:
                    {
                        double angle = cState.RSAngle;
                        result = cState.RX > 128 && (angle <= 67.5 || angle >= 292.5);
                        break;
                    }
                    case DS4Controls.RYPos:
                    {
                        double angle = cState.RSAngle;
                        result = cState.RY > 128 && (angle >= 202.5 && angle <= 337.5);
                        break;
                    }
                    default: break;
                }
            }
            else if (controlType == DS4StateFieldMapping.ControlType.Trigger)
            {
                result = fieldMap.triggers[controlNum] > 0;
            }
            else if (controlType == DS4StateFieldMapping.ControlType.Touch)
            {
                result = fieldMap.buttons[controlNum];
            }
            else if (controlType == DS4StateFieldMapping.ControlType.SwipeDir)
            {
                result = fieldMap.swipedirbools[controlNum];
            }
            else if (controlType == DS4StateFieldMapping.ControlType.GyroDir)
            {
                bool sOff = isUsingSAforMouse(device);
                bool safeTest = false;

                switch (control)
                {
                    case DS4Controls.GyroXPos: safeTest = fieldMap.gryodirs[controlNum] > 0; break;
                    case DS4Controls.GyroXNeg: safeTest = fieldMap.gryodirs[controlNum] < 0; break;
                    case DS4Controls.GyroZPos: safeTest = fieldMap.gryodirs[controlNum] > 0; break;
                    case DS4Controls.GyroZNeg: safeTest = fieldMap.gryodirs[controlNum] < 0; break;
                    default: break;
                }

                result = sOff == false ? safeTest : false;
            }

            return result;
        }

        /* TODO: Possibly remove usage of this version of the method */
        public static bool getBoolActionMapping(int device, DS4Controls control,
            DS4State cState, DS4StateExposed eState, Mouse tp, bool analog=false)
        {
            bool result = false;

            if (control >= DS4Controls.Square && control <= DS4Controls.Cross)
            {
                switch (control)
                {
                    case DS4Controls.Cross: result = cState.Cross; break;
                    case DS4Controls.Square: result = cState.Square; break;
                    case DS4Controls.Triangle: result = cState.Triangle; break;
                    case DS4Controls.Circle: result = cState.Circle; break;
                    default: break;
                }
            }
            else if (control >= DS4Controls.L1 && control <= DS4Controls.R3)
            {
                switch (control)
                {
                    case DS4Controls.L1: result = cState.L1; break;
                    case DS4Controls.R1: result = cState.R1; break;
                    case DS4Controls.L2: result = cState.L2 > 0; break;
                    case DS4Controls.R2: result = cState.R2 > 0; break;
                    case DS4Controls.L3: result = cState.L3; break;
                    case DS4Controls.R3: result = cState.R3; break;
                    default: break;
                }
            }
            else if (control >= DS4Controls.DpadUp && control <= DS4Controls.DpadLeft)
            {
                switch (control)
                {
                    case DS4Controls.DpadUp: result = cState.DpadUp; break;
                    case DS4Controls.DpadDown: result = cState.DpadDown; break;
                    case DS4Controls.DpadLeft: result = cState.DpadLeft; break;
                    case DS4Controls.DpadRight: result = cState.DpadRight; break;
                    default: break;
                }
            }
            else if (control >= DS4Controls.LXNeg && control <= DS4Controls.RYPos)
            {
                switch (control)
                {
                    case DS4Controls.LXNeg:
                    {
                        if (!analog)
                        {
                            double angle = cState.LSAngle;
                            result = cState.LX < 128 && (angle >= 112.5 && angle <= 247.5);
                        }
                        else
                        {
                            result = cState.LX < 128;
                        }

                        break;
                    }
                    case DS4Controls.LYNeg:
                    {
                        if (!analog)
                        {
                            double angle = cState.LSAngle;
                            result = cState.LY < 128 && (angle >= 22.5 && angle <= 157.5);
                        }
                        else
                        {
                            result = cState.LY < 128;
                        }

                        break;
                    }
                    case DS4Controls.RXNeg:
                    {
                        if (!analog)
                        {
                            double angle = cState.RSAngle;
                            result = cState.RX < 128 && (angle >= 112.5 && angle <= 247.5);
                        }
                        else
                        {
                            result = cState.RX < 128;
                        }

                        break;
                    }
                    case DS4Controls.RYNeg:
                    {
                        if (!analog)
                        {
                            double angle = cState.RSAngle;
                            result = cState.RY < 128 && (angle >= 22.5 && angle <= 157.5);
                        }
                        else
                        {
                            result = cState.RY < 128;
                        }

                        break;
                    }
                    case DS4Controls.LXPos:
                    {
                        if (!analog)
                        {
                            double angle = cState.LSAngle;
                            result = cState.LX > 128 && (angle <= 67.5 || angle >= 292.5);
                        }
                        else
                        {
                            result = cState.LX > 128;
                        }

                        break;
                    }
                    case DS4Controls.LYPos:
                    {
                        if (!analog)
                        {
                            double angle = cState.LSAngle;
                            result = cState.LY > 128 && (angle >= 202.5 && angle <= 337.5);
                        }
                        else
                        {
                            result = cState.LY > 128;
                        }

                        break;
                    }
                    case DS4Controls.RXPos:
                    {
                        if (!analog)
                        {
                            double angle = cState.RSAngle;
                            result = cState.RX > 128 && (angle <= 67.5 || angle >= 292.5);
                        }
                        else
                        {
                            result = cState.RX > 128;
                        }

                        break;
                    }
                    case DS4Controls.RYPos:
                    {
                        if (!analog)
                        {
                            double angle = cState.RSAngle;
                            result = cState.RY > 128 && (angle >= 202.5 && angle <= 337.5);
                        }
                        else
                        {
                            result = cState.RY > 128;
                        }

                        break;
                    }
                    default: break;
                }
            }
            else if (control >= DS4Controls.TouchLeft && control <= DS4Controls.TouchRight)
            {
                switch (control)
                {
                    case DS4Controls.TouchLeft: result = (tp != null ? tp.leftDown : false); break;
                    case DS4Controls.TouchRight: result = (tp != null ? tp.rightDown : false); break;
                    case DS4Controls.TouchMulti: result = (tp != null ? tp.multiDown : false); break;
                    case DS4Controls.TouchUpper: result = (tp != null ? tp.upperDown : false); break;
                    default: break;
                }
            }
            else if (control >= DS4Controls.SwipeLeft && control <= DS4Controls.SwipeDown)
            {
                switch (control)
                {
                    case DS4Controls.SwipeUp: result = (tp != null && tp.swipeUp); break;
                    case DS4Controls.SwipeDown: result = (tp != null && tp.swipeDown); break;
                    case DS4Controls.SwipeLeft: result = (tp != null && tp.swipeLeft); break;
                    case DS4Controls.SwipeRight: result = (tp != null && tp.swipeRight); break;
                    default: break;
                }
            }
            else if (control >= DS4Controls.GyroXPos && control <= DS4Controls.GyroZNeg)
            {
                bool sOff = isUsingSAforMouse(device);

                switch (control)
                {
                    case DS4Controls.GyroXPos: result = !sOff ? SXSens[device] * eState.AccelX > 67 : false; break;
                    case DS4Controls.GyroXNeg: result = !sOff ? SXSens[device] * eState.AccelX < -67 : false; break;
                    case DS4Controls.GyroZPos: result = !sOff ? SZSens[device] * eState.AccelZ > 67 : false; break;
                    case DS4Controls.GyroZNeg: result = !sOff ? SZSens[device] * eState.AccelZ < -67 : false; break;
                    default: break;
                }
            }
            else
            {
                switch (control)
                {
                    case DS4Controls.PS: result = cState.PS; break;
                    case DS4Controls.Share: result = cState.Share; break;
                    case DS4Controls.Options: result = cState.Options; break;
                    default: break;
                }
            }

            return result;
        }

        public static bool getBoolButtonMapping(bool stateButton)
        {
            return stateButton;
        }

        public static bool getBoolAxisDirMapping(byte stateAxis, bool positive)
        {
            return positive ? stateAxis > 128 + 55 : stateAxis < 128 - 55;
        }

        public static bool getBoolTriggerMapping(byte stateAxis)
        {
            return stateAxis > 100;
        }

        public static bool getBoolTouchMapping(bool touchButton)
        {
            return touchButton;
        }

        private static byte getXYAxisMapping2(int device, DS4Controls control, DS4State cState,
            DS4StateExposed eState, Mouse tp, DS4StateFieldMapping fieldMap, bool alt = false)
        {
            const byte falseVal = 128;
            byte result = 0;
            byte trueVal = 0;

            if (alt)
                trueVal = 255;

            int controlNum = (int)control;
            DS4StateFieldMapping.ControlType controlType = DS4StateFieldMapping.mappedType[controlNum];

            if (controlType == DS4StateFieldMapping.ControlType.Button)
            {
                result = fieldMap.buttons[controlNum] ? trueVal : falseVal;
            }
            else if (controlType == DS4StateFieldMapping.ControlType.AxisDir)
            {
                byte axisValue = fieldMap.axisdirs[controlNum];

                switch (control)
                {
                    case DS4Controls.LXNeg: if (!alt) result = axisValue < falseVal ? axisValue : falseVal; else result = axisValue < falseVal ? (byte)(255 - axisValue) : falseVal; break;
                    case DS4Controls.LYNeg: if (!alt) result = axisValue < falseVal ? axisValue : falseVal; else result = axisValue < falseVal ? (byte)(255 - axisValue) : falseVal; break;
                    case DS4Controls.RXNeg: if (!alt) result = axisValue < falseVal ? axisValue : falseVal; else result = axisValue < falseVal ? (byte)(255 - axisValue) : falseVal; break;
                    case DS4Controls.RYNeg: if (!alt) result = axisValue < falseVal ? axisValue : falseVal; else result = axisValue < falseVal ? (byte)(255 - axisValue) : falseVal; break;
                    default: if (!alt) result = axisValue > falseVal ? (byte)(255 - axisValue) : falseVal; else result = axisValue > falseVal ? axisValue : falseVal; break;
                }
            }
            else if (controlType == DS4StateFieldMapping.ControlType.Trigger)
            {
                if (alt)
                {
                    result = (byte)(128.0f + fieldMap.triggers[controlNum] / 2.0078740157480315f);
                }
                else
                {
                    result = (byte)(128.0f - fieldMap.triggers[controlNum] / 2.0078740157480315f);
                }
            }
            else if (controlType == DS4StateFieldMapping.ControlType.Touch)
            {
                result = fieldMap.buttons[controlNum] ? trueVal : falseVal;
            }
            else if (controlType == DS4StateFieldMapping.ControlType.SwipeDir)
            {
                if (alt)
                {
                    result = (byte)(tp != null ? 127.5f + fieldMap.swipedirs[controlNum] / 2f : 0);
                }
                else
                {
                    result = (byte)(tp != null ? 127.5f - fieldMap.swipedirs[controlNum] / 2f : 0);
                }
            }
            else if (controlType == DS4StateFieldMapping.ControlType.GyroDir)
            {
                bool sOff = isUsingSAforMouse(device);

                switch (control)
                {
                    case DS4Controls.GyroXPos:
                    {
                        if (sOff == false && fieldMap.gryodirs[controlNum] > 0)
                        {
                            if (alt) result = (byte)Math.Min(255, 127 + fieldMap.gryodirs[controlNum]); else result = (byte)Math.Max(0, 127 - fieldMap.gryodirs[controlNum]);
                        }
                        else result = falseVal;
                        break;
                    }
                    case DS4Controls.GyroXNeg:
                    {
                        if (sOff == false && fieldMap.gryodirs[controlNum] < 0)
                        {
                            if (alt) result = (byte)Math.Min(255, 127 + -fieldMap.gryodirs[controlNum]); else result = (byte)Math.Max(0, 127 - -fieldMap.gryodirs[controlNum]);
                        }
                        else result = falseVal;
                        break;
                    }
                    case DS4Controls.GyroZPos:
                    {
                        if (sOff == false && fieldMap.gryodirs[controlNum] > 0)
                        {
                            if (alt) result = (byte)Math.Min(255, 127 + fieldMap.gryodirs[controlNum]); else result = (byte)Math.Max(0, 127 - fieldMap.gryodirs[controlNum]);
                        }
                        else return falseVal;
                        break;
                    }
                    case DS4Controls.GyroZNeg:
                    {
                        if (sOff == false && fieldMap.gryodirs[controlNum] < 0)
                        {
                            if (alt) result = (byte)Math.Min(255, 127 + -fieldMap.gryodirs[controlNum]); else result = (byte)Math.Max(0, 127 - -fieldMap.gryodirs[controlNum]);
                        }
                        else result = falseVal;
                        break;
                    }
                    default: break;
                }
            }

            return result;
        }

        /* TODO: Possibly remove usage of this version of the method */
        public static byte getXYAxisMapping(int device, DS4Controls control, DS4State cState, DS4StateExposed eState, Mouse tp, bool alt = false)
        {
            byte result = 0;
            byte trueVal = 0;
            byte falseVal = 127;

            if (alt)
                trueVal = 255;

            if (control >= DS4Controls.Square && control <= DS4Controls.Cross)
            {
                switch (control)
                {
                    case DS4Controls.Cross: result = (byte)(cState.Cross ? trueVal : falseVal); break;
                    case DS4Controls.Square: result = (byte)(cState.Square ? trueVal : falseVal); break;
                    case DS4Controls.Triangle: result = (byte)(cState.Triangle ? trueVal : falseVal); break;
                    case DS4Controls.Circle: result = (byte)(cState.Circle ? trueVal : falseVal); break;
                    default: break;
                }
            }
            else if (control >= DS4Controls.L1 && control <= DS4Controls.R3)
            {
                switch (control)
                {
                    case DS4Controls.L1: result = (byte)(cState.L1 ? trueVal : falseVal); break;
                    case DS4Controls.L2: if (alt) result = (byte)(128.0f + cState.L2 / 2.0078740157480315f); else result = (byte)(128.0f - cState.L2 / 2.0078740157480315f); break;
                    case DS4Controls.L3: result = (byte)(cState.L3 ? trueVal : falseVal); break;
                    case DS4Controls.R1: result = (byte)(cState.R1 ? trueVal : falseVal); break;
                    case DS4Controls.R2: if (alt) result = (byte)(128.0f + cState.R2 / 2.0078740157480315f); else result = (byte)(128.0f - cState.R2 / 2.0078740157480315f); break;
                    case DS4Controls.R3: result = (byte)(cState.R3 ? trueVal : falseVal); break;
                    default: break;
                }
            }
            else if (control >= DS4Controls.DpadUp && control <= DS4Controls.DpadLeft)
            {
                switch (control)
                {
                    case DS4Controls.DpadUp: result = (byte)(cState.DpadUp ? trueVal : falseVal); break;
                    case DS4Controls.DpadDown: result = (byte)(cState.DpadDown ? trueVal : falseVal); break;
                    case DS4Controls.DpadLeft: result = (byte)(cState.DpadLeft ? trueVal : falseVal); break;
                    case DS4Controls.DpadRight: result = (byte)(cState.DpadRight ? trueVal : falseVal); break;
                    default: break;
                }
            }
            else if (control >= DS4Controls.LXNeg && control <= DS4Controls.RYPos)
            {
                switch (control)
                {
                    case DS4Controls.LXNeg: if (!alt) result = cState.LX; else result = (byte)(255 - cState.LX); break;
                    case DS4Controls.LYNeg: if (!alt) result = cState.LY; else result = (byte)(255 - cState.LY); break;
                    case DS4Controls.RXNeg: if (!alt) result = cState.RX; else result = (byte)(255 - cState.RX); break;
                    case DS4Controls.RYNeg: if (!alt) result = cState.RY; else result = (byte)(255 - cState.RY); break;
                    case DS4Controls.LXPos: if (!alt) result = (byte)(255 - cState.LX); else result = cState.LX; break;
                    case DS4Controls.LYPos: if (!alt) result = (byte)(255 - cState.LY); else result = cState.LY; break;
                    case DS4Controls.RXPos: if (!alt) result = (byte)(255 - cState.RX); else result = cState.RX; break;
                    case DS4Controls.RYPos: if (!alt) result = (byte)(255 - cState.RY); else result = cState.RY; break;
                    default: break;
                }
            }
            else if (control >= DS4Controls.TouchLeft && control <= DS4Controls.TouchRight)
            {
                switch (control)
                {
                    case DS4Controls.TouchLeft: result = (byte)(tp != null && tp.leftDown ? trueVal : falseVal); break;
                    case DS4Controls.TouchRight: result = (byte)(tp != null && tp.rightDown ? trueVal : falseVal); break;
                    case DS4Controls.TouchMulti: result = (byte)(tp != null && tp.multiDown ? trueVal : falseVal); break;
                    case DS4Controls.TouchUpper: result = (byte)(tp != null && tp.upperDown ? trueVal : falseVal); break;
                    default: break;
                }
            }
            else if (control >= DS4Controls.SwipeLeft && control <= DS4Controls.SwipeDown)
            {
                switch (control)
                {
                    case DS4Controls.SwipeUp: if (alt) result = (byte)(tp != null ? 127.5f + tp.swipeUpB / 2f : 0); else result = (byte)(tp != null ? 127.5f - tp.swipeUpB / 2f : 0); break;
                    case DS4Controls.SwipeDown: if (alt) result = (byte)(tp != null ? 127.5f + tp.swipeDownB / 2f : 0); else result = (byte)(tp != null ? 127.5f - tp.swipeDownB / 2f : 0); break;
                    case DS4Controls.SwipeLeft: if (alt) result = (byte)(tp != null ? 127.5f + tp.swipeLeftB / 2f : 0); else result = (byte)(tp != null ? 127.5f - tp.swipeLeftB / 2f : 0); break;
                    case DS4Controls.SwipeRight: if (alt) result = (byte)(tp != null ? 127.5f + tp.swipeRightB / 2f : 0); else result = (byte)(tp != null ? 127.5f - tp.swipeRightB / 2f : 0); break;
                    default: break;
                }
            }
            else if (control >= DS4Controls.GyroXPos && control <= DS4Controls.GyroZNeg)
            {
                double SXD = getSXDeadzone(device);
                double SZD = getSZDeadzone(device);
                bool sOff = isUsingSAforMouse(device);

                switch (control)
                {
                    case DS4Controls.GyroXPos:
                    {
                        if (!sOff && -eState.AccelX > SXD * 10)
                        {
                            if (alt) result = (byte)Math.Min(255, 127 + SXSens[device] * -eState.AccelX); else result = (byte)Math.Max(0, 127 - SXSens[device] * -eState.AccelX);
                        }
                        else result = falseVal;
                        break;
                    }
                    case DS4Controls.GyroXNeg:
                    {
                        if (!sOff && -eState.AccelX < -SXD * 10)
                        {
                            if (alt) result = (byte)Math.Min(255, 127 + SXSens[device] * eState.AccelX); else result = (byte)Math.Max(0, 127 - SXSens[device] * eState.AccelX);
                        }
                        else result = falseVal;
                        break;
                    }
                    case DS4Controls.GyroZPos:
                    {
                        if (!sOff && eState.AccelZ > SZD * 10)
                        {
                            if (alt) result = (byte)Math.Min(255, 127 + SZSens[device] * eState.AccelZ); else result = (byte)Math.Max(0, 127 - SZSens[device] * eState.AccelZ);
                        }
                        else return falseVal;
                        break;
                    }
                    case DS4Controls.GyroZNeg:
                    {
                        if (!sOff && eState.AccelZ < -SZD * 10)
                        {
                            if (alt) result = (byte)Math.Min(255, 127 + SZSens[device] * -eState.AccelZ); else result = (byte)Math.Max(0, 127 - SZSens[device] * -eState.AccelZ);
                        }
                        else result = falseVal;
                        break;
                    }
                    default: break;
                }
            }
            else
            {
                switch (control)
                {
                    case DS4Controls.Share: result = (byte)(cState.Share ? trueVal : falseVal); break;
                    case DS4Controls.Options: result = (byte)(cState.Options ? trueVal : falseVal); break;
                    case DS4Controls.PS: result = (byte)(cState.PS ? trueVal : falseVal); break;
                    default: break;
                }
            }

            return result;
        }

        private static void resetToDefaultValue2(DS4Controls control, DS4State cState,
            DS4StateFieldMapping fieldMap)
        {
            int controlNum = (int)control;
            DS4StateFieldMapping.ControlType controlType = DS4StateFieldMapping.mappedType[controlNum];
            if (controlType == DS4StateFieldMapping.ControlType.Button)
            {
                fieldMap.buttons[controlNum] = false;
            }
            else if (controlType == DS4StateFieldMapping.ControlType.AxisDir)
            {
                fieldMap.axisdirs[controlNum] = 128;
                int controlRelation = (controlNum % 2 == 0 ? controlNum - 1 : controlNum + 1);
                fieldMap.axisdirs[controlRelation] = 128;
            }
            else if (controlType == DS4StateFieldMapping.ControlType.Trigger)
            {
                fieldMap.triggers[controlNum] = 0;
            }
            else if (controlType == DS4StateFieldMapping.ControlType.Touch)
            {
                fieldMap.buttons[controlNum] = false;
            }
        }

        // BEGIN: SixAxis steering wheel emulation logic

        private const int C_WHEEL_ANGLE_PRECISION = 10; // 1=precision of one degree, 10=precision of 1/10 of degree. Bigger number means fine graned precision
        private const int C_WHEEL_ANGLE_PRECISION_DECIMALS = (C_WHEEL_ANGLE_PRECISION == 1 ? 0 : C_WHEEL_ANGLE_PRECISION/10);

        // "In-game" calibration process:
        // - Place controller at "steering wheel center" position and press "Calibrate SA steering wheel" special action button to start the calibration
        // - Hold the controller still for a while at center point and press "X"
        // - Turn the controller at 90 degree left or right position and hold still for few seconds and press "X"
        // - Turn the controller at 90 degree position on the opposite side and press "X"
        // - Now you can check the calibratio by turning the wheel and see when the green lightbar starts to blink (it should blink at those three calibrated positions)
        // - Press "Calibrate SA steering wheel" special action key to accept the calibration (result is saved to ControllerConfigs.xml xml file)
        //
        private static readonly DS4Color calibrationColor_0 = new DS4Color { red = 0xA0, green = 0x00, blue = 0x00 };
        private static readonly DS4Color calibrationColor_1 = new DS4Color { red = 0xFF, green = 0xFF, blue = 0x00 };
        private static readonly DS4Color calibrationColor_2 = new DS4Color { red = 0x00, green = 0x50, blue = 0x50 };
        private static readonly DS4Color calibrationColor_3 = new DS4Color { red = 0x00, green = 0xC0, blue = 0x00 };

        private static DateTime latestDebugMsgTime;
        private static string latestDebugData;
        private static void LogToGuiSACalibrationDebugMsg(string data, bool forceOutput = false)
        {
            // Print debug calibration log messages only once per 2 secs to avoid flooding the log receiver
            DateTime curTime = DateTime.Now;
            if (forceOutput || ((TimeSpan)(curTime - latestDebugMsgTime)).TotalSeconds > 2)
            {
                latestDebugMsgTime = curTime;
                if (data != latestDebugData)
                { 
                    AppLogger.LogToGui(data, false);
                    latestDebugData = data;
                }
            }
        }

        // Return number of bits set in a value
        protected static int CountNumOfSetBits(int bitValue)
        {
            int count = 0;
            while (bitValue != 0)
            {
                count++;
                bitValue &= (bitValue - 1);
            }
            return count;
        }

        // Calculate and return the angle of the controller as -180...0...+180 value.
        private static Int32 CalculateControllerAngle(int gyroAccelX, int gyroAccelZ, DS4Device controller)
        {
            Int32 result;

            if (gyroAccelX == controller.wheelCenterPoint.X && Math.Abs(gyroAccelZ - controller.wheelCenterPoint.Y) <= 1)
            {
                // When the current gyro position is "close enough" the wheel center point then no need to go through the hassle of calculating an angle
                result = 0;
            }
            else
            {
                // Calculate two vectors based on "circle center" (ie. circle represents the 360 degree wheel turn and wheelCenterPoint and currentPosition vectors both start from circle center).
                // To improve accuracy both left and right turns use a decicated calibration "circle" because DS4 gyro and DoItYourselfWheelRig may return slightly different SA sensor values depending on the tilt direction (well, only one or two degree difference so nothing major).
                Point vectorAB;
                Point vectorCD;

                if (gyroAccelX >= controller.wheelCenterPoint.X)
                {
                    // "DS4 gyro wheel" tilted to right
                    vectorAB = new Point(controller.wheelCenterPoint.X - controller.wheelCircleCenterPointRight.X, controller.wheelCenterPoint.Y - controller.wheelCircleCenterPointRight.Y);
                    vectorCD = new Point(gyroAccelX - controller.wheelCircleCenterPointRight.X, gyroAccelZ - controller.wheelCircleCenterPointRight.Y);
                }
                else
                {
                    // "DS4 gyro wheel" tilted to left
                    vectorAB = new Point(controller.wheelCenterPoint.X - controller.wheelCircleCenterPointLeft.X, controller.wheelCenterPoint.Y - controller.wheelCircleCenterPointLeft.Y);
                    vectorCD = new Point(gyroAccelX - controller.wheelCircleCenterPointLeft.X, gyroAccelZ - controller.wheelCircleCenterPointLeft.Y);
                }

                // Calculate dot product and magnitude of vectors (center vector and the current tilt vector)
                double dotProduct = vectorAB.X * vectorCD.X + vectorAB.Y * vectorCD.Y;
                double magAB = Math.Sqrt(vectorAB.X * vectorAB.X + vectorAB.Y * vectorAB.Y);
                double magCD = Math.Sqrt(vectorCD.X * vectorCD.X + vectorCD.Y * vectorCD.Y);

                // Calculate angle between vectors and convert radian to degrees
                if (magAB == 0 || magCD == 0)
                {
                    result = 0;
                }
                else
                {
                    double angle = Math.Acos(dotProduct / (magAB * magCD));
                    result = Convert.ToInt32( Global.Clamp(
                            -180.0 * C_WHEEL_ANGLE_PRECISION, 
                            Math.Round((angle * (180.0 / Math.PI)), C_WHEEL_ANGLE_PRECISION_DECIMALS) * C_WHEEL_ANGLE_PRECISION, 
                            180.0 * C_WHEEL_ANGLE_PRECISION)
                         );
                }

                // Left turn is -180..0 and right turn 0..180 degrees
                if (gyroAccelX < controller.wheelCenterPoint.X) result = -result;
            }

            return result;
        }

        // Calibrate sixaxis steering wheel emulation. Use DS4Windows configuration screen to start a calibration or press a special action key (if defined)
        private static void SAWheelEmulationCalibration(int device, DS4StateExposed exposedState, ControlService ctrl, DS4State currentDeviceState, DS4Device controller)
        {
            int gyroAccelX, gyroAccelZ;
            int result;

            gyroAccelX = exposedState.getAccelX();
            gyroAccelZ = exposedState.getAccelZ();
            //gyroAccelX = exposedState.OutputAccelX;
            //gyroAccelZ = exposedState.OutputAccelZ;

            // State 0=Normal mode (ie. calibration process is not running), 1=Activating calibration, 2=Calibration process running, 3=Completing calibration, 4=Cancelling calibration
            if (controller.WheelRecalibrateActiveState == 1)
            {
                AppLogger.LogToGui($"Controller {ctrl.x360Bus.FirstController + device} activated re-calibration of SA steering wheel emulation", false);

                controller.WheelRecalibrateActiveState = 2;

                controller.wheelPrevPhysicalAngle = 0;
                controller.wheelPrevFullAngle = 0;
                controller.wheelFullTurnCount = 0;

                // Clear existing calibration value and use current position as "center" point.
                // This initial center value may be off-center because of shaking the controller while button was pressed. The value will be overriden with correct value once controller is stabilized and hold still few secs at the center point
                controller.wheelCenterPoint.X = gyroAccelX;
                controller.wheelCenterPoint.Y = gyroAccelZ;
                controller.wheel90DegPointRight.X = gyroAccelX + 20;
                controller.wheel90DegPointLeft.X = gyroAccelX - 20;

                // Clear bitmask for calibration points. All three calibration points need to be set before re-calibration process is valid
                controller.wheelCalibratedAxisBitmask = DS4Device.WheelCalibrationPoint.None;

                controller.wheelPrevRecalibrateTime = new DateTime(2500, 1, 1);
            }
            else if (controller.WheelRecalibrateActiveState == 3)
            {
                AppLogger.LogToGui($"Controller {ctrl.x360Bus.FirstController + device} completed the calibration of SA steering wheel emulation. center=({controller.wheelCenterPoint.X}, {controller.wheelCenterPoint.Y})  90L=({controller.wheel90DegPointLeft.X}, {controller.wheel90DegPointLeft.Y})  90R=({controller.wheel90DegPointRight.X}, {controller.wheel90DegPointRight.Y})", false);

                // If any of the calibration points (center, left 90deg, right 90deg) are missing then reset back to default calibration values
                if (((controller.wheelCalibratedAxisBitmask & DS4Device.WheelCalibrationPoint.All) == DS4Device.WheelCalibrationPoint.All))
                    Global.SaveControllerConfigs(controller);
                else
                    controller.wheelCenterPoint.X = controller.wheelCenterPoint.Y = 0;

                controller.WheelRecalibrateActiveState = 0;
                controller.wheelPrevRecalibrateTime = DateTime.Now;
            }
            else if (controller.WheelRecalibrateActiveState == 4)
            {
                AppLogger.LogToGui($"Controller {ctrl.x360Bus.FirstController + device} cancelled the calibration of SA steering wheel emulation.", false);

                controller.WheelRecalibrateActiveState = 0;
                controller.wheelPrevRecalibrateTime = DateTime.Now;
            }

            if (controller.WheelRecalibrateActiveState > 0)
            {
                // Cross "X" key pressed. Set calibration point when the key is released and controller hold steady for a few seconds
                if(currentDeviceState.Cross == true) controller.wheelPrevRecalibrateTime = DateTime.Now;

                // Make sure controller is hold steady (velocity of gyro axis) to avoid misaligments and set calibration few secs after the "X" key was released
                if (Math.Abs(currentDeviceState.Motion.angVelPitch) < 0.5 && Math.Abs(currentDeviceState.Motion.angVelYaw) < 0.5 && Math.Abs(currentDeviceState.Motion.angVelRoll) < 0.5 
                    && ((TimeSpan)(DateTime.Now - controller.wheelPrevRecalibrateTime)).TotalSeconds > 1)
                {
                    controller.wheelPrevRecalibrateTime = new DateTime(2500, 1, 1);

                    if (controller.wheelCalibratedAxisBitmask == DS4Device.WheelCalibrationPoint.None)
                    {
                        controller.wheelCenterPoint.X = gyroAccelX;
                        controller.wheelCenterPoint.Y = gyroAccelZ;

                        controller.wheelCalibratedAxisBitmask |= DS4Device.WheelCalibrationPoint.Center;
                    }
                    else if (controller.wheel90DegPointRight.X < gyroAccelX)
                    {
                        controller.wheel90DegPointRight.X = gyroAccelX;
                        controller.wheel90DegPointRight.Y = gyroAccelZ;
                        controller.wheelCircleCenterPointRight.X = controller.wheelCenterPoint.X;
                        controller.wheelCircleCenterPointRight.Y = controller.wheel90DegPointRight.Y;

                        controller.wheelCalibratedAxisBitmask |= DS4Device.WheelCalibrationPoint.Right90;
                    }
                    else if (controller.wheel90DegPointLeft.X > gyroAccelX)
                    {
                        controller.wheel90DegPointLeft.X = gyroAccelX;
                        controller.wheel90DegPointLeft.Y = gyroAccelZ;
                        controller.wheelCircleCenterPointLeft.X = controller.wheelCenterPoint.X;
                        controller.wheelCircleCenterPointLeft.Y = controller.wheel90DegPointLeft.Y;

                        controller.wheelCalibratedAxisBitmask |= DS4Device.WheelCalibrationPoint.Left90;
                    }
                }

                // Show lightbar color feedback how the calibration process is proceeding.
                //  red / yellow / blue / green = No calibration anchors/one anchor/two anchors/all three anchors calibrated when color turns to green (center, 90DegLeft, 90DegRight).
                int bitsSet = CountNumOfSetBits((int)controller.wheelCalibratedAxisBitmask);
                if (bitsSet >= 3) DS4LightBar.forcedColor[device] = calibrationColor_3;
                else if (bitsSet == 2) DS4LightBar.forcedColor[device] = calibrationColor_2;
                else if (bitsSet == 1) DS4LightBar.forcedColor[device] = calibrationColor_1;
                else DS4LightBar.forcedColor[device] = calibrationColor_0;

                result = CalculateControllerAngle(gyroAccelX, gyroAccelZ, controller);

                // Force lightbar flashing when controller is currently at calibration point (user can verify the calibration before accepting it by looking at flashing lightbar)
                if( ((controller.wheelCalibratedAxisBitmask & DS4Device.WheelCalibrationPoint.Center) != 0  && Math.Abs(result) <= 1 * C_WHEEL_ANGLE_PRECISION)
                 || ((controller.wheelCalibratedAxisBitmask & DS4Device.WheelCalibrationPoint.Left90) != 0  && result <= -89 * C_WHEEL_ANGLE_PRECISION && result >= -91 * C_WHEEL_ANGLE_PRECISION)
                 || ((controller.wheelCalibratedAxisBitmask & DS4Device.WheelCalibrationPoint.Right90) != 0 && result >= 89 * C_WHEEL_ANGLE_PRECISION && result <= 91 * C_WHEEL_ANGLE_PRECISION)
                 || ((controller.wheelCalibratedAxisBitmask & DS4Device.WheelCalibrationPoint.Left90) != 0  && Math.Abs(result) >= 179 * C_WHEEL_ANGLE_PRECISION) )
                    DS4LightBar.forcedFlash[device] = 2;
                else
                    DS4LightBar.forcedFlash[device] = 0;

                DS4LightBar.forcelight[device] = true;

                LogToGuiSACalibrationDebugMsg($"Calibration values ({gyroAccelX}, {gyroAccelZ})  angle={result / (1.0 * C_WHEEL_ANGLE_PRECISION)}\n");
            }
            else
            {
                // Re-calibration completed or cancelled. Set lightbar color back to normal color
                DS4LightBar.forcedFlash[device] = 0;
                DS4LightBar.forcedColor[device] = Global.getMainColor(device);
                DS4LightBar.forcelight[device] = false;
                DS4LightBar.updateLightBar(controller, device);
            }
        }

        protected static Int32 Scale360degreeGyroAxis(int device, DS4StateExposed exposedState, ControlService ctrl)
        {
            unchecked
            {
                DS4Device controller;
                DS4State currentDeviceState;

                int gyroAccelX, gyroAccelZ;
                int result;

                controller = ctrl.DS4Controllers[device];
                if (controller == null) return 0;

                currentDeviceState = controller.getCurrentStateRef();

                // If calibration is active then do the calibration process instead of the normal "angle calculation"
                if (controller.WheelRecalibrateActiveState > 0)
                {
                    SAWheelEmulationCalibration(device, exposedState, ctrl, currentDeviceState, controller);

                    // Return center wheel position while SA wheel emuation is being calibrated
                    return 0;
                }

                gyroAccelX = exposedState.getAccelX();
                gyroAccelZ = exposedState.getAccelZ();
                //gyroAccelX = exposedState.OutputAccelX;
                //gyroAccelZ = exposedState.OutputAccelZ;

                // If calibration values are missing then use "educated guesses" about good starting values
                if (controller.wheelCenterPoint.IsEmpty)
                {
                    if (!Global.LoadControllerConfigs(controller))
                    {
                        AppLogger.LogToGui($"Controller {ctrl.x360Bus.FirstController + device} sixaxis steering wheel calibration data missing. It is recommended to run steering wheel calibration process by pressing SASteeringWheelEmulationCalibration special action key. Using estimated values until the controller is calibrated at least once.", false);

                        // Use current controller position as "center point". Assume DS4Windows was started while controller was hold in center position (yes, dangerous assumption but can't do much until controller is calibrated)
                        controller.wheelCenterPoint.X = gyroAccelX;  
                        controller.wheelCenterPoint.Y = gyroAccelZ;

                        controller.wheel90DegPointRight.X = controller.wheelCenterPoint.X + 113;
                        controller.wheel90DegPointRight.Y = controller.wheelCenterPoint.Y + 110;

                        controller.wheel90DegPointLeft.X = controller.wheelCenterPoint.X - 127;
                        controller.wheel90DegPointLeft.Y = controller.wheel90DegPointRight.Y;
                    }

                    controller.wheelCircleCenterPointRight.X = controller.wheelCenterPoint.X;
                    controller.wheelCircleCenterPointRight.Y = controller.wheel90DegPointRight.Y;
                    controller.wheelCircleCenterPointLeft.X = controller.wheelCenterPoint.X;
                    controller.wheelCircleCenterPointLeft.Y = controller.wheel90DegPointLeft.Y;

                    AppLogger.LogToGui($"Controller {ctrl.x360Bus.FirstController + device} steering wheel emulation calibration values. center=({controller.wheelCenterPoint.X}, {controller.wheelCenterPoint.Y})  90L=({controller.wheel90DegPointLeft.X}, {controller.wheel90DegPointLeft.Y})  90R=({controller.wheel90DegPointRight.X}, {controller.wheel90DegPointRight.Y})", false);
                    controller.wheelPrevRecalibrateTime = DateTime.Now;
                }


                int maxRangeRight = Global.GetSASteeringWheelEmulationRange(device) / 2 * C_WHEEL_ANGLE_PRECISION;
                int maxRangeLeft = -maxRangeRight;

                result = CalculateControllerAngle(gyroAccelX, gyroAccelZ, controller);

                // Apply deadzone (SA X-deadzone value). This code assumes that 20deg is the max deadzone anyone ever might wanna use (in practice effective deadzone 
                // is probably just few degrees by using SXDeadZone values 0.01...0.05)
                double sxDead = getSXDeadzone(device);
                if ( sxDead > 0 && result != 0 && Math.Abs(result) < (20.0 * C_WHEEL_ANGLE_PRECISION * sxDead) )
                {
                    result = 0;
                }

                // If wrapped around from +180 to -180 side (or vice versa) then SA steering wheel keeps on turning beyond 360 degrees (if range is >360)
                int wheelFullTurnCount = controller.wheelFullTurnCount;
                if (controller.wheelPrevPhysicalAngle < 0 && result > 0)
                {
                    if ((result - controller.wheelPrevPhysicalAngle) > 180 * C_WHEEL_ANGLE_PRECISION)
                        if (maxRangeRight > 360 * C_WHEEL_ANGLE_PRECISION)
                            wheelFullTurnCount--;
                        else
                            result = maxRangeLeft;
                }
                else if (controller.wheelPrevPhysicalAngle > 0 && result < 0)
                {
                    if ((controller.wheelPrevPhysicalAngle - result) > 180 * C_WHEEL_ANGLE_PRECISION)
                        if (maxRangeRight > 360 * C_WHEEL_ANGLE_PRECISION)
                            wheelFullTurnCount++;
                        else
                            result = maxRangeRight;
                }
                controller.wheelPrevPhysicalAngle = result;

                if (wheelFullTurnCount != 0)
                {
                    if (wheelFullTurnCount > 0)
                        result = (wheelFullTurnCount * 180 * C_WHEEL_ANGLE_PRECISION) + ((wheelFullTurnCount * 180 * C_WHEEL_ANGLE_PRECISION) + result);
                    else 
                        result = (wheelFullTurnCount * 180 * C_WHEEL_ANGLE_PRECISION) - ((wheelFullTurnCount * -180 * C_WHEEL_ANGLE_PRECISION) - result);
                }

                // If the new angle is more than 180 degrees further away then this is probably bogus value (controller shaking too much and gyro and velocity sensors went crazy).
                // Accept the new angle only when the new angle is within a "stability threshold", otherwise use the previous full angle value.
                if (Math.Abs(result - controller.wheelPrevFullAngle) <= 180 * C_WHEEL_ANGLE_PRECISION)
                {
                    controller.wheelPrevFullAngle = result;
                    controller.wheelFullTurnCount = wheelFullTurnCount;
                }
                else
                {
                    result = controller.wheelPrevFullAngle;
                }

                result = Mapping.ClampInt(maxRangeLeft, result, maxRangeRight);

                // Debug log output of SA sensor values
                //LogToGuiSACalibrationDebugMsg($"DBG gyro=({gyroAccelX}, {gyroAccelZ})  output=({exposedState.OutputAccelX}, {exposedState.OutputAccelZ})  PitRolYaw=({currentDeviceState.Motion.gyroPitch}, {currentDeviceState.Motion.gyroRoll}, {currentDeviceState.Motion.gyroYaw})  VelPitRolYaw=({currentDeviceState.Motion.angVelPitch}, {currentDeviceState.Motion.angVelRoll}, {currentDeviceState.Motion.angVelYaw})  angle={result / (1.0 * C_WHEEL_ANGLE_PRECISION)}  fullTurns={controller.wheelFullTurnCount}", false);

                // Apply anti-deadzone (SA X-antideadzone value)
                double sxAntiDead = getSXAntiDeadzone(device); 

                switch (Global.GetSASteeringWheelEmulationAxis(device))
                {
                    case SASteeringWheelEmulationAxisType.LX:
                    case SASteeringWheelEmulationAxisType.LY:
                    case SASteeringWheelEmulationAxisType.RX:
                    case SASteeringWheelEmulationAxisType.RY:
                        // DS4 thumbstick axis output (-32768..32767 raw value range)
                        //return (((result - maxRangeLeft) * (32767 - (-32768))) / (maxRangeRight - maxRangeLeft)) + (-32768);
                        if (result == 0) return 0;

                        if (sxAntiDead > 0)
                        {
                            sxAntiDead *= 32767; 
                            if (result < 0) return (((result - maxRangeLeft) * (-Convert.ToInt32(sxAntiDead) - (-32768))) / (0 - maxRangeLeft)) + (-32768);
                            else return (((result - 0) * (32767 - (Convert.ToInt32(sxAntiDead)))) / (maxRangeRight - 0)) + (Convert.ToInt32(sxAntiDead));
                        }
                        else
                        {
                            return (((result - maxRangeLeft) * (32767 - (-32768))) / (maxRangeRight - maxRangeLeft)) + (-32768);
                        }

                    case SASteeringWheelEmulationAxisType.L2R2:
                        // DS4 Trigger axis output. L2+R2 triggers share the same axis in x360 xInput/DInput controller, 
                        // so L2+R2 steering output supports only 360 turn range (-255..255 raw value range in the shared trigger axis)
                        // return (((result - (-180)) * (255 - (-255))) / (180 - (-180))) + (-255);
                        if (result == 0) return 0;

                        result = Convert.ToInt32(Math.Round(result / (1.0 * C_WHEEL_ANGLE_PRECISION))); 
                        if (result < 0) result = -181 - result;

                        if (sxAntiDead > 0)
                        {
                            sxAntiDead *= 255;
                            if(result < 0) return (((result - (-180)) * (-Convert.ToInt32(sxAntiDead) - (-255))) / (0 - (-180))) + (-255);
                            else return (((result - (0)) * (255 - (Convert.ToInt32(sxAntiDead)))) / (180 - (0))) + (Convert.ToInt32(sxAntiDead));
                        }
                        else
                        {
                            return (((result - (-180)) * (255 - (-255))) / (180 - (-180))) + (-255);
                        }

                    case SASteeringWheelEmulationAxisType.VJoy1X:
                    case SASteeringWheelEmulationAxisType.VJoy1Y:
                    case SASteeringWheelEmulationAxisType.VJoy1Z:
                    case SASteeringWheelEmulationAxisType.VJoy2X:
                    case SASteeringWheelEmulationAxisType.VJoy2Y:
                    case SASteeringWheelEmulationAxisType.VJoy2Z:
                        // SASteeringWheelEmulationAxisType.VJoy1X/VJoy1Y/VJoy1Z/VJoy2X/VJoy2Y/VJoy2Z VJoy axis output (0..32767 raw value range by default)
                        // return (((result - maxRangeLeft) * (32767 - (-0))) / (maxRangeRight - maxRangeLeft)) + (-0);
                        if (result == 0) return 16384;

                        if (sxAntiDead > 0)
                        {
                            sxAntiDead *= 16384;
                            if (result < 0) return (((result - maxRangeLeft) * (16384 - Convert.ToInt32(sxAntiDead) - (-0))) / (0 - maxRangeLeft)) + (-0);
                            else return (((result - 0) * (32767 - (16384 + Convert.ToInt32(sxAntiDead)))) / (maxRangeRight - 0)) + (16384 + Convert.ToInt32(sxAntiDead));
                        }
                        else
                        {
                            return (((result - maxRangeLeft) * (32767 - (-0))) / (maxRangeRight - maxRangeLeft)) + (-0);
                        }

                    default:
                        // Should never come here, but C# case statement syntax requires DEFAULT handler
                        return 0;
                }
            }
        }
        // END: SixAxis steering wheel emulation logic

    }
}<|MERGE_RESOLUTION|>--- conflicted
+++ resolved
@@ -5,8 +5,6 @@
 using System.Threading.Tasks;
 using System.Diagnostics;
 using static DS4Windows.Global;
-
-using System.Drawing; // Point struct
 
 namespace DS4Windows
 {
@@ -1599,182 +1597,6 @@
                 if (macroControl[24]) MappedState.RY = 0;
             }
 
-<<<<<<< HEAD
-            if (IfAxisIsNotModified(device, ShiftTrigger2(GetDS4STrigger(device, DS4Controls.LXNeg), device, cState, eState, tp, fieldMapping), DS4Controls.LXNeg))
-                tempControlDict[DS4Controls.LXNeg] = DS4Controls.LXNeg;
-
-            if (IfAxisIsNotModified(device, ShiftTrigger2(GetDS4STrigger(device, DS4Controls.LXPos), device, cState, eState, tp, fieldMapping), DS4Controls.LXPos))
-                tempControlDict[DS4Controls.LXPos] = DS4Controls.LXPos;
-
-            if (IfAxisIsNotModified(device, ShiftTrigger2(GetDS4STrigger(device, DS4Controls.LYNeg), device, cState, eState, tp, fieldMapping), DS4Controls.LYNeg))
-                tempControlDict[DS4Controls.LYNeg] = DS4Controls.LYNeg;
-
-            if (IfAxisIsNotModified(device, ShiftTrigger2(GetDS4STrigger(device, DS4Controls.LYPos), device, cState, eState, tp, fieldMapping), DS4Controls.LYPos))
-                tempControlDict[DS4Controls.LYPos] = DS4Controls.LYPos;
-
-            if (IfAxisIsNotModified(device, ShiftTrigger2(GetDS4STrigger(device, DS4Controls.RXNeg), device, cState, eState, tp, fieldMapping), DS4Controls.RXNeg))
-                tempControlDict[DS4Controls.RXNeg] = DS4Controls.RXNeg;
-
-            if (IfAxisIsNotModified(device, ShiftTrigger2(GetDS4STrigger(device, DS4Controls.RXPos), device, cState, eState, tp, fieldMapping), DS4Controls.RXPos))
-                tempControlDict[DS4Controls.RXPos] = DS4Controls.RXPos;
-
-            if (IfAxisIsNotModified(device, ShiftTrigger2(GetDS4STrigger(device, DS4Controls.RYNeg), device, cState, eState, tp, fieldMapping), DS4Controls.RYNeg))
-                tempControlDict[DS4Controls.RYNeg] = DS4Controls.RYNeg;
-
-            if (IfAxisIsNotModified(device, ShiftTrigger2(GetDS4STrigger(device, DS4Controls.RYPos), device, cState, eState, tp, fieldMapping), DS4Controls.RYPos))
-                tempControlDict[DS4Controls.RYPos] = DS4Controls.RYPos;
-
-            Dictionary<DS4Controls, DS4Controls>.KeyCollection controlKeys = tempControlDict.Keys;
-            //Dictionary<DS4Controls, List<DS4Controls>>.KeyCollection controlKeys = tempControlDict.Keys;
-
-            //foreach (KeyValuePair<DS4Controls, DS4Controls> entry in tempControlDict)
-            for (int i = 0, keyCount = controlKeys.Count; i < keyCount; i++)
-            {
-                DS4Controls key = controlKeys.ElementAt(i);
-                DS4Controls dc = tempControlDict[key];
-                //DS4Controls key = entry.Key;
-                //DS4Controls dc = entry.Value;
-
-                if (getBoolActionMapping2(device, key, cState, eState, tp, fieldMapping, true))
-                {
-                    if (dc >= DS4Controls.Square && dc <= DS4Controls.Cross)
-                    {
-                        switch (dc)
-                        {
-                            case DS4Controls.Cross: MappedState.Cross = true; break;
-                            case DS4Controls.Circle: MappedState.Circle = true; break;
-                            case DS4Controls.Square: MappedState.Square = true; break;
-                            case DS4Controls.Triangle: MappedState.Triangle = true; break;
-                            default: break;
-                        }
-                    }
-                    else if (dc >= DS4Controls.L1 && dc <= DS4Controls.R3)
-                    {
-                        switch (dc)
-                        {
-                            case DS4Controls.L1: MappedState.L1 = true; break;
-                            case DS4Controls.L2: MappedState.L2 = getByteMapping2(device, key, cState, eState, tp, fieldMapping); break;
-                            case DS4Controls.L3: MappedState.L3 = true; break;
-                            case DS4Controls.R1: MappedState.R1 = true; break;
-                            case DS4Controls.R2: MappedState.R2 = getByteMapping2(device, key, cState, eState, tp, fieldMapping); break;
-                            case DS4Controls.R3: MappedState.R3 = true; break;
-                            default: break;
-                        }
-                    }
-                    else if (dc >= DS4Controls.DpadUp && dc <= DS4Controls.DpadLeft)
-                    {
-                        switch (dc)
-                        {
-                            case DS4Controls.DpadUp: MappedState.DpadUp = true; break;
-                            case DS4Controls.DpadRight: MappedState.DpadRight = true; break;
-                            case DS4Controls.DpadLeft: MappedState.DpadLeft = true; break;
-                            case DS4Controls.DpadDown: MappedState.DpadDown = true; break;
-                            default: break;
-                        }
-                    }
-                    else if (dc >= DS4Controls.LXNeg && dc <= DS4Controls.RYPos)
-                    {
-                        switch (dc)
-                        {
-                            case DS4Controls.LXNeg:
-                            case DS4Controls.LXPos:
-                            {
-                                if (MappedState.LX == 127)
-                                {
-                                    if (dc == DS4Controls.LXNeg)
-                                    {
-                                        byte axisMapping = getXYAxisMapping2(device, key, cState, eState, tp, fieldMapping);
-                                        MappedState.LX = axisMapping;
-                                    }
-                                    else
-                                    {
-                                        byte axisMapping = getXYAxisMapping2(device, key, cState, eState, tp, fieldMapping, true);
-                                        MappedState.LX = axisMapping;
-                                    }
-                                }
-
-                                break;
-                            }
-                            case DS4Controls.LYNeg:
-                            case DS4Controls.LYPos:
-                            {
-                                if (MappedState.LY == 127)
-                                {
-                                    if (dc == DS4Controls.LYNeg)
-                                    {
-                                        byte axisMapping = getXYAxisMapping2(device, key, cState, eState, tp, fieldMapping);
-                                        MappedState.LY = axisMapping;
-                                    }
-                                    else
-                                    {
-                                        byte axisMapping = getXYAxisMapping2(device, key, cState, eState, tp, fieldMapping, true);
-                                        MappedState.LY = axisMapping;
-                                    }
-                                }
-
-                                break;
-                            }
-                            case DS4Controls.RXNeg:
-                            case DS4Controls.RXPos:
-                            {
-                                if (MappedState.RX == 127)
-                                {
-                                    if (dc == DS4Controls.RXNeg)
-                                    {
-                                        byte axisMapping = getXYAxisMapping2(device, key, cState, eState, tp, fieldMapping);
-                                        MappedState.RX = axisMapping;
-                                    }
-                                    else
-                                    {
-                                        byte axisMapping = getXYAxisMapping2(device, key, cState, eState, tp, fieldMapping, true);
-                                        MappedState.RX = axisMapping;
-                                    }
-                                }
-
-                                break;
-                            }
-                            case DS4Controls.RYNeg:
-                            case DS4Controls.RYPos:
-                            {
-                                if (MappedState.RY == 127)
-                                {
-                                    if (dc == DS4Controls.RYNeg)
-                                    {
-                                        byte axisMapping = getXYAxisMapping2(device, key, cState, eState, tp, fieldMapping);
-                                        MappedState.RY = axisMapping;
-                                    }
-                                    else
-                                    {
-                                        byte axisMapping = getXYAxisMapping2(device, key, cState, eState, tp, fieldMapping, true);
-                                        MappedState.RY = axisMapping;
-                                    }
-                                }
-
-                                break;
-                            }
-                            default: break;
-                        }
-                    }
-                    else
-                    {
-                        switch (dc)
-                        {
-                            case DS4Controls.Options: MappedState.Options = true; break;
-                            case DS4Controls.Share: MappedState.Share = true; break;
-                            case DS4Controls.PS: MappedState.PS = true; break;
-                            default: break;
-                        }
-                    }
-                }
-            }
-
-            if (GetSASteeringWheelEmulationAxis(device) != SASteeringWheelEmulationAxisType.None)
-            {
-                MappedState.SASteeringWheelEmulationUnit = Mapping.Scale360degreeGyroAxis(device, eState, ctrl);
-            }
-
-=======
->>>>>>> d609453f
             calculateFinalMouseMovement(ref tempMouseDeltaX, ref tempMouseDeltaY,
                 out mouseDeltaX, out mouseDeltaY);
             if (mouseDeltaX != 0 || mouseDeltaY != 0)
@@ -2087,25 +1909,6 @@
                                     if (fadetimer[device] < 100)
                                         DS4LightBar.forcedColor[device] = getTransitionedColor(ref lastColor[device], ref trans, fadetimer[device] += 2);
                                 }
-                                actionDone[index].dev[device] = true;
-                            }
-                            else if (action.typeID == SpecialAction.ActionTypeId.SASteeringWheelEmulationCalibrate)
-                            {
-                                actionFound = true;
-
-                                DS4Device d = ctrl.DS4Controllers[device];
-                                // If controller is not already in SASteeringWheelCalibration state then enable it now. If calibration is active then complete it (commit calibration values)
-                                if (d.WheelRecalibrateActiveState == 0 && DateTime.UtcNow > (action.firstTap + TimeSpan.FromMilliseconds(3000)))
-                                {
-                                    action.firstTap = DateTime.UtcNow;
-                                    d.WheelRecalibrateActiveState = 1;  // Start calibration process
-                                }
-                                else if (d.WheelRecalibrateActiveState == 2 && DateTime.UtcNow > (action.firstTap + TimeSpan.FromMilliseconds(3000)))
-                                {
-                                    action.firstTap = DateTime.UtcNow;
-                                    d.WheelRecalibrateActiveState = 3;  // Complete calibration process
-                                }
-
                                 actionDone[index].dev[device] = true;
                             }
                         }
@@ -3857,424 +3660,5 @@
                 fieldMap.buttons[controlNum] = false;
             }
         }
-
-        // BEGIN: SixAxis steering wheel emulation logic
-
-        private const int C_WHEEL_ANGLE_PRECISION = 10; // 1=precision of one degree, 10=precision of 1/10 of degree. Bigger number means fine graned precision
-        private const int C_WHEEL_ANGLE_PRECISION_DECIMALS = (C_WHEEL_ANGLE_PRECISION == 1 ? 0 : C_WHEEL_ANGLE_PRECISION/10);
-
-        // "In-game" calibration process:
-        // - Place controller at "steering wheel center" position and press "Calibrate SA steering wheel" special action button to start the calibration
-        // - Hold the controller still for a while at center point and press "X"
-        // - Turn the controller at 90 degree left or right position and hold still for few seconds and press "X"
-        // - Turn the controller at 90 degree position on the opposite side and press "X"
-        // - Now you can check the calibratio by turning the wheel and see when the green lightbar starts to blink (it should blink at those three calibrated positions)
-        // - Press "Calibrate SA steering wheel" special action key to accept the calibration (result is saved to ControllerConfigs.xml xml file)
-        //
-        private static readonly DS4Color calibrationColor_0 = new DS4Color { red = 0xA0, green = 0x00, blue = 0x00 };
-        private static readonly DS4Color calibrationColor_1 = new DS4Color { red = 0xFF, green = 0xFF, blue = 0x00 };
-        private static readonly DS4Color calibrationColor_2 = new DS4Color { red = 0x00, green = 0x50, blue = 0x50 };
-        private static readonly DS4Color calibrationColor_3 = new DS4Color { red = 0x00, green = 0xC0, blue = 0x00 };
-
-        private static DateTime latestDebugMsgTime;
-        private static string latestDebugData;
-        private static void LogToGuiSACalibrationDebugMsg(string data, bool forceOutput = false)
-        {
-            // Print debug calibration log messages only once per 2 secs to avoid flooding the log receiver
-            DateTime curTime = DateTime.Now;
-            if (forceOutput || ((TimeSpan)(curTime - latestDebugMsgTime)).TotalSeconds > 2)
-            {
-                latestDebugMsgTime = curTime;
-                if (data != latestDebugData)
-                { 
-                    AppLogger.LogToGui(data, false);
-                    latestDebugData = data;
-                }
-            }
-        }
-
-        // Return number of bits set in a value
-        protected static int CountNumOfSetBits(int bitValue)
-        {
-            int count = 0;
-            while (bitValue != 0)
-            {
-                count++;
-                bitValue &= (bitValue - 1);
-            }
-            return count;
-        }
-
-        // Calculate and return the angle of the controller as -180...0...+180 value.
-        private static Int32 CalculateControllerAngle(int gyroAccelX, int gyroAccelZ, DS4Device controller)
-        {
-            Int32 result;
-
-            if (gyroAccelX == controller.wheelCenterPoint.X && Math.Abs(gyroAccelZ - controller.wheelCenterPoint.Y) <= 1)
-            {
-                // When the current gyro position is "close enough" the wheel center point then no need to go through the hassle of calculating an angle
-                result = 0;
-            }
-            else
-            {
-                // Calculate two vectors based on "circle center" (ie. circle represents the 360 degree wheel turn and wheelCenterPoint and currentPosition vectors both start from circle center).
-                // To improve accuracy both left and right turns use a decicated calibration "circle" because DS4 gyro and DoItYourselfWheelRig may return slightly different SA sensor values depending on the tilt direction (well, only one or two degree difference so nothing major).
-                Point vectorAB;
-                Point vectorCD;
-
-                if (gyroAccelX >= controller.wheelCenterPoint.X)
-                {
-                    // "DS4 gyro wheel" tilted to right
-                    vectorAB = new Point(controller.wheelCenterPoint.X - controller.wheelCircleCenterPointRight.X, controller.wheelCenterPoint.Y - controller.wheelCircleCenterPointRight.Y);
-                    vectorCD = new Point(gyroAccelX - controller.wheelCircleCenterPointRight.X, gyroAccelZ - controller.wheelCircleCenterPointRight.Y);
-                }
-                else
-                {
-                    // "DS4 gyro wheel" tilted to left
-                    vectorAB = new Point(controller.wheelCenterPoint.X - controller.wheelCircleCenterPointLeft.X, controller.wheelCenterPoint.Y - controller.wheelCircleCenterPointLeft.Y);
-                    vectorCD = new Point(gyroAccelX - controller.wheelCircleCenterPointLeft.X, gyroAccelZ - controller.wheelCircleCenterPointLeft.Y);
-                }
-
-                // Calculate dot product and magnitude of vectors (center vector and the current tilt vector)
-                double dotProduct = vectorAB.X * vectorCD.X + vectorAB.Y * vectorCD.Y;
-                double magAB = Math.Sqrt(vectorAB.X * vectorAB.X + vectorAB.Y * vectorAB.Y);
-                double magCD = Math.Sqrt(vectorCD.X * vectorCD.X + vectorCD.Y * vectorCD.Y);
-
-                // Calculate angle between vectors and convert radian to degrees
-                if (magAB == 0 || magCD == 0)
-                {
-                    result = 0;
-                }
-                else
-                {
-                    double angle = Math.Acos(dotProduct / (magAB * magCD));
-                    result = Convert.ToInt32( Global.Clamp(
-                            -180.0 * C_WHEEL_ANGLE_PRECISION, 
-                            Math.Round((angle * (180.0 / Math.PI)), C_WHEEL_ANGLE_PRECISION_DECIMALS) * C_WHEEL_ANGLE_PRECISION, 
-                            180.0 * C_WHEEL_ANGLE_PRECISION)
-                         );
-                }
-
-                // Left turn is -180..0 and right turn 0..180 degrees
-                if (gyroAccelX < controller.wheelCenterPoint.X) result = -result;
-            }
-
-            return result;
-        }
-
-        // Calibrate sixaxis steering wheel emulation. Use DS4Windows configuration screen to start a calibration or press a special action key (if defined)
-        private static void SAWheelEmulationCalibration(int device, DS4StateExposed exposedState, ControlService ctrl, DS4State currentDeviceState, DS4Device controller)
-        {
-            int gyroAccelX, gyroAccelZ;
-            int result;
-
-            gyroAccelX = exposedState.getAccelX();
-            gyroAccelZ = exposedState.getAccelZ();
-            //gyroAccelX = exposedState.OutputAccelX;
-            //gyroAccelZ = exposedState.OutputAccelZ;
-
-            // State 0=Normal mode (ie. calibration process is not running), 1=Activating calibration, 2=Calibration process running, 3=Completing calibration, 4=Cancelling calibration
-            if (controller.WheelRecalibrateActiveState == 1)
-            {
-                AppLogger.LogToGui($"Controller {ctrl.x360Bus.FirstController + device} activated re-calibration of SA steering wheel emulation", false);
-
-                controller.WheelRecalibrateActiveState = 2;
-
-                controller.wheelPrevPhysicalAngle = 0;
-                controller.wheelPrevFullAngle = 0;
-                controller.wheelFullTurnCount = 0;
-
-                // Clear existing calibration value and use current position as "center" point.
-                // This initial center value may be off-center because of shaking the controller while button was pressed. The value will be overriden with correct value once controller is stabilized and hold still few secs at the center point
-                controller.wheelCenterPoint.X = gyroAccelX;
-                controller.wheelCenterPoint.Y = gyroAccelZ;
-                controller.wheel90DegPointRight.X = gyroAccelX + 20;
-                controller.wheel90DegPointLeft.X = gyroAccelX - 20;
-
-                // Clear bitmask for calibration points. All three calibration points need to be set before re-calibration process is valid
-                controller.wheelCalibratedAxisBitmask = DS4Device.WheelCalibrationPoint.None;
-
-                controller.wheelPrevRecalibrateTime = new DateTime(2500, 1, 1);
-            }
-            else if (controller.WheelRecalibrateActiveState == 3)
-            {
-                AppLogger.LogToGui($"Controller {ctrl.x360Bus.FirstController + device} completed the calibration of SA steering wheel emulation. center=({controller.wheelCenterPoint.X}, {controller.wheelCenterPoint.Y})  90L=({controller.wheel90DegPointLeft.X}, {controller.wheel90DegPointLeft.Y})  90R=({controller.wheel90DegPointRight.X}, {controller.wheel90DegPointRight.Y})", false);
-
-                // If any of the calibration points (center, left 90deg, right 90deg) are missing then reset back to default calibration values
-                if (((controller.wheelCalibratedAxisBitmask & DS4Device.WheelCalibrationPoint.All) == DS4Device.WheelCalibrationPoint.All))
-                    Global.SaveControllerConfigs(controller);
-                else
-                    controller.wheelCenterPoint.X = controller.wheelCenterPoint.Y = 0;
-
-                controller.WheelRecalibrateActiveState = 0;
-                controller.wheelPrevRecalibrateTime = DateTime.Now;
-            }
-            else if (controller.WheelRecalibrateActiveState == 4)
-            {
-                AppLogger.LogToGui($"Controller {ctrl.x360Bus.FirstController + device} cancelled the calibration of SA steering wheel emulation.", false);
-
-                controller.WheelRecalibrateActiveState = 0;
-                controller.wheelPrevRecalibrateTime = DateTime.Now;
-            }
-
-            if (controller.WheelRecalibrateActiveState > 0)
-            {
-                // Cross "X" key pressed. Set calibration point when the key is released and controller hold steady for a few seconds
-                if(currentDeviceState.Cross == true) controller.wheelPrevRecalibrateTime = DateTime.Now;
-
-                // Make sure controller is hold steady (velocity of gyro axis) to avoid misaligments and set calibration few secs after the "X" key was released
-                if (Math.Abs(currentDeviceState.Motion.angVelPitch) < 0.5 && Math.Abs(currentDeviceState.Motion.angVelYaw) < 0.5 && Math.Abs(currentDeviceState.Motion.angVelRoll) < 0.5 
-                    && ((TimeSpan)(DateTime.Now - controller.wheelPrevRecalibrateTime)).TotalSeconds > 1)
-                {
-                    controller.wheelPrevRecalibrateTime = new DateTime(2500, 1, 1);
-
-                    if (controller.wheelCalibratedAxisBitmask == DS4Device.WheelCalibrationPoint.None)
-                    {
-                        controller.wheelCenterPoint.X = gyroAccelX;
-                        controller.wheelCenterPoint.Y = gyroAccelZ;
-
-                        controller.wheelCalibratedAxisBitmask |= DS4Device.WheelCalibrationPoint.Center;
-                    }
-                    else if (controller.wheel90DegPointRight.X < gyroAccelX)
-                    {
-                        controller.wheel90DegPointRight.X = gyroAccelX;
-                        controller.wheel90DegPointRight.Y = gyroAccelZ;
-                        controller.wheelCircleCenterPointRight.X = controller.wheelCenterPoint.X;
-                        controller.wheelCircleCenterPointRight.Y = controller.wheel90DegPointRight.Y;
-
-                        controller.wheelCalibratedAxisBitmask |= DS4Device.WheelCalibrationPoint.Right90;
-                    }
-                    else if (controller.wheel90DegPointLeft.X > gyroAccelX)
-                    {
-                        controller.wheel90DegPointLeft.X = gyroAccelX;
-                        controller.wheel90DegPointLeft.Y = gyroAccelZ;
-                        controller.wheelCircleCenterPointLeft.X = controller.wheelCenterPoint.X;
-                        controller.wheelCircleCenterPointLeft.Y = controller.wheel90DegPointLeft.Y;
-
-                        controller.wheelCalibratedAxisBitmask |= DS4Device.WheelCalibrationPoint.Left90;
-                    }
-                }
-
-                // Show lightbar color feedback how the calibration process is proceeding.
-                //  red / yellow / blue / green = No calibration anchors/one anchor/two anchors/all three anchors calibrated when color turns to green (center, 90DegLeft, 90DegRight).
-                int bitsSet = CountNumOfSetBits((int)controller.wheelCalibratedAxisBitmask);
-                if (bitsSet >= 3) DS4LightBar.forcedColor[device] = calibrationColor_3;
-                else if (bitsSet == 2) DS4LightBar.forcedColor[device] = calibrationColor_2;
-                else if (bitsSet == 1) DS4LightBar.forcedColor[device] = calibrationColor_1;
-                else DS4LightBar.forcedColor[device] = calibrationColor_0;
-
-                result = CalculateControllerAngle(gyroAccelX, gyroAccelZ, controller);
-
-                // Force lightbar flashing when controller is currently at calibration point (user can verify the calibration before accepting it by looking at flashing lightbar)
-                if( ((controller.wheelCalibratedAxisBitmask & DS4Device.WheelCalibrationPoint.Center) != 0  && Math.Abs(result) <= 1 * C_WHEEL_ANGLE_PRECISION)
-                 || ((controller.wheelCalibratedAxisBitmask & DS4Device.WheelCalibrationPoint.Left90) != 0  && result <= -89 * C_WHEEL_ANGLE_PRECISION && result >= -91 * C_WHEEL_ANGLE_PRECISION)
-                 || ((controller.wheelCalibratedAxisBitmask & DS4Device.WheelCalibrationPoint.Right90) != 0 && result >= 89 * C_WHEEL_ANGLE_PRECISION && result <= 91 * C_WHEEL_ANGLE_PRECISION)
-                 || ((controller.wheelCalibratedAxisBitmask & DS4Device.WheelCalibrationPoint.Left90) != 0  && Math.Abs(result) >= 179 * C_WHEEL_ANGLE_PRECISION) )
-                    DS4LightBar.forcedFlash[device] = 2;
-                else
-                    DS4LightBar.forcedFlash[device] = 0;
-
-                DS4LightBar.forcelight[device] = true;
-
-                LogToGuiSACalibrationDebugMsg($"Calibration values ({gyroAccelX}, {gyroAccelZ})  angle={result / (1.0 * C_WHEEL_ANGLE_PRECISION)}\n");
-            }
-            else
-            {
-                // Re-calibration completed or cancelled. Set lightbar color back to normal color
-                DS4LightBar.forcedFlash[device] = 0;
-                DS4LightBar.forcedColor[device] = Global.getMainColor(device);
-                DS4LightBar.forcelight[device] = false;
-                DS4LightBar.updateLightBar(controller, device);
-            }
-        }
-
-        protected static Int32 Scale360degreeGyroAxis(int device, DS4StateExposed exposedState, ControlService ctrl)
-        {
-            unchecked
-            {
-                DS4Device controller;
-                DS4State currentDeviceState;
-
-                int gyroAccelX, gyroAccelZ;
-                int result;
-
-                controller = ctrl.DS4Controllers[device];
-                if (controller == null) return 0;
-
-                currentDeviceState = controller.getCurrentStateRef();
-
-                // If calibration is active then do the calibration process instead of the normal "angle calculation"
-                if (controller.WheelRecalibrateActiveState > 0)
-                {
-                    SAWheelEmulationCalibration(device, exposedState, ctrl, currentDeviceState, controller);
-
-                    // Return center wheel position while SA wheel emuation is being calibrated
-                    return 0;
-                }
-
-                gyroAccelX = exposedState.getAccelX();
-                gyroAccelZ = exposedState.getAccelZ();
-                //gyroAccelX = exposedState.OutputAccelX;
-                //gyroAccelZ = exposedState.OutputAccelZ;
-
-                // If calibration values are missing then use "educated guesses" about good starting values
-                if (controller.wheelCenterPoint.IsEmpty)
-                {
-                    if (!Global.LoadControllerConfigs(controller))
-                    {
-                        AppLogger.LogToGui($"Controller {ctrl.x360Bus.FirstController + device} sixaxis steering wheel calibration data missing. It is recommended to run steering wheel calibration process by pressing SASteeringWheelEmulationCalibration special action key. Using estimated values until the controller is calibrated at least once.", false);
-
-                        // Use current controller position as "center point". Assume DS4Windows was started while controller was hold in center position (yes, dangerous assumption but can't do much until controller is calibrated)
-                        controller.wheelCenterPoint.X = gyroAccelX;  
-                        controller.wheelCenterPoint.Y = gyroAccelZ;
-
-                        controller.wheel90DegPointRight.X = controller.wheelCenterPoint.X + 113;
-                        controller.wheel90DegPointRight.Y = controller.wheelCenterPoint.Y + 110;
-
-                        controller.wheel90DegPointLeft.X = controller.wheelCenterPoint.X - 127;
-                        controller.wheel90DegPointLeft.Y = controller.wheel90DegPointRight.Y;
-                    }
-
-                    controller.wheelCircleCenterPointRight.X = controller.wheelCenterPoint.X;
-                    controller.wheelCircleCenterPointRight.Y = controller.wheel90DegPointRight.Y;
-                    controller.wheelCircleCenterPointLeft.X = controller.wheelCenterPoint.X;
-                    controller.wheelCircleCenterPointLeft.Y = controller.wheel90DegPointLeft.Y;
-
-                    AppLogger.LogToGui($"Controller {ctrl.x360Bus.FirstController + device} steering wheel emulation calibration values. center=({controller.wheelCenterPoint.X}, {controller.wheelCenterPoint.Y})  90L=({controller.wheel90DegPointLeft.X}, {controller.wheel90DegPointLeft.Y})  90R=({controller.wheel90DegPointRight.X}, {controller.wheel90DegPointRight.Y})", false);
-                    controller.wheelPrevRecalibrateTime = DateTime.Now;
-                }
-
-
-                int maxRangeRight = Global.GetSASteeringWheelEmulationRange(device) / 2 * C_WHEEL_ANGLE_PRECISION;
-                int maxRangeLeft = -maxRangeRight;
-
-                result = CalculateControllerAngle(gyroAccelX, gyroAccelZ, controller);
-
-                // Apply deadzone (SA X-deadzone value). This code assumes that 20deg is the max deadzone anyone ever might wanna use (in practice effective deadzone 
-                // is probably just few degrees by using SXDeadZone values 0.01...0.05)
-                double sxDead = getSXDeadzone(device);
-                if ( sxDead > 0 && result != 0 && Math.Abs(result) < (20.0 * C_WHEEL_ANGLE_PRECISION * sxDead) )
-                {
-                    result = 0;
-                }
-
-                // If wrapped around from +180 to -180 side (or vice versa) then SA steering wheel keeps on turning beyond 360 degrees (if range is >360)
-                int wheelFullTurnCount = controller.wheelFullTurnCount;
-                if (controller.wheelPrevPhysicalAngle < 0 && result > 0)
-                {
-                    if ((result - controller.wheelPrevPhysicalAngle) > 180 * C_WHEEL_ANGLE_PRECISION)
-                        if (maxRangeRight > 360 * C_WHEEL_ANGLE_PRECISION)
-                            wheelFullTurnCount--;
-                        else
-                            result = maxRangeLeft;
-                }
-                else if (controller.wheelPrevPhysicalAngle > 0 && result < 0)
-                {
-                    if ((controller.wheelPrevPhysicalAngle - result) > 180 * C_WHEEL_ANGLE_PRECISION)
-                        if (maxRangeRight > 360 * C_WHEEL_ANGLE_PRECISION)
-                            wheelFullTurnCount++;
-                        else
-                            result = maxRangeRight;
-                }
-                controller.wheelPrevPhysicalAngle = result;
-
-                if (wheelFullTurnCount != 0)
-                {
-                    if (wheelFullTurnCount > 0)
-                        result = (wheelFullTurnCount * 180 * C_WHEEL_ANGLE_PRECISION) + ((wheelFullTurnCount * 180 * C_WHEEL_ANGLE_PRECISION) + result);
-                    else 
-                        result = (wheelFullTurnCount * 180 * C_WHEEL_ANGLE_PRECISION) - ((wheelFullTurnCount * -180 * C_WHEEL_ANGLE_PRECISION) - result);
-                }
-
-                // If the new angle is more than 180 degrees further away then this is probably bogus value (controller shaking too much and gyro and velocity sensors went crazy).
-                // Accept the new angle only when the new angle is within a "stability threshold", otherwise use the previous full angle value.
-                if (Math.Abs(result - controller.wheelPrevFullAngle) <= 180 * C_WHEEL_ANGLE_PRECISION)
-                {
-                    controller.wheelPrevFullAngle = result;
-                    controller.wheelFullTurnCount = wheelFullTurnCount;
-                }
-                else
-                {
-                    result = controller.wheelPrevFullAngle;
-                }
-
-                result = Mapping.ClampInt(maxRangeLeft, result, maxRangeRight);
-
-                // Debug log output of SA sensor values
-                //LogToGuiSACalibrationDebugMsg($"DBG gyro=({gyroAccelX}, {gyroAccelZ})  output=({exposedState.OutputAccelX}, {exposedState.OutputAccelZ})  PitRolYaw=({currentDeviceState.Motion.gyroPitch}, {currentDeviceState.Motion.gyroRoll}, {currentDeviceState.Motion.gyroYaw})  VelPitRolYaw=({currentDeviceState.Motion.angVelPitch}, {currentDeviceState.Motion.angVelRoll}, {currentDeviceState.Motion.angVelYaw})  angle={result / (1.0 * C_WHEEL_ANGLE_PRECISION)}  fullTurns={controller.wheelFullTurnCount}", false);
-
-                // Apply anti-deadzone (SA X-antideadzone value)
-                double sxAntiDead = getSXAntiDeadzone(device); 
-
-                switch (Global.GetSASteeringWheelEmulationAxis(device))
-                {
-                    case SASteeringWheelEmulationAxisType.LX:
-                    case SASteeringWheelEmulationAxisType.LY:
-                    case SASteeringWheelEmulationAxisType.RX:
-                    case SASteeringWheelEmulationAxisType.RY:
-                        // DS4 thumbstick axis output (-32768..32767 raw value range)
-                        //return (((result - maxRangeLeft) * (32767 - (-32768))) / (maxRangeRight - maxRangeLeft)) + (-32768);
-                        if (result == 0) return 0;
-
-                        if (sxAntiDead > 0)
-                        {
-                            sxAntiDead *= 32767; 
-                            if (result < 0) return (((result - maxRangeLeft) * (-Convert.ToInt32(sxAntiDead) - (-32768))) / (0 - maxRangeLeft)) + (-32768);
-                            else return (((result - 0) * (32767 - (Convert.ToInt32(sxAntiDead)))) / (maxRangeRight - 0)) + (Convert.ToInt32(sxAntiDead));
-                        }
-                        else
-                        {
-                            return (((result - maxRangeLeft) * (32767 - (-32768))) / (maxRangeRight - maxRangeLeft)) + (-32768);
-                        }
-
-                    case SASteeringWheelEmulationAxisType.L2R2:
-                        // DS4 Trigger axis output. L2+R2 triggers share the same axis in x360 xInput/DInput controller, 
-                        // so L2+R2 steering output supports only 360 turn range (-255..255 raw value range in the shared trigger axis)
-                        // return (((result - (-180)) * (255 - (-255))) / (180 - (-180))) + (-255);
-                        if (result == 0) return 0;
-
-                        result = Convert.ToInt32(Math.Round(result / (1.0 * C_WHEEL_ANGLE_PRECISION))); 
-                        if (result < 0) result = -181 - result;
-
-                        if (sxAntiDead > 0)
-                        {
-                            sxAntiDead *= 255;
-                            if(result < 0) return (((result - (-180)) * (-Convert.ToInt32(sxAntiDead) - (-255))) / (0 - (-180))) + (-255);
-                            else return (((result - (0)) * (255 - (Convert.ToInt32(sxAntiDead)))) / (180 - (0))) + (Convert.ToInt32(sxAntiDead));
-                        }
-                        else
-                        {
-                            return (((result - (-180)) * (255 - (-255))) / (180 - (-180))) + (-255);
-                        }
-
-                    case SASteeringWheelEmulationAxisType.VJoy1X:
-                    case SASteeringWheelEmulationAxisType.VJoy1Y:
-                    case SASteeringWheelEmulationAxisType.VJoy1Z:
-                    case SASteeringWheelEmulationAxisType.VJoy2X:
-                    case SASteeringWheelEmulationAxisType.VJoy2Y:
-                    case SASteeringWheelEmulationAxisType.VJoy2Z:
-                        // SASteeringWheelEmulationAxisType.VJoy1X/VJoy1Y/VJoy1Z/VJoy2X/VJoy2Y/VJoy2Z VJoy axis output (0..32767 raw value range by default)
-                        // return (((result - maxRangeLeft) * (32767 - (-0))) / (maxRangeRight - maxRangeLeft)) + (-0);
-                        if (result == 0) return 16384;
-
-                        if (sxAntiDead > 0)
-                        {
-                            sxAntiDead *= 16384;
-                            if (result < 0) return (((result - maxRangeLeft) * (16384 - Convert.ToInt32(sxAntiDead) - (-0))) / (0 - maxRangeLeft)) + (-0);
-                            else return (((result - 0) * (32767 - (16384 + Convert.ToInt32(sxAntiDead)))) / (maxRangeRight - 0)) + (16384 + Convert.ToInt32(sxAntiDead));
-                        }
-                        else
-                        {
-                            return (((result - maxRangeLeft) * (32767 - (-0))) / (maxRangeRight - maxRangeLeft)) + (-0);
-                        }
-
-                    default:
-                        // Should never come here, but C# case statement syntax requires DEFAULT handler
-                        return 0;
-                }
-            }
-        }
-        // END: SixAxis steering wheel emulation logic
-
     }
 }