--- conflicted
+++ resolved
@@ -3038,45 +3038,17 @@
                         tempDev.setBTPollRate(btPollRate[device]);
                         if (xinputStatus && xinputPlug)
                         {
-<<<<<<< HEAD
                             control.x360controls[device] = new Nefarius.ViGEm.Client.Targets.Xbox360Controller(control.vigemTestClient);
                             control.x360controls[device].Connect();
+			    Global.useDInputOnly[device] = false;
                             AppLogger.LogToGui("X360 Controller # " + (device + 1) + " connected", false);
                         }
                         else if (xinputStatus && !xinputPlug)
                         {
                             control.x360controls[device].Disconnect();
                             control.x360controls[device] = null;
+                            Global.useDInputOnly[device] = true;
                             AppLogger.LogToGui("X360 Controller # " + (device + 1) + " unplugged", false);
-=======
-                            bool xinputResult = control.x360Bus.Plugin(device);
-                            int xinputIndex = control.x360Bus.FirstController + device;
-                            if (xinputResult)
-                            {
-                                Global.useDInputOnly[device] = false;
-                                AppLogger.LogToGui("X360 Controller # " + xinputIndex + " connected", false);
-                            }
-                            else
-                            {
-                                Global.useDInputOnly[device] = true;
-                                AppLogger.LogToGui("X360 Controller # " + xinputIndex + " failed. Using DInput only mode", true);
-                            }
-                        }
-                        else if (xinputStatus && !xinputPlug)
-                        {
-                            bool xinputResult = control.x360Bus.Unplug(device);
-                            int xinputIndex = control.x360Bus.FirstController + device;
-                            if (xinputResult)
-                            {
-                                Global.useDInputOnly[device] = true;
-                                AppLogger.LogToGui("X360 Controller # " + xinputIndex + " unplugged", false);
-                            }
-                            else
-                            {
-                                Global.useDInputOnly[device] = false;
-                                AppLogger.LogToGui("X360 Controller # " + xinputIndex + " failed to unplug", true);
-                            }
->>>>>>> 3e5035b3
                         }
 
                         tempDev.setRumble(0, 0);
