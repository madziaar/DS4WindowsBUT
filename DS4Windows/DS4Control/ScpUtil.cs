--- conflicted
+++ resolved
@@ -318,11 +318,7 @@
                     string hardwareId = dataBuffer.ToUTF16String();
                     //if (hardwareIds.Contains("Virtual Gamepad Emulation Bus"))
                     //    result = true;
-<<<<<<< HEAD
-                    if (hardwareId.Equals(@"Root\ViGEmBus"))
-=======
                     if (hardwareId.Equals(searchHardwareId))
->>>>>>> e0138bde
                         result = true;
                 }
             }
@@ -342,7 +338,7 @@
 
         public static bool IsScpVBusInstalled()
         {
-            return CheckForSysDevice(@"root\ScpVBus");
+            return CheckForSysDevice(@"Root\ViGEmBus");
         }
 
         public static void FindConfigLocation()
