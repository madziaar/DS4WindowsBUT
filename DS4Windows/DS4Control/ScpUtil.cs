﻿using System;
using System.Collections.Generic;
using System.Linq;

using System.IO;
using System.Reflection;
using System.Xml;
using System.Drawing;

using System.Security.Principal;
using System.Threading;
using System.Threading.Tasks;
using System.Globalization;
using System.Diagnostics;
using Sensorit.Base;
using DS4Windows.DS4Control;
using System.Windows.Input;

namespace DS4Windows
{
    [Flags]
    public enum DS4KeyType : byte { None = 0, ScanCode = 1, Toggle = 2, Unbound = 4, Macro = 8, HoldMacro = 16, RepeatMacro = 32 }; // Increment by exponents of 2*, starting at 2^0
    public enum Ds3PadId : byte { None = 0xFF, One = 0x00, Two = 0x01, Three = 0x02, Four = 0x03, All = 0x04 };
    public enum DS4Controls : byte { None, LXNeg, LXPos, LYNeg, LYPos, RXNeg, RXPos, RYNeg, RYPos, L1, L2, L3, R1, R2, R3, Square, Triangle, Circle, Cross, DpadUp, DpadRight, DpadDown, DpadLeft, PS, TouchLeft, TouchUpper, TouchMulti, TouchRight, Share, Options, Mute, GyroXPos, GyroXNeg, GyroZPos, GyroZNeg, SwipeLeft, SwipeRight, SwipeUp, SwipeDown, L2FullPull, R2FullPull, GyroSwipeLeft, GyroSwipeRight, GyroSwipeUp, GyroSwipeDown };
    public enum X360Controls : byte { None, LXNeg, LXPos, LYNeg, LYPos, RXNeg, RXPos, RYNeg, RYPos, LB, LT, LS, RB, RT, RS, X, Y, B, A, DpadUp, DpadRight, DpadDown, DpadLeft, Guide, Back, Start, TouchpadClick, LeftMouse, RightMouse, MiddleMouse, FourthMouse, FifthMouse, WUP, WDOWN, MouseUp, MouseDown, MouseLeft, MouseRight, Unbound };

    public enum SASteeringWheelEmulationAxisType: byte { None = 0, LX, LY, RX, RY, L2R2, VJoy1X, VJoy1Y, VJoy1Z, VJoy2X, VJoy2Y, VJoy2Z };
    public enum OutContType : uint { None = 0, X360, DS4 }

    public enum GyroOutMode : uint
    {
        None,
        Controls,
        Mouse,
        MouseJoystick,
        DirectionalSwipe,
        Passthru,
    }

    public enum TouchpadOutMode : uint
    {
        None,
        Mouse,
        Controls,
        AbsoluteMouse,
        Passthru,
    }

    public enum TrayIconChoice : uint
    {
        Default,
        Colored,
        White,
        Black,
    }

    public enum AppThemeChoice : uint
    {
        Default,
        Dark,
    }

    public class ControlActionData
    {
        public int actionKey;
        public X360Controls actionBtn;
        public int[] actionMacro = new int[1];
    }

    public class DS4ControlSettings
    {
        public DS4Controls control;
        public string extras = null;
        public DS4KeyType keyType = DS4KeyType.None;
        public enum ActionType : byte { Default, Key, Button, Macro };
        public ActionType actionType = ActionType.Default;
<<<<<<< HEAD
        public object action = null;
        // Alias to real value for current output KB+M event system.
        // Allows skipping a translation call every frame
        public uint actionAlias = 0;

        public ActionType shiftActionType = ActionType.Default;
        public object shiftAction = null;
        // Alias to real value for current output KB+M event system.
        // Allows skipping a translation call every frame
        public uint shiftActionAlias = 0;
=======
        public ControlActionData action = new ControlActionData();
        public ActionType shiftActionType = ActionType.Default;
        public ControlActionData shiftAction = new ControlActionData();
>>>>>>> 7b3f1cd3
        public int shiftTrigger = 0;
        public string shiftExtras = null;
        public DS4KeyType shiftKeyType = DS4KeyType.None;

        public bool IsDefault { get => actionType == ActionType.Default; }
        public bool IsShiftDefault { get => shiftActionType == ActionType.Default; }

        public DS4ControlSettings(DS4Controls ctrl)
        {
            control = ctrl;
        }

        public void Reset()
        {
            extras = null;
            keyType = DS4KeyType.None;
            actionType = ActionType.Default;
<<<<<<< HEAD
            action = null;
            actionAlias = 0;

            shiftActionType = ActionType.Default;
            shiftAction = null;
            shiftActionAlias = 0;
=======
            action = new ControlActionData();
            shiftActionType = ActionType.Default;
            shiftAction = new ControlActionData();
>>>>>>> 7b3f1cd3
            shiftTrigger = 0;
            shiftExtras = null;
            shiftKeyType = DS4KeyType.None;
        }

        internal void UpdateSettings(bool shift, object act, string exts, DS4KeyType kt, int trigger = 0)
        {
            if (!shift)
            {
                if (act is int || act is ushort)
                {
                    actionType = ActionType.Key;
                    action.actionKey = Convert.ToInt32(act);
                }
                else if (act is string || act is X360Controls)
                {
                    actionType = ActionType.Button;
                    if (act is X360Controls)
                    {
                        action.actionBtn = (X360Controls)act;
                    }
                    else
                    {
                        Enum.TryParse(act.ToString(), out action.actionBtn);
                    }
                }
                else if (act is int[])
                {
                    actionType = ActionType.Macro;
                    action.actionMacro = (int[])act;
                }
                else
                {
                    actionType = ActionType.Default;
                    action.actionKey = 0;
                }

                extras = exts;
                keyType = kt;
            }
            else
            {
                if (act is int || act is ushort)
                {
                    shiftActionType = ActionType.Key;
                    shiftAction.actionKey = Convert.ToInt32(act);
                }
                else if (act is string || act is X360Controls)
                {
                    shiftActionType = ActionType.Button;
                    if (act is X360Controls)
                    {
                        shiftAction.actionBtn = (X360Controls)act;
                    }
                    else
                    {
                        Enum.TryParse(act.ToString(), out shiftAction.actionBtn);
                    }
                }
                else if (act is int[])
                {
                    shiftActionType = ActionType.Macro;
                    shiftAction.actionMacro = (int[])act;
                }
                else
                {
                    shiftActionType = ActionType.Default;
                    shiftAction.actionKey = 0;
                }

                shiftExtras = exts;
                shiftKeyType = kt;
                shiftTrigger = trigger;
            }
        }
    }

    public class ControlSettingsGroup
    {
        public List<DS4ControlSettings> LS = new List<DS4ControlSettings>();
        public List<DS4ControlSettings> RS = new List<DS4ControlSettings>();
        public DS4ControlSettings L2;
        public DS4ControlSettings L2FullPull;
        public DS4ControlSettings R2;
        public DS4ControlSettings R2FullPull;

        public DS4ControlSettings GyroSwipeLeft;
        public DS4ControlSettings GyroSwipeRight;
        public DS4ControlSettings GyroSwipeUp;
        public DS4ControlSettings GyroSwipeDown;

        public List<DS4ControlSettings> ControlButtons =
            new List<DS4ControlSettings>();

        public ControlSettingsGroup(List<DS4ControlSettings> settingsList)
        {
            for (int i = (int)DS4Controls.LXNeg; i <= (int)DS4Controls.LYPos; i++)
            {
                LS.Add(settingsList[i-1]);
            }

            for (int i = (int)DS4Controls.RXNeg; i <= (int)DS4Controls.RYPos; i++)
            {
                RS.Add(settingsList[i-1]);
            }

            L2 = settingsList[(int)DS4Controls.L2-1];
            R2 = settingsList[(int)DS4Controls.R2-1];

            L2FullPull = settingsList[(int)DS4Controls.L2FullPull - 1];
            R2FullPull = settingsList[(int)DS4Controls.R2FullPull - 1];

            GyroSwipeLeft = settingsList[(int)DS4Controls.GyroSwipeLeft - 1];
            GyroSwipeRight = settingsList[(int)DS4Controls.GyroSwipeRight - 1];
            GyroSwipeUp = settingsList[(int)DS4Controls.GyroSwipeUp - 1];
            GyroSwipeDown = settingsList[(int)DS4Controls.GyroSwipeDown - 1];

            ControlButtons.Add(settingsList[(int)DS4Controls.L1-1]);
            ControlButtons.Add(settingsList[(int)DS4Controls.L3-1]);
            ControlButtons.Add(settingsList[(int)DS4Controls.R1-1]);
            ControlButtons.Add(settingsList[(int)DS4Controls.R3-1]);

            for (int i = (int)DS4Controls.Square; i <= (int)DS4Controls.SwipeDown; i++)
            {
                ControlButtons.Add(settingsList[i-1]);
            }
        }
    }

    public class DebugEventArgs : EventArgs
    {
        protected DateTime m_Time = DateTime.Now;
        protected string m_Data = string.Empty;
        protected bool warning = false;
        protected bool temporary = false;
        public DebugEventArgs(string Data, bool warn, bool temporary = false)
        {
            m_Data = Data;
            warning = warn;
            this.temporary = temporary;
        }

        public DateTime Time => m_Time;
        public string Data => m_Data;
        public bool Warning => warning;
        public bool Temporary => temporary;
    }

    public class MappingDoneEventArgs : EventArgs
    {
        protected int deviceNum = -1;

        public MappingDoneEventArgs(int DeviceID)
        {
            deviceNum = DeviceID;
        }

        public int DeviceID => deviceNum;
    }

    public class ReportEventArgs : EventArgs
    {
        protected Ds3PadId m_Pad = Ds3PadId.None;
        protected byte[] m_Report = new byte[64];

        public ReportEventArgs()
        {
        }

        public ReportEventArgs(Ds3PadId Pad)
        {
            m_Pad = Pad;
        }

        public Ds3PadId Pad
        {
            get { return m_Pad; }
            set { m_Pad = value; }
        }

        public Byte[] Report
        {
            get { return m_Report; }
        }
    }

    public class BatteryReportArgs : EventArgs
    {
        private int index;
        private int level;
        private bool charging;

        public BatteryReportArgs(int index, int level, bool charging)
        {
            this.index = index;
            this.level = level;
            this.charging = charging;
        }

        public int getIndex()
        {
            return index;
        }

        public int getLevel()
        {
            return level;
        }

        public bool isCharging()
        {
            return charging;
        }
    }

    public class ControllerRemovedArgs : EventArgs
    {
        private int index;

        public ControllerRemovedArgs(int index)
        {
            this.index = index;
        }

        public int getIndex()
        {
            return this.index;
        }
    }

    public class DeviceStatusChangeEventArgs : EventArgs
    {
        private int index;

        public DeviceStatusChangeEventArgs(int index)
        {
            this.index = index;
        }

        public int getIndex()
        {
            return index;
        }
    }

    public class SerialChangeArgs : EventArgs
    {
        private int index;
        private string serial;

        public SerialChangeArgs(int index, string serial)
        {
            this.index = index;
            this.serial = serial;
        }

        public int getIndex()
        {
            return index;
        }

        public string getSerial()
        {
            return serial;
        }
    }

    public class OneEuroFilterPair
    {
        public const double DEFAULT_WHEEL_CUTOFF = 0.1;
        public const double DEFAULT_WHEEL_BETA = 0.1;

        public OneEuroFilter axis1Filter = new OneEuroFilter(minCutoff: DEFAULT_WHEEL_CUTOFF, beta: DEFAULT_WHEEL_BETA);
        public OneEuroFilter axis2Filter = new OneEuroFilter(minCutoff: DEFAULT_WHEEL_CUTOFF, beta: DEFAULT_WHEEL_BETA);
    }

    public class OneEuroFilter3D
    {
        public const double DEFAULT_WHEEL_CUTOFF = 0.4;
        public const double DEFAULT_WHEEL_BETA = 0.2;

        public OneEuroFilter axis1Filter = new OneEuroFilter(minCutoff: DEFAULT_WHEEL_CUTOFF, beta: DEFAULT_WHEEL_BETA);
        public OneEuroFilter axis2Filter = new OneEuroFilter(minCutoff: DEFAULT_WHEEL_CUTOFF, beta: DEFAULT_WHEEL_BETA);
        public OneEuroFilter axis3Filter = new OneEuroFilter(minCutoff: DEFAULT_WHEEL_CUTOFF, beta: DEFAULT_WHEEL_BETA);

        public void SetFilterAttrs(double minCutoff, double beta)
        {
            axis1Filter.MinCutoff = axis2Filter.MinCutoff = axis3Filter.MinCutoff = minCutoff;
            axis1Filter.Beta = axis2Filter.Beta = axis3Filter.Beta = beta;
        }
    }

    public class Global
    {
        public const int MAX_DS4_CONTROLLER_COUNT = 8;
        public const int TEST_PROFILE_ITEM_COUNT = MAX_DS4_CONTROLLER_COUNT + 1;
        public const int TEST_PROFILE_INDEX = TEST_PROFILE_ITEM_COUNT - 1;
        public const int OLD_XINPUT_CONTROLLER_COUNT = 4;
        protected static BackingStore m_Config = new BackingStore();
        protected static Int32 m_IdleTimeout = 600000;
        public static string exelocation = Assembly.GetExecutingAssembly().Location;
        public static string exedirpath = Directory.GetParent(exelocation).FullName;
        public static string exeFileName = Path.GetFileName(exelocation);
        public static FileVersionInfo fileVersion = FileVersionInfo.GetVersionInfo(exelocation);
        public static string exeversion = fileVersion.ProductVersion;
        public static ulong exeversionLong = (ulong)fileVersion.ProductMajorPart << 48 |
            (ulong)fileVersion.ProductMinorPart << 32 | (ulong)fileVersion.ProductBuildPart << 16;
        public static ulong fullExeVersionLong = exeversionLong | (ushort)fileVersion.ProductPrivatePart;
        public static bool IsWin8OrGreater()
        {
            bool result = false;
            if (Environment.OSVersion.Version.Major > 6)
            {
                result = true;
            }
            else if (Environment.OSVersion.Version.Major == 6 &&
                Environment.OSVersion.Version.Minor >= 2)
            {
                result = true;
            }

            return result;
        }

        public static bool IsWin10OrGreater()
        {
            bool result = false;
            if (Environment.OSVersion.Version.Major >= 10)
            {
                result = true;
            }

            return result;
        }

        public static string appdatapath;
        public static bool firstRun = false;
        public static bool multisavespots = false;
        public static string appDataPpath = Environment.GetFolderPath(Environment.SpecialFolder.ApplicationData) + "\\DS4Windows";
        public static bool runHotPlug = false;
        public static string[] tempprofilename = new string[TEST_PROFILE_ITEM_COUNT] { string.Empty, string.Empty, string.Empty, string.Empty, string.Empty, string.Empty, string.Empty, string.Empty, string.Empty };
        public static bool[] useTempProfile = new bool[TEST_PROFILE_ITEM_COUNT] { false, false, false, false, false, false, false, false, false };
        public static bool[] tempprofileDistance = new bool[TEST_PROFILE_ITEM_COUNT] { false, false, false, false, false, false, false, false, false };
        public static bool[] useDInputOnly = new bool[TEST_PROFILE_ITEM_COUNT] { true, true, true, true, true, true, true, true, true };
        public static bool[] linkedProfileCheck = new bool[MAX_DS4_CONTROLLER_COUNT] { false, false, false, false, false, false, false, false };
        public static bool[] touchpadActive = new bool[TEST_PROFILE_ITEM_COUNT] { true, true, true, true, true, true, true, true, true };
        // Used to hold device type desired from Profile Editor
        public static OutContType[] outDevTypeTemp = new OutContType[TEST_PROFILE_ITEM_COUNT] { DS4Windows.OutContType.X360, DS4Windows.OutContType.X360,
            DS4Windows.OutContType.X360, DS4Windows.OutContType.X360,
            DS4Windows.OutContType.X360, DS4Windows.OutContType.X360,
            DS4Windows.OutContType.X360, DS4Windows.OutContType.X360,
            DS4Windows.OutContType.X360};
        // Used to hold the currently active controller output type in use for a slot
        public static OutContType[] activeOutDevType = new OutContType[TEST_PROFILE_ITEM_COUNT] { DS4Windows.OutContType.None, DS4Windows.OutContType.None,
            DS4Windows.OutContType.None, DS4Windows.OutContType.None,
            DS4Windows.OutContType.None, DS4Windows.OutContType.None,
            DS4Windows.OutContType.None, DS4Windows.OutContType.None,
            DS4Windows.OutContType.None};
        public static bool vigemInstalled = IsViGEmBusInstalled();
        public static bool hidguardInstalled = IsHidGuardianInstalled();
        public static string vigembusVersion = ViGEmBusVersion();
        public static VirtualKBMBase outputKBMHandler = null;
        public static VirtualKBMMapping outputKBMMapping = null;
        public static Version vigemBusVersionInfo =
            new Version(!string.IsNullOrEmpty(vigembusVersion) ? vigembusVersion :
                "0.0.0.0");
        public const int CONFIG_VERSION = 5;
        public const int APP_CONFIG_VERSION = 2;
        public const string ASSEMBLY_RESOURCE_PREFIX = "pack://application:,,,/DS4Windows;";
        public const string RESOURCES_PREFIX = "/DS4Windows;component/Resources";
        public const string CUSTOM_EXE_CONFIG_FILENAME = "custom_exe_name.txt";
        public const string XML_EXTENSION = ".xml";

        public static X360Controls[] defaultButtonMapping = {
            X360Controls.None, // DS4Controls.None
            X360Controls.LXNeg, // DS4Controls.LXNeg
            X360Controls.LXPos, // DS4Controls.LXPos
            X360Controls.LYNeg, // DS4Controls.LYNeg
            X360Controls.LYPos, // DS4Controls.LYPos
            X360Controls.RXNeg, // DS4Controls.RXNeg
            X360Controls.RXPos, // DS4Controls.RXPos
            X360Controls.RYNeg, // DS4Controls.RYNeg
            X360Controls.RYPos, // DS4Controls.RYPos
            X360Controls.LB, // DS4Controls.L1
            X360Controls.LT, // DS4Controls.L2
            X360Controls.LS, // DS4Controls.L3
            X360Controls.RB, // DS4Controls.R1
            X360Controls.RT, // DS4Controls.R2
            X360Controls.RS, // DS4Controls.R3
            X360Controls.X, // DS4Controls.Square
            X360Controls.Y, // DS4Controls.Triangle
            X360Controls.B, // DS4Controls.Circle
            X360Controls.A, // DS4Controls.Cross
            X360Controls.DpadUp, // DS4Controls.DpadUp
            X360Controls.DpadRight, // DS4Controls.DpadRight
            X360Controls.DpadDown, // DS4Controls.DpadDown
            X360Controls.DpadLeft, // DS4Controls.DpadLeft
            X360Controls.Guide, // DS4Controls.PS
            X360Controls.LeftMouse, // DS4Controls.TouchLeft
            X360Controls.MiddleMouse, // DS4Controls.TouchUpper
            X360Controls.RightMouse, // DS4Controls.TouchMulti
            X360Controls.LeftMouse, // DS4Controls.TouchRight
            X360Controls.Back, // DS4Controls.Share
            X360Controls.Start, // DS4Controls.Options
            X360Controls.None, // DS4Controls.Mute
            X360Controls.None, // DS4Controls.GyroXPos
            X360Controls.None, // DS4Controls.GyroXNeg
            X360Controls.None, // DS4Controls.GyroZPos
            X360Controls.None, // DS4Controls.GyroZNeg
            X360Controls.None, // DS4Controls.SwipeLeft
            X360Controls.None, // DS4Controls.SwipeRight
            X360Controls.None, // DS4Controls.SwipeUp
            X360Controls.None, // DS4Controls.SwipeDown
            X360Controls.None, // DS4Controls.L2FullPull
            X360Controls.None, // DS4Controls.R2FullPull
            X360Controls.None, // DS4Controls.GyroSwipeLeft
            X360Controls.None, // DS4Controls.GyroSwipeRight
            X360Controls.None, // DS4Controls.GyroSwipeUp
            X360Controls.None, // DS4Controls.GyroSwipeDown
        };

        // Create mapping array at runtime
        public static DS4Controls[] reverseX360ButtonMapping = new Func<DS4Controls[]>(() =>
        {
            DS4Controls[] temp = new DS4Controls[defaultButtonMapping.Length];
            for (int i = 0, arlen = defaultButtonMapping.Length; i < arlen; i++)
            {
                X360Controls mapping = defaultButtonMapping[i];
                if (mapping != X360Controls.None)
                {
                    temp[(int)mapping] = (DS4Controls)i;
                }
            }

            return temp;
        })();

        public static Dictionary<X360Controls, string> xboxDefaultNames = new Dictionary<X360Controls, string>()
        {
            [X360Controls.LXNeg] = "Left X-Axis-",
            [X360Controls.LXPos] = "Left X-Axis+",
            [X360Controls.LYNeg] = "Left Y-Axis-",
            [X360Controls.LYPos] = "Left Y-Axis+",
            [X360Controls.RXNeg] = "Right X-Axis-",
            [X360Controls.RXPos] = "Right X-Axis+",
            [X360Controls.RYNeg] = "Right Y-Axis-",
            [X360Controls.RYPos] = "Right Y-Axis+",
            [X360Controls.LB] = "Left Bumper",
            [X360Controls.LT] = "Left Trigger",
            [X360Controls.LS] = "Left Stick",
            [X360Controls.RB] = "Right Bumper",
            [X360Controls.RT] = "Right Trigger",
            [X360Controls.RS] = "Right Stick",
            [X360Controls.X] = "X Button",
            [X360Controls.Y] = "Y Button",
            [X360Controls.B] = "B Button",
            [X360Controls.A] = "A Button",
            [X360Controls.DpadUp] = "Up Button",
            [X360Controls.DpadRight] = "Right Button",
            [X360Controls.DpadDown] = "Down Button",
            [X360Controls.DpadLeft] = "Left Button",
            [X360Controls.Guide] = "Guide",
            [X360Controls.Back] = "Back",
            [X360Controls.Start] = "Start",
            [X360Controls.TouchpadClick] = "Touchpad Click",
            [X360Controls.LeftMouse] = "Left Mouse Button",
            [X360Controls.RightMouse] = "Right Mouse Button",
            [X360Controls.MiddleMouse] = "Middle Mouse Button",
            [X360Controls.FourthMouse] = "4th Mouse Button",
            [X360Controls.FifthMouse] = "5th Mouse Button",
            [X360Controls.WUP] = "Mouse Wheel Up",
            [X360Controls.WDOWN] = "Mouse Wheel Down",
            [X360Controls.MouseUp] = "Mouse Up",
            [X360Controls.MouseDown] = "Mouse Down",
            [X360Controls.MouseLeft] = "Mouse Left",
            [X360Controls.MouseRight] = "Mouse Right",
            [X360Controls.Unbound] = "Unbound",
            [X360Controls.None] = "Unassigned",
        };

        public static Dictionary<X360Controls, string> ds4DefaultNames = new Dictionary<X360Controls, string>()
        {
            [X360Controls.LXNeg] = "Left X-Axis-",
            [X360Controls.LXPos] = "Left X-Axis+",
            [X360Controls.LYNeg] = "Left Y-Axis-",
            [X360Controls.LYPos] = "Left Y-Axis+",
            [X360Controls.RXNeg] = "Right X-Axis-",
            [X360Controls.RXPos] = "Right X-Axis+",
            [X360Controls.RYNeg] = "Right Y-Axis-",
            [X360Controls.RYPos] = "Right Y-Axis+",
            [X360Controls.LB] = "L1",
            [X360Controls.LT] = "L2",
            [X360Controls.LS] = "L3",
            [X360Controls.RB] = "R1",
            [X360Controls.RT] = "R2",
            [X360Controls.RS] = "R3",
            [X360Controls.X] = "Square",
            [X360Controls.Y] = "Triangle",
            [X360Controls.B] = "Circle",
            [X360Controls.A] = "Cross",
            [X360Controls.DpadUp] = "Dpad Up",
            [X360Controls.DpadRight] = "Dpad Right",
            [X360Controls.DpadDown] = "Dpad Down",
            [X360Controls.DpadLeft] = "Dpad Left",
            [X360Controls.Guide] = "PS",
            [X360Controls.Back] = "Share",
            [X360Controls.Start] = "Options",
            [X360Controls.TouchpadClick] = "Touchpad Click",
            [X360Controls.LeftMouse] = "Left Mouse Button",
            [X360Controls.RightMouse] = "Right Mouse Button",
            [X360Controls.MiddleMouse] = "Middle Mouse Button",
            [X360Controls.FourthMouse] = "4th Mouse Button",
            [X360Controls.FifthMouse] = "5th Mouse Button",
            [X360Controls.WUP] = "Mouse Wheel Up",
            [X360Controls.WDOWN] = "Mouse Wheel Down",
            [X360Controls.MouseUp] = "Mouse Up",
            [X360Controls.MouseDown] = "Mouse Down",
            [X360Controls.MouseLeft] = "Mouse Left",
            [X360Controls.MouseRight] = "Mouse Right",
            [X360Controls.Unbound] = "Unbound",
        };

        public static string getX360ControlString(X360Controls key, OutContType conType)
        {
            string result = string.Empty;
            if (conType == DS4Windows.OutContType.X360)
            {
                xboxDefaultNames.TryGetValue(key, out result);
            }
            else if (conType == DS4Windows.OutContType.DS4)
            {
                ds4DefaultNames.TryGetValue(key, out result);
            }

            return result;
        }

        public static Dictionary<DS4Controls, string> ds4inputNames = new Dictionary<DS4Controls, string>()
        {
            [DS4Controls.LXNeg] = "Left X-Axis-",
            [DS4Controls.LXPos] = "Left X-Axis+",
            [DS4Controls.LYNeg] = "Left Y-Axis-",
            [DS4Controls.LYPos] = "Left Y-Axis+",
            [DS4Controls.RXNeg] = "Right X-Axis-",
            [DS4Controls.RXPos] = "Right X-Axis+",
            [DS4Controls.RYNeg] = "Right Y-Axis-",
            [DS4Controls.RYPos] = "Right Y-Axis+",
            [DS4Controls.L1] = "L1",
            [DS4Controls.L2] = "L2",
            [DS4Controls.L3] = "L3",
            [DS4Controls.R1] = "R1",
            [DS4Controls.R2] = "R2",
            [DS4Controls.R3] = "R3",
            [DS4Controls.Square] = "Square",
            [DS4Controls.Triangle] = "Triangle",
            [DS4Controls.Circle] = "Circle",
            [DS4Controls.Cross] = "Cross",
            [DS4Controls.DpadUp] = "Dpad Up",
            [DS4Controls.DpadRight] = "Dpad Right",
            [DS4Controls.DpadDown] = "Dpad Down",
            [DS4Controls.DpadLeft] = "Dpad Left",
            [DS4Controls.PS] = "PS",
            [DS4Controls.Share] = "Share",
            [DS4Controls.Options] = "Options",
            [DS4Controls.Mute] = "Mute",
            [DS4Controls.TouchLeft] = "Left Touch",
            [DS4Controls.TouchUpper] = "Upper Touch",
            [DS4Controls.TouchMulti] = "Multitouch",
            [DS4Controls.TouchRight] = "Right Touch",
            [DS4Controls.GyroXPos] = "Gyro X+",
            [DS4Controls.GyroXNeg] = "Gyro X-",
            [DS4Controls.GyroZPos] = "Gyro Z+",
            [DS4Controls.GyroZNeg] = "Gyro Z-",
            [DS4Controls.SwipeLeft] = "Swipe Left",
            [DS4Controls.SwipeRight] = "Swipe Right",
            [DS4Controls.SwipeUp] = "Swipe Up",
            [DS4Controls.SwipeDown] = "Swipe Down",
            [DS4Controls.L2FullPull] = "L2 Full Pull",
            [DS4Controls.R2FullPull] = "R2 Full Pull",

            [DS4Controls.GyroSwipeLeft] = "Gyro Swipe Left",
            [DS4Controls.GyroSwipeRight] = "Gyro Swipe Right",
            [DS4Controls.GyroSwipeUp] = "Gyro Swipe Up",
            [DS4Controls.GyroSwipeDown] = "Gyro Swipe Down",
        };

        public static Dictionary<DS4Controls, int> macroDS4Values = new Dictionary<DS4Controls, int>()
        {
            [DS4Controls.Cross] = 261, [DS4Controls.Circle] = 262,
            [DS4Controls.Square] = 263, [DS4Controls.Triangle] = 264,
            [DS4Controls.Options] = 265, [DS4Controls.Share] = 266,
            [DS4Controls.DpadUp] = 267, [DS4Controls.DpadDown] = 268,
            [DS4Controls.DpadLeft] = 269, [DS4Controls.DpadRight] = 270,
            [DS4Controls.PS] = 271, [DS4Controls.L1] = 272,
            [DS4Controls.R1] = 273, [DS4Controls.L2] = 274,
            [DS4Controls.R2] = 275, [DS4Controls.L3] = 276,
            [DS4Controls.R3] = 277, [DS4Controls.LXPos] = 278,
            [DS4Controls.LXNeg] = 279, [DS4Controls.LYPos] = 280,
            [DS4Controls.LYNeg] = 281, [DS4Controls.RXPos] = 282,
            [DS4Controls.RXNeg] = 283, [DS4Controls.RYPos] = 284,
            [DS4Controls.RYNeg] = 285,
        };

        public static Dictionary<TrayIconChoice, string> iconChoiceResources = new Dictionary<TrayIconChoice, string>
        {
            [TrayIconChoice.Default] = "/DS4Windows;component/Resources/DS4W.ico",
            [TrayIconChoice.Colored] = "/DS4Windows;component/Resources/DS4W.ico",
            [TrayIconChoice.White] = "/DS4Windows;component/Resources/DS4W - White.ico",
            [TrayIconChoice.Black] = "/DS4Windows;component/Resources/DS4W - Black.ico",
        };

        public static void SaveWhere(string path)
        {
            appdatapath = path;
            m_Config.m_Profile = appdatapath + "\\Profiles.xml";
            m_Config.m_Actions = appdatapath + "\\Actions.xml";
            m_Config.m_linkedProfiles = Global.appdatapath + "\\LinkedProfiles.xml";
            m_Config.m_controllerConfigs = Global.appdatapath + "\\ControllerConfigs.xml";
        }

        public static bool SaveDefault(string path)
        {
            Boolean Saved = true;
            XmlDocument m_Xdoc = new XmlDocument();
            try
            {
                XmlNode Node;

                m_Xdoc.RemoveAll();

                Node = m_Xdoc.CreateXmlDeclaration("1.0", "utf-8", String.Empty);
                m_Xdoc.AppendChild(Node);

                Node = m_Xdoc.CreateComment(string.Format(" Profile Configuration Data. {0} ", DateTime.Now));
                m_Xdoc.AppendChild(Node);

                Node = m_Xdoc.CreateWhitespace("\r\n");
                m_Xdoc.AppendChild(Node);

                Node = m_Xdoc.CreateNode(XmlNodeType.Element, "Profile", null);

                m_Xdoc.AppendChild(Node);

                m_Xdoc.Save(path);
            }
            catch { Saved = false; }

            return Saved;
        }

        /// <summary>
        /// Check if Admin Rights are needed to write in Appliplation Directory
        /// </summary>
        /// <returns></returns>
        public static bool AdminNeeded()
        {
            try
            {
                File.WriteAllText(exedirpath + "\\test.txt", "test");
                File.Delete(exedirpath + "\\test.txt");
                return false;
            }
            catch (UnauthorizedAccessException)
            {
                return true;
            }
        }

        public static bool IsAdministrator()
        {
            var identity = WindowsIdentity.GetCurrent();
            var principal = new WindowsPrincipal(identity);
            return principal.IsInRole(WindowsBuiltInRole.Administrator);
        }

        public static bool CheckForDevice(string guid)
        {
            bool result = false;
            Guid deviceGuid = Guid.Parse(guid);
            NativeMethods.SP_DEVINFO_DATA deviceInfoData =
                new NativeMethods.SP_DEVINFO_DATA();
            deviceInfoData.cbSize =
                System.Runtime.InteropServices.Marshal.SizeOf(deviceInfoData);

            IntPtr deviceInfoSet = NativeMethods.SetupDiGetClassDevs(ref deviceGuid, null, 0,
                NativeMethods.DIGCF_DEVICEINTERFACE);
            result = NativeMethods.SetupDiEnumDeviceInfo(deviceInfoSet, 0, ref deviceInfoData);

            if (deviceInfoSet.ToInt64() != NativeMethods.INVALID_HANDLE_VALUE)
            {
                NativeMethods.SetupDiDestroyDeviceInfoList(deviceInfoSet);
            }

            return result;
        }

        private static bool CheckForSysDevice(string searchHardwareId)
        {
            bool result = false;
            Guid sysGuid = Guid.Parse("{4d36e97d-e325-11ce-bfc1-08002be10318}");
            NativeMethods.SP_DEVINFO_DATA deviceInfoData =
                new NativeMethods.SP_DEVINFO_DATA();
            deviceInfoData.cbSize =
                System.Runtime.InteropServices.Marshal.SizeOf(deviceInfoData);
            var dataBuffer = new byte[4096];
            ulong propertyType = 0;
            var requiredSize = 0;
            IntPtr deviceInfoSet = NativeMethods.SetupDiGetClassDevs(ref sysGuid, null, 0, 0);
            for (int i = 0; !result && NativeMethods.SetupDiEnumDeviceInfo(deviceInfoSet, i, ref deviceInfoData); i++)
            {
                if (NativeMethods.SetupDiGetDeviceProperty(deviceInfoSet, ref deviceInfoData,
                    ref NativeMethods.DEVPKEY_Device_HardwareIds, ref propertyType,
                    dataBuffer, dataBuffer.Length, ref requiredSize, 0))
                {
                    string hardwareId = dataBuffer.ToUTF16String();
                    //if (hardwareIds.Contains("Virtual Gamepad Emulation Bus"))
                    //    result = true;
                    if (hardwareId.Equals(searchHardwareId))
                        result = true;
                }
            }

            if (deviceInfoSet.ToInt64() != NativeMethods.INVALID_HANDLE_VALUE)
            {
                NativeMethods.SetupDiDestroyDeviceInfoList(deviceInfoSet);
            }

            return result;
        }

        internal static string GetDeviceProperty(string deviceInstanceId,
            NativeMethods.DEVPROPKEY prop)
        {
            string result = string.Empty;
            NativeMethods.SP_DEVINFO_DATA deviceInfoData = new NativeMethods.SP_DEVINFO_DATA();
            deviceInfoData.cbSize = System.Runtime.InteropServices.Marshal.SizeOf(deviceInfoData);
            var dataBuffer = new byte[4096];
            ulong propertyType = 0;
            var requiredSize = 0;

            Guid hidGuid = new Guid();
            NativeMethods.HidD_GetHidGuid(ref hidGuid);
            IntPtr deviceInfoSet = NativeMethods.SetupDiGetClassDevs(ref hidGuid, deviceInstanceId, 0, NativeMethods.DIGCF_PRESENT | NativeMethods.DIGCF_DEVICEINTERFACE);
            NativeMethods.SetupDiEnumDeviceInfo(deviceInfoSet, 0, ref deviceInfoData);
            if (NativeMethods.SetupDiGetDeviceProperty(deviceInfoSet, ref deviceInfoData, ref prop, ref propertyType,
                    dataBuffer, dataBuffer.Length, ref requiredSize, 0))
            {
                result = dataBuffer.ToUTF16String();
            }

            if (deviceInfoSet.ToInt64() != NativeMethods.INVALID_HANDLE_VALUE)
            {
                NativeMethods.SetupDiDestroyDeviceInfoList(deviceInfoSet);
            }

            return result;
        }

        private static string GetViGEmDriverProperty(NativeMethods.DEVPROPKEY prop)
        {
            string result = string.Empty;
            Guid deviceGuid = Guid.Parse(VIGEMBUS_GUID);
            NativeMethods.SP_DEVINFO_DATA deviceInfoData =
                new NativeMethods.SP_DEVINFO_DATA();
            deviceInfoData.cbSize =
                System.Runtime.InteropServices.Marshal.SizeOf(deviceInfoData);

            var dataBuffer = new byte[4096];
            ulong propertyType = 0;
            var requiredSize = 0;

            IntPtr deviceInfoSet = NativeMethods.SetupDiGetClassDevs(ref deviceGuid, null, 0,
                NativeMethods.DIGCF_DEVICEINTERFACE);
            NativeMethods.SetupDiEnumDeviceInfo(deviceInfoSet, 0, ref deviceInfoData);
            if (NativeMethods.SetupDiGetDeviceProperty(deviceInfoSet, ref deviceInfoData, ref prop, ref propertyType,
                    dataBuffer, dataBuffer.Length, ref requiredSize, 0))
            {
                result = dataBuffer.ToUTF16String();
            }

            if (deviceInfoSet.ToInt64() != NativeMethods.INVALID_HANDLE_VALUE)
            {
                NativeMethods.SetupDiDestroyDeviceInfoList(deviceInfoSet);
            }

            return result;
        }

        public static bool CheckAffectedStatus(string deviceInstanceId,
            HashSet<string> affectedDevs, HashSet<string> exemptedDevices, bool force=false)
        {
            bool result = false;
            List<string> hardwareIdList = GrabDeviceHardwareIds(deviceInstanceId);
            bool foundExempt = false;
            foreach(string hardwareId in hardwareIdList)
            {
                foundExempt = foundExempt || exemptedDevices.Contains(hardwareId);
            }

            if (!foundExempt)
            {
                if (force)
                {
                    result = true;
                }
                else
                {
                    foreach (string hardwareId in hardwareIdList)
                    {
                        result = result || affectedDevs.Contains(hardwareId);
                    }
                }
            }
            else
            {
                result = false;
            }

            return result;
        }

        private static List<string> GrabDeviceHardwareIds(string deviceInstanceId)
        {
            bool success;
            List<string> hardwareIds = new List<string>();
            Guid hidGuid = HidDevices.HidClassGuid;
            IntPtr deviceInfoSet = NativeMethods.SetupDiGetClassDevs(ref hidGuid, deviceInstanceId, 0, NativeMethods.DIGCF_PRESENT | NativeMethods.DIGCF_DEVICEINTERFACE);

            if (deviceInfoSet.ToInt64() != NativeMethods.INVALID_HANDLE_VALUE)
            {
                NativeMethods.SP_DEVINFO_DATA deviceInfoData = new NativeMethods.SP_DEVINFO_DATA();
                deviceInfoData.cbSize = System.Runtime.InteropServices.Marshal.SizeOf(deviceInfoData);
                success = NativeMethods.SetupDiEnumDeviceInfo(deviceInfoSet, 0, ref deviceInfoData);

                var requiredSize = 0;
                ulong propertyType = 0;

                NativeMethods.SetupDiGetDeviceProperty(deviceInfoSet, ref deviceInfoData,
                                                        ref NativeMethods.DEVPKEY_Device_HardwareIds, ref propertyType,
                                                        null, 0,
                                                        ref requiredSize, 0);

                if (requiredSize > 0)
                {
                    var descriptionBuffer = new byte[requiredSize];
                    NativeMethods.SetupDiGetDeviceProperty(deviceInfoSet, ref deviceInfoData,
                                                            ref NativeMethods.DEVPKEY_Device_HardwareIds, ref propertyType,
                                                            descriptionBuffer, descriptionBuffer.Length,
                                                            ref requiredSize, 0);

                    string tmpitnow = System.Text.Encoding.Unicode.GetString(descriptionBuffer);
                    string tempStrip = tmpitnow.TrimEnd('\0');
                    string[] tmparray = tempStrip.Split((char)0);
                    hardwareIds.AddRange(tmparray);
                }

                NativeMethods.SetupDiDestroyDeviceInfoList(deviceInfoSet);
            }

            return hardwareIds;
        }

        public static bool IsHidGuardianInstalled()
        {
            return CheckForSysDevice(@"Root\HidGuardian");
        }

        const string VIGEMBUS_GUID = "{96E42B22-F5E9-42F8-B043-ED0F932F014F}";
        public static bool IsViGEmBusInstalled()
        {
            return CheckForDevice(VIGEMBUS_GUID);
        }

        public static string ViGEmBusVersion()
        {
            return GetViGEmDriverProperty(NativeMethods.DEVPKEY_Device_DriverVersion);
        }

        public static void FindConfigLocation()
        {
            if (File.Exists(exedirpath + "\\Auto Profiles.xml")
                && File.Exists(appDataPpath + "\\Auto Profiles.xml"))
            {
                Global.firstRun = true;
                Global.multisavespots = true;
            }
            else if (File.Exists(exedirpath + "\\Auto Profiles.xml"))
                SaveWhere(exedirpath);
            else if (File.Exists(appDataPpath + "\\Auto Profiles.xml"))
                SaveWhere(appDataPpath);
            else if (!File.Exists(exedirpath + "\\Auto Profiles.xml")
                && !File.Exists(appDataPpath + "\\Auto Profiles.xml"))
            {
                Global.firstRun = true;
                Global.multisavespots = false;
            }
        }

        public static void SetCulture(string culture)
        {
            try
            {
                Thread.CurrentThread.CurrentUICulture = CultureInfo.GetCultureInfo(culture);
                CultureInfo.DefaultThreadCurrentUICulture = CultureInfo.GetCultureInfo(culture);
            }
            catch { /* Skip setting culture that we cannot set */ }
        }

        public static void CreateStdActions()
        {
            XmlDocument xDoc = new XmlDocument();
            try
            {
                string[] profiles = Directory.GetFiles(appdatapath + @"\Profiles\");
                string s = string.Empty;
                //foreach (string s in profiles)
                for (int i = 0, proflen = profiles.Length; i < proflen; i++)
                {
                    s = profiles[i];
                    if (Path.GetExtension(s) == ".xml")
                    {
                        xDoc.Load(s);
                        XmlNode el = xDoc.SelectSingleNode("DS4Windows/ProfileActions");
                        if (el != null)
                        {
                            if (string.IsNullOrEmpty(el.InnerText))
                                el.InnerText = "Disconnect Controller";
                            else
                                el.InnerText += "/Disconnect Controller";
                        }
                        else
                        {
                            XmlNode Node = xDoc.SelectSingleNode("DS4Windows");
                            el = xDoc.CreateElement("ProfileActions");
                            el.InnerText = "Disconnect Controller";
                            Node.AppendChild(el);
                        }

                        xDoc.Save(s);
                        LoadActions();
                    }
                }
            }
            catch { }
        }

        public static bool CreateAutoProfiles(string m_Profile)
        {
            bool Saved = true;

            try
            {
                XmlNode Node;
                XmlDocument doc = new XmlDocument();

                Node = doc.CreateXmlDeclaration("1.0", "utf-8", String.Empty);
                doc.AppendChild(Node);

                Node = doc.CreateComment(string.Format(" Auto-Profile Configuration Data. {0} ", DateTime.Now));
                doc.AppendChild(Node);

                Node = doc.CreateWhitespace("\r\n");
                doc.AppendChild(Node);

                Node = doc.CreateNode(XmlNodeType.Element, "Programs", "");
                doc.AppendChild(Node);
                doc.Save(m_Profile);
            }
            catch { Saved = false; }

            return Saved;
        }

        public static event EventHandler<EventArgs> ControllerStatusChange; // called when a controller is added/removed/battery or touchpad mode changes/etc.
        public static void ControllerStatusChanged(object sender)
        {
            if (ControllerStatusChange != null)
                ControllerStatusChange(sender, EventArgs.Empty);
        }

        public static event EventHandler<BatteryReportArgs> BatteryStatusChange;
        public static void OnBatteryStatusChange(object sender, int index, int level, bool charging)
        {
            if (BatteryStatusChange != null)
            {
                BatteryReportArgs args = new BatteryReportArgs(index, level, charging);
                BatteryStatusChange(sender, args);
            }
        }

        public static event EventHandler<ControllerRemovedArgs> ControllerRemoved;
        public static void OnControllerRemoved(object sender, int index)
        {
            if (ControllerRemoved != null)
            {
                ControllerRemovedArgs args = new ControllerRemovedArgs(index);
                ControllerRemoved(sender, args);
            }
        }

        public static event EventHandler<DeviceStatusChangeEventArgs> DeviceStatusChange;
        public static void OnDeviceStatusChanged(object sender, int index)
        {
            if (DeviceStatusChange != null)
            {
                DeviceStatusChangeEventArgs args = new DeviceStatusChangeEventArgs(index);
                DeviceStatusChange(sender, args);
            }
        }

        public static event EventHandler<SerialChangeArgs> DeviceSerialChange;
        public static void OnDeviceSerialChange(object sender, int index, string serial)
        {
            if (DeviceSerialChange != null)
            {
                SerialChangeArgs args = new SerialChangeArgs(index, serial);
                DeviceSerialChange(sender, args);
            }
        }

        public static ulong CompileVersionNumberFromString(string versionStr)
        {
            ulong result = 0;
            try
            {
                Version tmpVersion = new Version(versionStr);
                result = CompileVersionNumber(tmpVersion.Major, tmpVersion.Minor,
                    tmpVersion.Build, tmpVersion.Revision);
            }
            catch (Exception) { }

            return result;
        }

        public static ulong CompileVersionNumber(int majorPart, int minorPart,
            int buildPart, int privatePart)
        {
            ulong result = (ulong)majorPart << 48 | (ulong)minorPart << 32 |
                (ulong)buildPart << 16 | (ushort)privatePart;
            return result;
        }

        // general values
        // -- Re-Enable Exclusive Mode Starts Here --
        public static bool UseExclusiveMode
        {
            set { m_Config.useExclusiveMode = value; }
            get { return m_Config.useExclusiveMode; }
        } // -- Re-Enable Ex Mode Ends here

        public static bool getUseExclusiveMode()
        {
            return m_Config.useExclusiveMode;
        }
        public static DateTime LastChecked
        {
            set { m_Config.lastChecked = value; }
            get { return m_Config.lastChecked; }
        }

        public static int CheckWhen
        {
            set { m_Config.CheckWhen = value; }
            get { return m_Config.CheckWhen; }
        }

        public static string LastVersionChecked
        {
            get { return m_Config.lastVersionChecked; }
            set
            {
                m_Config.lastVersionChecked = value;
                m_Config.lastVersionCheckedNum = CompileVersionNumberFromString(value);
            }
        }

        public static ulong LastVersionCheckedNum
        {
            get { return m_Config.lastVersionCheckedNum; }
        }

        public static int Notifications
        {
            set { m_Config.notifications = value; }
            get { return m_Config.notifications; }
        }

        public static bool DCBTatStop
        {
            set { m_Config.disconnectBTAtStop = value; }
            get { return m_Config.disconnectBTAtStop; }
        }

        public static bool SwipeProfiles
        {
            set { m_Config.swipeProfiles = value; }
            get { return m_Config.swipeProfiles; }
        }

        public static bool DS4Mapping
        {
            set { m_Config.ds4Mapping = value; }
            get { return m_Config.ds4Mapping; }
        }

        public static bool QuickCharge
        {
            set { m_Config.quickCharge = value; }
            get { return m_Config.quickCharge; }
        }

        public static bool getQuickCharge()
        {
            return m_Config.quickCharge;
        }

        public static bool CloseMini
        {
            set { m_Config.closeMini = value; }
            get { return m_Config.closeMini; }
        }

        public static bool StartMinimized
        {
            set { m_Config.startMinimized = value; }
            get { return m_Config.startMinimized; }
        }

        public static bool MinToTaskbar
        {
            set { m_Config.minToTaskbar = value; }
            get { return m_Config.minToTaskbar; }
        }

        public static bool GetMinToTaskbar()
        {
            return m_Config.minToTaskbar;
        }

        public static int FormWidth
        {
            set { m_Config.formWidth = value; }
            get { return m_Config.formWidth; }
        }

        public static int FormHeight
        {
            set { m_Config.formHeight = value; }
            get { return m_Config.formHeight; }
        }

        public static int FormLocationX
        {
            set { m_Config.formLocationX = value; }
            get { return m_Config.formLocationX; }
        }

        public static int FormLocationY
        {
            set { m_Config.formLocationY = value; }
            get { return m_Config.formLocationY; }
        }

        public static string UseLang
        {
            set { m_Config.useLang = value; }
            get { return m_Config.useLang; }
        }

        public static bool DownloadLang
        {
            set { m_Config.downloadLang = value; }
            get { return m_Config.downloadLang; }
        }

        public static bool FlashWhenLate
        {
            set { m_Config.flashWhenLate = value; }
            get { return m_Config.flashWhenLate; }
        }

        public static bool getFlashWhenLate()
        {
            return m_Config.flashWhenLate;
        }

        public static int FlashWhenLateAt
        {
            set { m_Config.flashWhenLateAt = value; }
            get { return m_Config.flashWhenLateAt; }
        }

        public static int getFlashWhenLateAt()
        {
            return m_Config.flashWhenLateAt;
        }

        public static bool isUsingUDPServer()
        {
            return m_Config.useUDPServ;
        }
        public static void setUsingUDPServer(bool state)
        {
            m_Config.useUDPServ = state;
        }

        public static int getUDPServerPortNum()
        {
            return m_Config.udpServPort;
        }
        public static void setUDPServerPort(int value)
        {
            m_Config.udpServPort = value;
        }

        public static string getUDPServerListenAddress()
        {
            return m_Config.udpServListenAddress;
        }
        public static void setUDPServerListenAddress(string value)
        {
            m_Config.udpServListenAddress = value.Trim();
        }

        public static bool UseUDPSeverSmoothing
        {
            get => m_Config.useUdpSmoothing;
            set => m_Config.useUdpSmoothing = value;
        }

        public static bool IsUsingUDPServerSmoothing()
        {
            return m_Config.useUdpSmoothing;
        }

        public static double UDPServerSmoothingMincutoff
        {
            get => m_Config.udpSmoothingMincutoff;
            set
            {
                double temp = m_Config.udpSmoothingMincutoff;
                if (temp == value) return;
                m_Config.udpSmoothingMincutoff = value;
                UDPServerSmoothingMincutoffChanged?.Invoke(null, EventArgs.Empty);
            }
        }
        public static event EventHandler UDPServerSmoothingMincutoffChanged;

        public static double UDPServerSmoothingBeta
        {
            get => m_Config.udpSmoothingBeta;
            set
            {
                double temp = m_Config.udpSmoothingBeta;
                if (temp == value) return;
                m_Config.udpSmoothingBeta = value;
                UDPServerSmoothingBetaChanged?.Invoke(null, EventArgs.Empty);
            }
        }
        public static event EventHandler UDPServerSmoothingBetaChanged;

        public static TrayIconChoice UseIconChoice
        {
            get => m_Config.useIconChoice;
            set => m_Config.useIconChoice = value;
        }

        public static AppThemeChoice UseCurrentTheme
        {
            get => m_Config.useCurrentTheme;
            set => m_Config.useCurrentTheme = value;
        }

        public static bool UseCustomSteamFolder
        {
            set { m_Config.useCustomSteamFolder = value; }
            get { return m_Config.useCustomSteamFolder; }
        }

        public static string CustomSteamFolder
        {
            set { m_Config.customSteamFolder = value; }
            get { return m_Config.customSteamFolder; }
        }

        public static bool AutoProfileRevertDefaultProfile
        {
            set { m_Config.autoProfileRevertDefaultProfile = value; }
            get { return m_Config.autoProfileRevertDefaultProfile; }
        }

        /// <summary>
        /// Fake name used for user copy of DS4Windows.exe
        /// </summary>
        public static string FakeExeName
        {
            get { return m_Config.fakeExeFileName; }
            set
            {
                bool valid = !(value.IndexOfAny(Path.GetInvalidFileNameChars()) >= 0);
                if (valid)
                {
                    m_Config.fakeExeFileName = value;
                }
            }
        }

        // controller/profile specfic values
        public static ButtonMouseInfo[] ButtonMouseInfos => m_Config.buttonMouseInfos;

        public static byte[] RumbleBoost => m_Config.rumble;
        public static byte getRumbleBoost(int index)
        {
            return m_Config.rumble[index];
        }

        public static void setRumbleAutostopTime(int index, int value)
        {
            m_Config.rumbleAutostopTime[index] = value;
            
            DS4Device tempDev = Program.rootHub.DS4Controllers[index];
            if (tempDev != null && tempDev.isSynced())
                tempDev.RumbleAutostopTime = value;
        }

        public static int getRumbleAutostopTime(int index)
        {
            return m_Config.rumbleAutostopTime[index];
        }

        public static bool[] EnableTouchToggle => m_Config.enableTouchToggle;
        public static bool getEnableTouchToggle(int index)
        {
            return m_Config.enableTouchToggle[index];
        }

        public static int[] IdleDisconnectTimeout => m_Config.idleDisconnectTimeout;
        public static int getIdleDisconnectTimeout(int index)
        {
            return m_Config.idleDisconnectTimeout[index];
        }

        public static bool[] EnableOutputDataToDS4 => m_Config.enableOutputDataToDS4;
        public static bool getEnableOutputDataToDS4(int index)
        {
            return m_Config.enableOutputDataToDS4[index];
        }

        public static byte[] TouchSensitivity => m_Config.touchSensitivity;
        public static byte[] getTouchSensitivity()
        {
            return m_Config.touchSensitivity;
        }

        public static byte getTouchSensitivity(int index)
        {
            return m_Config.touchSensitivity[index];
        }

        public static bool[] TouchActive => touchpadActive;
        public static bool GetTouchActive(int index)
        {
            return touchpadActive[index];
        }

        public static LightbarSettingInfo[] LightbarSettingsInfo => m_Config.lightbarSettingInfo;
        public static LightbarSettingInfo getLightbarSettingsInfo(int index)
        {
            return m_Config.lightbarSettingInfo[index];
        }

        public static bool[] DinputOnly => m_Config.dinputOnly;
        public static bool getDInputOnly(int index)
        {
            return m_Config.dinputOnly[index];
        }

        public static bool[] StartTouchpadOff => m_Config.startTouchpadOff;

        public static bool IsUsingTouchpadForControls(int index)
        {
            return m_Config.touchOutMode[index] == TouchpadOutMode.Controls;
        }

        public static TouchpadOutMode[] TouchOutMode = m_Config.touchOutMode;

        public static bool IsUsingSAForControls(int index)
        {
            return m_Config.gyroOutMode[index] == GyroOutMode.Controls;
        }

        public static string[] SATriggers => m_Config.sATriggers;
        public static string getSATriggers(int index)
        {
            return m_Config.sATriggers[index];
        }

        public static bool[] SATriggerCond => m_Config.sATriggerCond;
        public static bool getSATriggerCond(int index)
        {
            return m_Config.sATriggerCond[index];
        }
        public static void SetSaTriggerCond(int index, string text)
        {
            m_Config.SetSaTriggerCond(index, text);
        }


        public static GyroOutMode[] GyroOutputMode => m_Config.gyroOutMode;
        public static GyroOutMode GetGyroOutMode(int device)
        {
            return m_Config.gyroOutMode[device];
        }

        public static string[] SAMousestickTriggers => m_Config.sAMouseStickTriggers;
        public static string GetSAMouseStickTriggers(int device)
        {
            return m_Config.sAMouseStickTriggers[device];
        }

        public static bool[] SAMouseStickTriggerCond => m_Config.sAMouseStickTriggerCond;
        public static bool GetSAMouseStickTriggerCond(int device)
        {
            return m_Config.sAMouseStickTriggerCond[device];
        }
        public static void SetSaMouseStickTriggerCond(int index, string text)
        {
            m_Config.SetSaMouseStickTriggerCond(index, text);
        }

        public static bool[] GyroMouseStickTriggerTurns = m_Config.gyroMouseStickTriggerTurns;
        public static bool GetGyroMouseStickTriggerTurns(int device)
        {
            return m_Config.gyroMouseStickTriggerTurns[device];
        }

        public static int[] GyroMouseStickHorizontalAxis =>
            m_Config.gyroMouseStickHorizontalAxis;
        public static int getGyroMouseStickHorizontalAxis(int index)
        {
            return m_Config.gyroMouseStickHorizontalAxis[index];
        }

        public static GyroMouseStickInfo[] GyroMouseStickInf => m_Config.gyroMStickInfo;
        public static GyroMouseStickInfo GetGyroMouseStickInfo(int device)
        {
            return m_Config.gyroMStickInfo[device];
        }

        public static GyroDirectionalSwipeInfo[] GyroSwipeInf => m_Config.gyroSwipeInfo;
        public static GyroDirectionalSwipeInfo GetGyroSwipeInfo(int device)
        {
            return m_Config.gyroSwipeInfo[device];
        }

        public static bool[] GyroMouseStickToggle => m_Config.gyroMouseStickToggle;
        public static void SetGyroMouseStickToggle(int index, bool value, ControlService control)
            => m_Config.SetGyroMouseStickToggle(index, value, control);

        public static SASteeringWheelEmulationAxisType[] SASteeringWheelEmulationAxis => m_Config.sASteeringWheelEmulationAxis;
        public static SASteeringWheelEmulationAxisType GetSASteeringWheelEmulationAxis(int index)
        {
            return m_Config.sASteeringWheelEmulationAxis[index];
        }

        public static int[] SASteeringWheelEmulationRange => m_Config.sASteeringWheelEmulationRange;
        public static int GetSASteeringWheelEmulationRange(int index)
        {
            return m_Config.sASteeringWheelEmulationRange[index];
        }

        public static int[][] TouchDisInvertTriggers => m_Config.touchDisInvertTriggers;
        public static int[] getTouchDisInvertTriggers(int index)
        {
            return m_Config.touchDisInvertTriggers[index];
        }

        public static int[] GyroSensitivity => m_Config.gyroSensitivity;
        public static int getGyroSensitivity(int index)
        {
            return m_Config.gyroSensitivity[index];
        }

        public static int[] GyroSensVerticalScale => m_Config.gyroSensVerticalScale;
        public static int getGyroSensVerticalScale(int index)
        {
            return m_Config.gyroSensVerticalScale[index];
        }

        public static int[] GyroInvert => m_Config.gyroInvert;
        public static int getGyroInvert(int index)
        {
            return m_Config.gyroInvert[index];
        }

        public static bool[] GyroTriggerTurns => m_Config.gyroTriggerTurns;
        public static bool getGyroTriggerTurns(int index)
        {
            return m_Config.gyroTriggerTurns[index];
        }

        public static int[] GyroMouseHorizontalAxis => m_Config.gyroMouseHorizontalAxis;
        public static int getGyroMouseHorizontalAxis(int index)
        {
            return m_Config.gyroMouseHorizontalAxis[index];
        }

        public static int[] GyroMouseDeadZone => m_Config.gyroMouseDZ;
        public static int GetGyroMouseDeadZone(int index)
        {
            return m_Config.gyroMouseDZ[index];
        }

        public static void SetGyroMouseDeadZone(int index, int value, ControlService control)
        {
            m_Config.SetGyroMouseDZ(index, value, control);
        }

        public static bool[] GyroMouseToggle => m_Config.gyroMouseToggle;
        public static void SetGyroMouseToggle(int index, bool value, ControlService control) 
            => m_Config.SetGyroMouseToggle(index, value, control);

        public static void SetGyroControlsToggle(int index, bool value, ControlService control)
            => m_Config.SetGyroControlsToggle(index, value, control);

        public static GyroMouseInfo[] GyroMouseInfo => m_Config.gyroMouseInfo;

        public static GyroControlsInfo[] GyroControlsInf => m_Config.gyroControlsInf;
        public static GyroControlsInfo GetGyroControlsInfo(int index)
        {
            return m_Config.gyroControlsInf[index];
        }

        public static SteeringWheelSmoothingInfo[] WheelSmoothInfo => m_Config.wheelSmoothInfo;
        public static int[] SAWheelFuzzValues => m_Config.saWheelFuzzValues;

        //public static DS4Color[] MainColor => m_Config.m_Leds;
        public static ref DS4Color getMainColor(int index)
        {
            return ref m_Config.lightbarSettingInfo[index].ds4winSettings.m_Led;
            //return ref m_Config.m_Leds[index];
        }

        //public static DS4Color[] LowColor => m_Config.m_LowLeds;
        public static ref DS4Color getLowColor(int index)
        {
            return ref m_Config.lightbarSettingInfo[index].ds4winSettings.m_LowLed;
            //return ref m_Config.m_LowLeds[index];
        }

        //public static DS4Color[] ChargingColor => m_Config.m_ChargingLeds;
        public static ref DS4Color getChargingColor(int index)
        {
            return ref m_Config.lightbarSettingInfo[index].ds4winSettings.m_ChargingLed;
            //return ref m_Config.m_ChargingLeds[index];
        }

        //public static DS4Color[] CustomColor => m_Config.m_CustomLeds;
        public static ref DS4Color getCustomColor(int index)
        {
            return ref m_Config.lightbarSettingInfo[index].ds4winSettings.m_CustomLed;
            //return ref m_Config.m_CustomLeds[index];
        }

        //public static bool[] UseCustomLed => m_Config.useCustomLeds;
        public static bool getUseCustomLed(int index)
        {
            return m_Config.lightbarSettingInfo[index].ds4winSettings.useCustomLed;
            //return m_Config.useCustomLeds[index];
        }

        //public static DS4Color[] FlashColor => m_Config.m_FlashLeds;
        public static ref DS4Color getFlashColor(int index)
        {
            return ref m_Config.lightbarSettingInfo[index].ds4winSettings.m_FlashLed;
            //return ref m_Config.m_FlashLeds[index];
        }

        public static byte[] TapSensitivity => m_Config.tapSensitivity;
        public static byte getTapSensitivity(int index)
        {
            return m_Config.tapSensitivity[index];
        }

        public static bool[] DoubleTap => m_Config.doubleTap;
        public static bool getDoubleTap(int index)
        {
            return m_Config.doubleTap[index];
        }

        public static int[] ScrollSensitivity => m_Config.scrollSensitivity;
        public static int[] getScrollSensitivity()
        {
            return m_Config.scrollSensitivity;
        }
        public static int getScrollSensitivity(int index)
        {
            return m_Config.scrollSensitivity[index];
        }

        public static bool[] LowerRCOn => m_Config.lowerRCOn;
        public static bool[] TouchClickPassthru => m_Config.touchClickPassthru;
        public static bool[] TouchpadJitterCompensation => m_Config.touchpadJitterCompensation;
        public static bool getTouchpadJitterCompensation(int index)
        {
            return m_Config.touchpadJitterCompensation[index];
        }

        public static int[] TouchpadInvert => m_Config.touchpadInvert;
        public static int getTouchpadInvert(int index)
        {
            return m_Config.touchpadInvert[index];
        }

        public static TriggerDeadZoneZInfo[] L2ModInfo => m_Config.l2ModInfo;
        public static TriggerDeadZoneZInfo GetL2ModInfo(int index)
        {
            return m_Config.l2ModInfo[index];
        }

        //public static byte[] L2Deadzone => m_Config.l2Deadzone;
        public static byte getL2Deadzone(int index)
        {
            return m_Config.l2ModInfo[index].deadZone;
            //return m_Config.l2Deadzone[index];
        }

        public static TriggerDeadZoneZInfo[] R2ModInfo => m_Config.r2ModInfo;
        public static TriggerDeadZoneZInfo GetR2ModInfo(int index)
        {
            return m_Config.r2ModInfo[index];
        }

        //public static byte[] R2Deadzone => m_Config.r2Deadzone;
        public static byte getR2Deadzone(int index)
        {
            return m_Config.r2ModInfo[index].deadZone;
            //return m_Config.r2Deadzone[index];
        }

        public static double[] SXDeadzone => m_Config.SXDeadzone;
        public static double getSXDeadzone(int index)
        {
            return m_Config.SXDeadzone[index];
        }

        public static double[] SZDeadzone => m_Config.SZDeadzone;
        public static double getSZDeadzone(int index)
        {
            return m_Config.SZDeadzone[index];
        }

        //public static int[] LSDeadzone => m_Config.LSDeadzone;
        public static int getLSDeadzone(int index)
        {
            return m_Config.lsModInfo[index].deadZone;
            //return m_Config.LSDeadzone[index];
        }

        //public static int[] RSDeadzone => m_Config.RSDeadzone;
        public static int getRSDeadzone(int index)
        {
            return m_Config.rsModInfo[index].deadZone;
            //return m_Config.RSDeadzone[index];
        }

        //public static int[] LSAntiDeadzone => m_Config.LSAntiDeadzone;
        public static int getLSAntiDeadzone(int index)
        {
            return m_Config.lsModInfo[index].antiDeadZone;
            //return m_Config.LSAntiDeadzone[index];
        }

        //public static int[] RSAntiDeadzone => m_Config.RSAntiDeadzone;
        public static int getRSAntiDeadzone(int index)
        {
            return m_Config.rsModInfo[index].antiDeadZone;
            //return m_Config.RSAntiDeadzone[index];
        }

        public static StickDeadZoneInfo[] LSModInfo => m_Config.lsModInfo;
        public static StickDeadZoneInfo GetLSDeadInfo(int index)
        {
            return m_Config.lsModInfo[index];
        }

        public static StickDeadZoneInfo[] RSModInfo => m_Config.rsModInfo;
        public static StickDeadZoneInfo GetRSDeadInfo(int index)
        {
            return m_Config.rsModInfo[index];
        }

        public static double[] SXAntiDeadzone => m_Config.SXAntiDeadzone;
        public static double getSXAntiDeadzone(int index)
        {
            return m_Config.SXAntiDeadzone[index];
        }

        public static double[] SZAntiDeadzone => m_Config.SZAntiDeadzone;
        public static double getSZAntiDeadzone(int index)
        {
            return m_Config.SZAntiDeadzone[index];
        }

        //public static int[] LSMaxzone => m_Config.LSMaxzone;
        public static int getLSMaxzone(int index)
        {
            return m_Config.lsModInfo[index].maxZone;
            //return m_Config.LSMaxzone[index];
        }

        //public static int[] RSMaxzone => m_Config.RSMaxzone;
        public static int getRSMaxzone(int index)
        {
            return m_Config.rsModInfo[index].maxZone;
            //return m_Config.RSMaxzone[index];
        }

        public static double[] SXMaxzone => m_Config.SXMaxzone;
        public static double getSXMaxzone(int index)
        {
            return m_Config.SXMaxzone[index];
        }

        public static double[] SZMaxzone => m_Config.SZMaxzone;
        public static double getSZMaxzone(int index)
        {
            return m_Config.SZMaxzone[index];
        }

        //public static int[] L2AntiDeadzone => m_Config.l2AntiDeadzone;
        public static int getL2AntiDeadzone(int index)
        {
            return m_Config.l2ModInfo[index].antiDeadZone;
            //return m_Config.l2AntiDeadzone[index];
        }

        //public static int[] R2AntiDeadzone => m_Config.r2AntiDeadzone;
        public static int getR2AntiDeadzone(int index)
        {
            return m_Config.r2ModInfo[index].antiDeadZone;
            //return m_Config.r2AntiDeadzone[index];
        }

        //public static int[] L2Maxzone => m_Config.l2Maxzone;
        public static int getL2Maxzone(int index)
        {
            return m_Config.l2ModInfo[index].maxZone;
            //return m_Config.l2Maxzone[index];
        }

        //public static int[] R2Maxzone => m_Config.r2Maxzone;
        public static int getR2Maxzone(int index)
        {
            return m_Config.r2ModInfo[index].maxZone;
            //return m_Config.r2Maxzone[index];
        }

        public static int[] LSCurve => m_Config.lsCurve;
        public static int getLSCurve(int index)
        {
            return m_Config.lsCurve[index];
        }

        public static int[] RSCurve => m_Config.rsCurve;
        public static int getRSCurve(int index)
        {
            return m_Config.rsCurve[index];
        }

        public static double[] LSRotation => m_Config.LSRotation;
        public static double getLSRotation(int index)
        {
            return m_Config.LSRotation[index];
        }

        public static double[] RSRotation => m_Config.RSRotation;
        public static double getRSRotation(int index)
        {
            return m_Config.RSRotation[index];
        }

        public static double[] L2Sens => m_Config.l2Sens;
        public static double getL2Sens(int index)
        {
            return m_Config.l2Sens[index];
        }

        public static double[] R2Sens => m_Config.r2Sens;
        public static double getR2Sens(int index)
        {
            return m_Config.r2Sens[index];
        }

        public static double[] SXSens => m_Config.SXSens;
        public static double getSXSens(int index)
        {
            return m_Config.SXSens[index];
        }

        public static double[] SZSens => m_Config.SZSens;
        public static double getSZSens(int index)
        {
            return m_Config.SZSens[index];
        }

        public static double[] LSSens => m_Config.LSSens;
        public static double getLSSens(int index)
        {
            return m_Config.LSSens[index];
        }

        public static double[] RSSens => m_Config.RSSens;
        public static double getRSSens(int index)
        {
            return m_Config.RSSens[index];
        }

        public static int[] BTPollRate => m_Config.btPollRate;
        public static int getBTPollRate(int index)
        {
            return m_Config.btPollRate[index];
        }

        public static SquareStickInfo[] SquStickInfo => m_Config.squStickInfo;
        public static SquareStickInfo GetSquareStickInfo(int device)
        {
            return m_Config.squStickInfo[device];
        }

        public static StickOutputSetting[] LSOutputSettings => m_Config.lsOutputSettings;
        public static StickOutputSetting[] RSOutputSettings => m_Config.rsOutputSettings;

        public static TriggerOutputSettings[] L2OutputSettings => m_Config.l2OutputSettings;
        public static TriggerOutputSettings[] R2OutputSettings => m_Config.r2OutputSettings;

        public static void setLsOutCurveMode(int index, int value)
        {
            m_Config.setLsOutCurveMode(index, value);
        }
        public static int getLsOutCurveMode(int index)
        {
            return m_Config.getLsOutCurveMode(index);
        }
        public static BezierCurve[] lsOutBezierCurveObj => m_Config.lsOutBezierCurveObj;

        public static void setRsOutCurveMode(int index, int value)
        {
            m_Config.setRsOutCurveMode(index, value);
        }
        public static int getRsOutCurveMode(int index)
        {
            return m_Config.getRsOutCurveMode(index);
        }
        public static BezierCurve[] rsOutBezierCurveObj => m_Config.rsOutBezierCurveObj;

        public static void setL2OutCurveMode(int index, int value)
        {
            m_Config.setL2OutCurveMode(index, value);
        }
        public static int getL2OutCurveMode(int index)
        {
            return m_Config.getL2OutCurveMode(index);
        }
        public static BezierCurve[] l2OutBezierCurveObj => m_Config.l2OutBezierCurveObj;

        public static void setR2OutCurveMode(int index, int value)
        {
            m_Config.setR2OutCurveMode(index, value);
        }
        public static int getR2OutCurveMode(int index)
        {
            return m_Config.getR2OutCurveMode(index);
        }
        public static BezierCurve[] r2OutBezierCurveObj => m_Config.r2OutBezierCurveObj;

        public static void setSXOutCurveMode(int index, int value)
        {
            m_Config.setSXOutCurveMode(index, value);
        }
        public static int getSXOutCurveMode(int index)
        {
            return m_Config.getSXOutCurveMode(index);
        }
        public static BezierCurve[] sxOutBezierCurveObj => m_Config.sxOutBezierCurveObj;

        public static void setSZOutCurveMode(int index, int value)
        {
            m_Config.setSZOutCurveMode(index, value);
        }
        public static int getSZOutCurveMode(int index)
        {
            return m_Config.getSZOutCurveMode(index);
        }
        public static BezierCurve[] szOutBezierCurveObj => m_Config.szOutBezierCurveObj;

        public static bool[] TrackballMode => m_Config.trackballMode;
        public static bool getTrackballMode(int index)
        {
            return m_Config.trackballMode[index];
        }

        public static double[] TrackballFriction => m_Config.trackballFriction;
        public static double getTrackballFriction(int index)
        {
            return m_Config.trackballFriction[index];
        }

        public static TouchpadAbsMouseSettings[] TouchAbsMouse => m_Config.touchpadAbsMouse;
        public static TouchpadRelMouseSettings[] TouchRelMouse => m_Config.touchpadRelMouse;

        public static ControlServiceDeviceOptions DeviceOptions => m_Config.deviceOptions;

        public static OutContType[] OutContType => m_Config.outputDevType;
        public static string[] LaunchProgram => m_Config.launchProgram;
        public static string[] ProfilePath => m_Config.profilePath;
        public static string[] OlderProfilePath => m_Config.olderProfilePath;
        public static bool[] DistanceProfiles = m_Config.distanceProfiles;

        public static List<string>[] ProfileActions => m_Config.profileActions;
        public static int getProfileActionCount(int index)
        {
            return m_Config.profileActionCount[index];
        }

        public static void CalculateProfileActionCount(int index)
        {
            m_Config.CalculateProfileActionCount(index);
        }

        public static List<string> getProfileActions(int index)
        {
            return m_Config.profileActions[index];
        }
        
        public static void UpdateDS4CSetting (int deviceNum, string buttonName, bool shift, object action, string exts, DS4KeyType kt, int trigger = 0)
        {
            m_Config.UpdateDS4CSetting(deviceNum, buttonName, shift, action, exts, kt, trigger);
            m_Config.containsCustomAction[deviceNum] = m_Config.HasCustomActions(deviceNum);
            m_Config.containsCustomExtras[deviceNum] = m_Config.HasCustomExtras(deviceNum);
        }

        public static void UpdateDS4Extra(int deviceNum, string buttonName, bool shift, string exts)
        {
            m_Config.UpdateDS4CExtra(deviceNum, buttonName, shift, exts);
            m_Config.containsCustomAction[deviceNum] = m_Config.HasCustomActions(deviceNum);
            m_Config.containsCustomExtras[deviceNum] = m_Config.HasCustomExtras(deviceNum);
        }

        public static ControlActionData GetDS4Action(int deviceNum, string buttonName, bool shift) => m_Config.GetDS4Action(deviceNum, buttonName, shift);
        public static ControlActionData GetDS4Action(int deviceNum, DS4Controls control, bool shift) => m_Config.GetDS4Action(deviceNum, control, shift);
        public static DS4KeyType GetDS4KeyType(int deviceNum, string buttonName, bool shift) => m_Config.GetDS4KeyType(deviceNum, buttonName, shift);
        public static string GetDS4Extra(int deviceNum, string buttonName, bool shift) => m_Config.GetDS4Extra(deviceNum, buttonName, shift);
        public static int GetDS4STrigger(int deviceNum, string buttonName) => m_Config.GetDS4STrigger(deviceNum, buttonName);
        public static int GetDS4STrigger(int deviceNum, DS4Controls control) => m_Config.GetDS4STrigger(deviceNum, control);
        public static List<DS4ControlSettings> getDS4CSettings(int device) => m_Config.ds4settings[device];
        public static DS4ControlSettings GetDS4CSetting(int deviceNum, string control) => m_Config.GetDS4CSetting(deviceNum, control);
        public static DS4ControlSettings GetDS4CSetting(int deviceNum, DS4Controls control) => m_Config.GetDS4CSetting(deviceNum, control);
        public static ControlSettingsGroup GetControlSettingsGroup(int deviceNum) => m_Config.ds4controlSettings[deviceNum];
        public static bool HasCustomActions(int deviceNum) => m_Config.HasCustomActions(deviceNum);
        public static bool HasCustomExtras(int deviceNum) => m_Config.HasCustomExtras(deviceNum);

        public static bool containsCustomAction(int deviceNum)
        {
            return m_Config.containsCustomAction[deviceNum];
        }

        public static bool containsCustomExtras(int deviceNum)
        {
            return m_Config.containsCustomExtras[deviceNum];
        }

        public static void SaveAction(string name, string controls, int mode,
            string details, bool edit, string extras = "")
        {
            m_Config.SaveAction(name, controls, mode, details, edit, extras);
            Mapping.actionDone.Add(new Mapping.ActionState());
        }

        public static void RemoveAction(string name)
        {
            m_Config.RemoveAction(name);
        }

        public static bool LoadActions() => m_Config.LoadActions();

        public static List<SpecialAction> GetActions() => m_Config.actions;

        public static int GetActionIndexOf(string name)
        {
            return m_Config.GetActionIndexOf(name);
        }

        public static int GetProfileActionIndexOf(int device, string name)
        {
            int index = -1;
            m_Config.profileActionIndexDict[device].TryGetValue(name, out index);
            return index;
        }

        public static SpecialAction GetAction(string name)
        {
            return m_Config.GetAction(name);
        }

        public static SpecialAction GetProfileAction(int device, string name)
        {
            SpecialAction sA = null;
            m_Config.profileActionDict[device].TryGetValue(name, out sA);
            return sA;
        }

        public static void CalculateProfileActionDicts(int device)
        {
            m_Config.CalculateProfileActionDicts(device);
        }

        public static void CacheProfileCustomsFlags(int device)
        {
            m_Config.CacheProfileCustomsFlags(device);
        }

        public static void CacheExtraProfileInfo(int device)
        {
            m_Config.CacheExtraProfileInfo(device);
        }

        public static X360Controls getX360ControlsByName(string key)
        {
            return m_Config.getX360ControlsByName(key);
        }

        public static string getX360ControlString(X360Controls key)
        {
            return m_Config.getX360ControlString(key);
        }

        public static DS4Controls getDS4ControlsByName(string key)
        {
            return m_Config.getDS4ControlsByName(key);
        }

        public static X360Controls getDefaultX360ControlBinding(DS4Controls dc)
        {
            return defaultButtonMapping[(int)dc];
        }

        public static bool containsLinkedProfile(string serial)
        {
            string tempSerial = serial.Replace(":", string.Empty);
            return m_Config.linkedProfiles.ContainsKey(tempSerial);
        }

        public static string getLinkedProfile(string serial)
        {
            string temp = string.Empty;
            string tempSerial = serial.Replace(":", string.Empty);
            if (m_Config.linkedProfiles.ContainsKey(tempSerial))
            {
                temp = m_Config.linkedProfiles[tempSerial];
            }

            return temp;
        }

        public static void changeLinkedProfile(string serial, string profile)
        {
            string tempSerial = serial.Replace(":", string.Empty);
            m_Config.linkedProfiles[tempSerial] = profile;
        }

        public static void removeLinkedProfile(string serial)
        {
            string tempSerial = serial.Replace(":", string.Empty);
            if (m_Config.linkedProfiles.ContainsKey(tempSerial))
            {
                m_Config.linkedProfiles.Remove(tempSerial);
            }
        }

        public static bool Load() => m_Config.Load();
        
        public static bool LoadProfile(int device, bool launchprogram, ControlService control,
            bool xinputChange = true, bool postLoad = true)
        {
            bool result = m_Config.LoadProfile(device, launchprogram, control, "", xinputChange, postLoad);
            tempprofilename[device] = string.Empty;
            useTempProfile[device] = false;
            tempprofileDistance[device] = false;

            return result;
        }

        public static bool LoadTempProfile(int device, string name, bool launchprogram,
            ControlService control, bool xinputChange = true)
        {
            bool result = m_Config.LoadProfile(device, launchprogram, control, appdatapath + @"\Profiles\" + name + ".xml");
            tempprofilename[device] = name;
            useTempProfile[device] = true;
            tempprofileDistance[device] = name.ToLower().Contains("distance");

            return result;
        }

        public static void LoadBlankDevProfile(int device, bool launchprogram, ControlService control,
            bool xinputChange = true, bool postLoad = true)
        {
            m_Config.LoadBlankProfile(device, launchprogram, control, "", xinputChange, postLoad);
            m_Config.EstablishDefaultSpecialActions(device);
            m_Config.CacheExtraProfileInfo(device);

            tempprofilename[device] = string.Empty;
            useTempProfile[device] = false;
            tempprofileDistance[device] = false;
        }

        public static void LoadDefaultGamepadGyroProfile(int device, bool launchprogram, ControlService control,
            bool xinputChange = true, bool postLoad = true)
        {
            m_Config.LoadDefaultGamepadGyroProfile(device, launchprogram, control, "", xinputChange, postLoad);
            m_Config.EstablishDefaultSpecialActions(device);
            m_Config.CacheExtraProfileInfo(device);

            tempprofilename[device] = string.Empty;
            useTempProfile[device] = false;
            tempprofileDistance[device] = false;
        }

        public static void LoadDefaultMixedControlsProfile(int device, bool launchprogram, ControlService control,
            bool xinputChange = true, bool postLoad = true)
        {
            m_Config.LoadDefaultMixedControlsProfile(device, launchprogram, control, "", xinputChange, postLoad);
            m_Config.EstablishDefaultSpecialActions(device);
            m_Config.CacheExtraProfileInfo(device);

            tempprofilename[device] = string.Empty;
            useTempProfile[device] = false;
            tempprofileDistance[device] = false;
        }

        public static void LoadDefaultMixedGyroMouseProfile(int device, bool launchprogram, ControlService control,
            bool xinputChange = true, bool postLoad = true)
        {
            m_Config.LoadDefaultMixedGyroMouseProfile(device, launchprogram, control, "", xinputChange, postLoad);
            m_Config.EstablishDefaultSpecialActions(device);
            m_Config.CacheExtraProfileInfo(device);

            tempprofilename[device] = string.Empty;
            useTempProfile[device] = false;
            tempprofileDistance[device] = false;
        }

        public static void LoadDefaultKBMProfile(int device, bool launchprogram, ControlService control,
            bool xinputChange = true, bool postLoad = true)
        {
            m_Config.LoadDefaultKBMProfile(device, launchprogram, control, "", xinputChange, postLoad);
            m_Config.EstablishDefaultSpecialActions(device);
            m_Config.CacheExtraProfileInfo(device);

            tempprofilename[device] = string.Empty;
            useTempProfile[device] = false;
            tempprofileDistance[device] = false;
        }

        public static void LoadDefaultKBMGyroMouseProfile(int device, bool launchprogram, ControlService control,
            bool xinputChange = true, bool postLoad = true)
        {
            m_Config.LoadDefaultKBMGyroMouseProfile(device, launchprogram, control, "", xinputChange, postLoad);
            m_Config.EstablishDefaultSpecialActions(device);
            m_Config.CacheExtraProfileInfo(device);

            tempprofilename[device] = string.Empty;
            useTempProfile[device] = false;
            tempprofileDistance[device] = false;
        }

        public static bool Save()
        {
            return m_Config.Save();
        }

        public static void SaveProfile(int device, string proName)
        {
            m_Config.SaveProfile(device, proName);
        }

        public static void SaveAsNewProfile(int device, string propath)
        {
            m_Config.SaveAsNewProfile(device, propath);
        }

        public static bool SaveLinkedProfiles()
        {
            return m_Config.SaveLinkedProfiles();
        }

        public static bool LoadLinkedProfiles()
        {
            return m_Config.LoadLinkedProfiles();
        }

        public static bool SaveControllerConfigs(DS4Device device = null)
        {
            if (device != null)
                return m_Config.SaveControllerConfigsForDevice(device);

            for (int idx = 0; idx < ControlService.MAX_DS4_CONTROLLER_COUNT; idx++)
                if (Program.rootHub.DS4Controllers[idx] != null)
                    m_Config.SaveControllerConfigsForDevice(Program.rootHub.DS4Controllers[idx]);

            return true;
        }

        public static bool LoadControllerConfigs(DS4Device device = null)
        {
            if (device != null)
                return m_Config.LoadControllerConfigsForDevice(device);

            for (int idx = 0; idx < ControlService.MAX_DS4_CONTROLLER_COUNT; idx++)
                if (Program.rootHub.DS4Controllers[idx] != null)
                    m_Config.LoadControllerConfigsForDevice(Program.rootHub.DS4Controllers[idx]);

            return true;
        }

        private static byte applyRatio(byte b1, byte b2, double r)
        {
            if (r > 100.0)
                r = 100.0;
            else if (r < 0.0)
                r = 0.0;

            r *= 0.01;
            return (byte)Math.Round((b1 * (1 - r)) + b2 * r, 0);
        }

        public static DS4Color getTransitionedColor(ref DS4Color c1, ref DS4Color c2, double ratio)
        {
            //Color cs = Color.FromArgb(c1.red, c1.green, c1.blue);
            DS4Color cs = new DS4Color
            {
                red = applyRatio(c1.red, c2.red, ratio),
                green = applyRatio(c1.green, c2.green, ratio),
                blue = applyRatio(c1.blue, c2.blue, ratio)
            };
            return cs;
        }

        private static Color applyRatio(Color c1, Color c2, uint r)
        {
            float ratio = r / 100f;
            float hue1 = c1.GetHue();
            float hue2 = c2.GetHue();
            float bri1 = c1.GetBrightness();
            float bri2 = c2.GetBrightness();
            float sat1 = c1.GetSaturation();
            float sat2 = c2.GetSaturation();
            float hr = hue2 - hue1;
            float br = bri2 - bri1;
            float sr = sat2 - sat1;
            Color csR;
            if (bri1 == 0)
                csR = HuetoRGB(hue2,sat2,bri2 - br*ratio);
            else
                csR = HuetoRGB(hue2 - hr * ratio, sat2 - sr * ratio, bri2 - br * ratio);

            return csR;
        }

        public static Color HuetoRGB(float hue, float sat, float bri)
        {
            float C = (1-Math.Abs(2*bri)-1)* sat;
            float X = C * (1 - Math.Abs((hue / 60) % 2 - 1));
            float m = bri - C / 2;
            float R, G, B;
            if (0 <= hue && hue < 60)
            {
                R = C; G = X; B = 0;
            }
            else if (60 <= hue && hue < 120)
            {
                R = X; G = C; B = 0;
            }
            else if (120 <= hue && hue < 180)
            {
                R = 0; G = C; B = X;
            }
            else if (180 <= hue && hue < 240)
            {
                R = 0; G = X; B = C;
            }
            else if (240 <= hue && hue < 300)
            {
                R = X; G = 0; B = C;
            }
            else if (300 <= hue && hue < 360)
            {
                R = C; G = 0; B = X;
            }
            else
            {
                R = 255; G = 0; B = 0;
            }

            R += m; G += m; B += m;
            R *= 255.0f; G *= 255.0f; B *= 255.0f;
            return Color.FromArgb((int)R, (int)G, (int)B);
        }

        public static double Clamp(double min, double value, double max)
        {
            return (value < min) ? min : (value > max) ? max : value;
        }

        private static int ClampInt(int min, int value, int max)
        {
            return (value < min) ? min : (value > max) ? max : value;
        }

        public static void InitOutputKBMHandler(string identifier)
        {
            outputKBMHandler = VirtualKBMFactory.DetermineHandler(identifier);
        }

        public static void InitOutputKBMMapping(string identifier)
        {
            outputKBMMapping = VirtualKBMFactory.GetMappingInstance(identifier);
        }

        public static void RefreshActionAlias(DS4ControlSettings setting, bool shift)
        {
            if (!shift)
            {
                setting.actionAlias = 0;
                if (setting.actionType == DS4ControlSettings.ActionType.Key)
                {
                    setting.actionAlias = outputKBMMapping.GetRealEventKey(Convert.ToUInt32(setting.action));
                }
            }
            else
            {
                setting.shiftActionAlias = 0;
                if (setting.shiftActionType == DS4ControlSettings.ActionType.Key)
                {
                    setting.shiftActionAlias = outputKBMMapping.GetRealEventKey(Convert.ToUInt32(setting.shiftAction));
                }
            }
        }
    }

    public class BackingStore
    {
        public const double DEFAULT_UDP_SMOOTH_MINCUTOFF = 0.4;
        public const double DEFAULT_UDP_SMOOTH_BETA = 0.2;

        //public String m_Profile = Environment.GetFolderPath(Environment.SpecialFolder.ApplicationData) + "\\DS4Tool" + "\\Profiles.xml";
        public String m_Profile = Directory.GetParent(Assembly.GetExecutingAssembly().Location).FullName + "\\Profiles.xml";
        public String m_Actions = Global.appdatapath + "\\Actions.xml";
        public string m_linkedProfiles = Global.appdatapath + "\\LinkedProfiles.xml";
        public string m_controllerConfigs = Global.appdatapath + "\\ControllerConfigs.xml";

        protected XmlDocument m_Xdoc = new XmlDocument();
        // ninth (fifth in old builds) value used for options, not last controller
        public ButtonMouseInfo[] buttonMouseInfos = new ButtonMouseInfo[Global.TEST_PROFILE_ITEM_COUNT]
        {
            new ButtonMouseInfo(), new ButtonMouseInfo(), new ButtonMouseInfo(),
            new ButtonMouseInfo(), new ButtonMouseInfo(), new ButtonMouseInfo(),
            new ButtonMouseInfo(), new ButtonMouseInfo(), new ButtonMouseInfo(),
        };

        public bool[] enableTouchToggle = new bool[Global.TEST_PROFILE_ITEM_COUNT] { true, true, true, true, true, true, true, true, true };
        public int[] idleDisconnectTimeout = new int[Global.TEST_PROFILE_ITEM_COUNT] { 0, 0, 0, 0, 0, 0, 0, 0, 0 };
        public bool[] enableOutputDataToDS4 = new bool[Global.TEST_PROFILE_ITEM_COUNT] { true, true, true, true, true, true, true, true, true };
        public bool[] touchpadJitterCompensation = new bool[Global.TEST_PROFILE_ITEM_COUNT] { true, true, true, true, true, true, true, true, true };
        public bool[] lowerRCOn = new bool[Global.TEST_PROFILE_ITEM_COUNT] { false, false, false, false, false, false, false, false, false };
        public bool[] touchClickPassthru = new bool[Global.TEST_PROFILE_ITEM_COUNT] { false, false, false, false, false, false, false, false, false };
        public string[] profilePath = new string[Global.TEST_PROFILE_ITEM_COUNT] { string.Empty, string.Empty, string.Empty, string.Empty, string.Empty, string.Empty, string.Empty, string.Empty, string.Empty };
        public string[] olderProfilePath = new string[Global.TEST_PROFILE_ITEM_COUNT] { string.Empty, string.Empty, string.Empty, string.Empty, string.Empty, string.Empty, string.Empty, string.Empty, string.Empty };
        public Dictionary<string, string> linkedProfiles = new Dictionary<string, string>();
        // Cache properties instead of performing a string comparison every frame
        public bool[] distanceProfiles = new bool[Global.TEST_PROFILE_ITEM_COUNT] { false, false, false, false, false, false, false, false, false };
        public Byte[] rumble = new Byte[Global.TEST_PROFILE_ITEM_COUNT] { 100, 100, 100, 100, 100, 100, 100, 100, 100 };
        public int[] rumbleAutostopTime = new int[Global.TEST_PROFILE_ITEM_COUNT] { 0, 0, 0, 0, 0, 0, 0, 0, 0 }; // Value in milliseconds (0=autustop timer disabled)
        public Byte[] touchSensitivity = new Byte[Global.TEST_PROFILE_ITEM_COUNT] { 100, 100, 100, 100, 100, 100, 100, 100, 100 };
        public StickDeadZoneInfo[] lsModInfo = new StickDeadZoneInfo[Global.TEST_PROFILE_ITEM_COUNT]
        {
            new StickDeadZoneInfo(), new StickDeadZoneInfo(),
            new StickDeadZoneInfo(), new StickDeadZoneInfo(),
            new StickDeadZoneInfo(), new StickDeadZoneInfo(),
            new StickDeadZoneInfo(), new StickDeadZoneInfo(),
            new StickDeadZoneInfo(),
        };
        public StickDeadZoneInfo[] rsModInfo = new StickDeadZoneInfo[Global.TEST_PROFILE_ITEM_COUNT]
        {
            new StickDeadZoneInfo(), new StickDeadZoneInfo(),
            new StickDeadZoneInfo(), new StickDeadZoneInfo(),
            new StickDeadZoneInfo(), new StickDeadZoneInfo(),
            new StickDeadZoneInfo(), new StickDeadZoneInfo(),
            new StickDeadZoneInfo(),
        };
        public TriggerDeadZoneZInfo[] l2ModInfo = new TriggerDeadZoneZInfo[Global.TEST_PROFILE_ITEM_COUNT]
        {
            new TriggerDeadZoneZInfo(), new TriggerDeadZoneZInfo(),
            new TriggerDeadZoneZInfo(), new TriggerDeadZoneZInfo(),
            new TriggerDeadZoneZInfo(), new TriggerDeadZoneZInfo(),
            new TriggerDeadZoneZInfo(), new TriggerDeadZoneZInfo(),
            new TriggerDeadZoneZInfo(),
        };
        public TriggerDeadZoneZInfo[] r2ModInfo = new TriggerDeadZoneZInfo[Global.TEST_PROFILE_ITEM_COUNT]
        {
            new TriggerDeadZoneZInfo(), new TriggerDeadZoneZInfo(),
            new TriggerDeadZoneZInfo(), new TriggerDeadZoneZInfo(),
            new TriggerDeadZoneZInfo(), new TriggerDeadZoneZInfo(),
            new TriggerDeadZoneZInfo(), new TriggerDeadZoneZInfo(),
            new TriggerDeadZoneZInfo(),
        };

        public double[] LSRotation = new double[Global.TEST_PROFILE_ITEM_COUNT] { 0.0, 0.0, 0.0, 0.0, 0.0, 0.0, 0.0, 0.0, 0.0 }, RSRotation = new double[Global.TEST_PROFILE_ITEM_COUNT] { 0.0, 0.0, 0.0, 0.0, 0.0, 0.0, 0.0, 0.0, 0.0 };
        public double[] SXDeadzone = new double[Global.TEST_PROFILE_ITEM_COUNT] { 0.25, 0.25, 0.25, 0.25, 0.25, 0.25, 0.25, 0.25, 0.25 }, SZDeadzone = new double[Global.TEST_PROFILE_ITEM_COUNT] { 0.25, 0.25, 0.25, 0.25, 0.25, 0.25, 0.25, 0.25, 0.25 };
        public double[] SXMaxzone = new double[Global.TEST_PROFILE_ITEM_COUNT] { 1.0, 1.0, 1.0, 1.0, 1.0, 1.0, 1.0, 1.0, 1.0 },
            SZMaxzone = new double[Global.TEST_PROFILE_ITEM_COUNT] { 1.0, 1.0, 1.0, 1.0, 1.0, 1.0, 1.0, 1.0, 1.0 };
        public double[] SXAntiDeadzone = new double[Global.TEST_PROFILE_ITEM_COUNT] { 0.0, 0.0, 0.0, 0.0, 0.0, 0.0, 0.0, 0.0, 0.0 },
            SZAntiDeadzone = new double[Global.TEST_PROFILE_ITEM_COUNT] { 0.0, 0.0, 0.0, 0.0, 0.0, 0.0, 0.0, 0.0, 0.0 };
        public double[] l2Sens = new double[Global.TEST_PROFILE_ITEM_COUNT] { 1.0, 1.0, 1.0, 1.0, 1.0, 1.0, 1.0, 1.0, 1.0 }, r2Sens = new double[Global.TEST_PROFILE_ITEM_COUNT] { 1.0, 1.0, 1.0, 1.0, 1.0, 1.0, 1.0, 1.0, 1.0 };
        public double[] LSSens = new double[Global.TEST_PROFILE_ITEM_COUNT] { 1.0, 1.0, 1.0, 1.0, 1.0, 1.0, 1.0, 1.0, 1.0 }, RSSens = new double[Global.TEST_PROFILE_ITEM_COUNT] { 1.0, 1.0, 1.0, 1.0, 1.0, 1.0, 1.0, 1.0, 1.0 };
        public double[] SXSens = new double[Global.TEST_PROFILE_ITEM_COUNT] { 1.0, 1.0, 1.0, 1.0, 1.0, 1.0, 1.0, 1.0, 1.0 }, SZSens = new double[Global.TEST_PROFILE_ITEM_COUNT] { 1.0, 1.0, 1.0, 1.0, 1.0, 1.0, 1.0, 1.0, 1.0 };
        public Byte[] tapSensitivity = new Byte[Global.TEST_PROFILE_ITEM_COUNT] { 0, 0, 0, 0, 0, 0, 0, 0, 0 };
        public bool[] doubleTap = new bool[Global.TEST_PROFILE_ITEM_COUNT] { false, false, false, false, false, false, false, false, false };
        public int[] scrollSensitivity = new int[Global.TEST_PROFILE_ITEM_COUNT] { 0, 0, 0, 0, 0, 0, 0, 0, 0 };
        public int[] touchpadInvert = new int[Global.TEST_PROFILE_ITEM_COUNT] { 0, 0, 0, 0, 0, 0, 0, 0, 0 };
        public int[] btPollRate = new int[Global.TEST_PROFILE_ITEM_COUNT] { 4, 4, 4, 4, 4, 4, 4, 4, 4 };
        public int[] gyroMouseDZ = new int[Global.TEST_PROFILE_ITEM_COUNT] { MouseCursor.GYRO_MOUSE_DEADZONE, MouseCursor.GYRO_MOUSE_DEADZONE,
            MouseCursor.GYRO_MOUSE_DEADZONE, MouseCursor.GYRO_MOUSE_DEADZONE,
            MouseCursor.GYRO_MOUSE_DEADZONE, MouseCursor.GYRO_MOUSE_DEADZONE,
            MouseCursor.GYRO_MOUSE_DEADZONE,MouseCursor.GYRO_MOUSE_DEADZONE,
            MouseCursor.GYRO_MOUSE_DEADZONE,};
        public bool[] gyroMouseToggle = new bool[Global.TEST_PROFILE_ITEM_COUNT] { false, false, false,
            false, false, false, false, false, false };

        public SquareStickInfo[] squStickInfo = new SquareStickInfo[Global.TEST_PROFILE_ITEM_COUNT]
        {
            new SquareStickInfo(), new SquareStickInfo(),
            new SquareStickInfo(), new SquareStickInfo(),
            new SquareStickInfo(), new SquareStickInfo(),
            new SquareStickInfo(), new SquareStickInfo(),
            new SquareStickInfo(),
        };

        public StickOutputSetting[] lsOutputSettings = new StickOutputSetting[Global.TEST_PROFILE_ITEM_COUNT]
        {
            new StickOutputSetting(), new StickOutputSetting(), new StickOutputSetting(),
            new StickOutputSetting(), new StickOutputSetting(), new StickOutputSetting(),
            new StickOutputSetting(), new StickOutputSetting(), new StickOutputSetting(),
        };

        public StickOutputSetting[] rsOutputSettings = new StickOutputSetting[Global.TEST_PROFILE_ITEM_COUNT]
        {
            new StickOutputSetting(), new StickOutputSetting(), new StickOutputSetting(),
            new StickOutputSetting(), new StickOutputSetting(), new StickOutputSetting(),
            new StickOutputSetting(), new StickOutputSetting(), new StickOutputSetting(),
        };

        public TriggerOutputSettings[] l2OutputSettings = new TriggerOutputSettings[Global.TEST_PROFILE_ITEM_COUNT]
        {
            new TriggerOutputSettings(), new TriggerOutputSettings(), new TriggerOutputSettings(),
            new TriggerOutputSettings(), new TriggerOutputSettings(), new TriggerOutputSettings(),
            new TriggerOutputSettings(), new TriggerOutputSettings(), new TriggerOutputSettings(),
        };

        public TriggerOutputSettings[] r2OutputSettings = new TriggerOutputSettings[Global.TEST_PROFILE_ITEM_COUNT]
        {
            new TriggerOutputSettings(), new TriggerOutputSettings(), new TriggerOutputSettings(),
            new TriggerOutputSettings(), new TriggerOutputSettings(), new TriggerOutputSettings(),
            new TriggerOutputSettings(), new TriggerOutputSettings(), new TriggerOutputSettings(),
        };

        public SteeringWheelSmoothingInfo[] wheelSmoothInfo = new SteeringWheelSmoothingInfo[Global.TEST_PROFILE_ITEM_COUNT]
        {
            new SteeringWheelSmoothingInfo(), new SteeringWheelSmoothingInfo(),
            new SteeringWheelSmoothingInfo(), new SteeringWheelSmoothingInfo(),
            new SteeringWheelSmoothingInfo(), new SteeringWheelSmoothingInfo(),
            new SteeringWheelSmoothingInfo(), new SteeringWheelSmoothingInfo(),
            new SteeringWheelSmoothingInfo(),
        };

        public int[] saWheelFuzzValues = new int[Global.TEST_PROFILE_ITEM_COUNT];

        private void setOutBezierCurveObjArrayItem(BezierCurve[] bezierCurveArray, int device, int curveOptionValue, BezierCurve.AxisType axisType)
        {
            // Set bezier curve obj of axis. 0=Linear (no curve mapping), 1-5=Pre-defined curves, 6=User supplied custom curve string value of a profile (comma separated list of 4 decimal numbers)
            switch (curveOptionValue)
            {
                // Commented out case 1..5 because Mapping.cs:SetCurveAndDeadzone function has the original IF-THEN-ELSE code logic for those original 1..5 output curve mappings (ie. no need to initialize the lookup result table).
                // Only the new bezier custom curve option 6 uses the lookup result table (initialized in BezierCurve class based on an input curve definition).
                //case 1: bezierCurveArray[device].InitBezierCurve(99.0, 91.0, 0.00, 0.00, axisType); break;  // Enhanced Precision (hard-coded curve) (almost the same curve as bezier 0.70, 0.28, 1.00, 1.00)
                //case 2: bezierCurveArray[device].InitBezierCurve(99.0, 92.0, 0.00, 0.00, axisType); break;  // Quadric
                //case 3: bezierCurveArray[device].InitBezierCurve(99.0, 93.0, 0.00, 0.00, axisType); break;  // Cubic
                //case 4: bezierCurveArray[device].InitBezierCurve(99.0, 94.0, 0.00, 0.00, axisType); break;  // Easeout Quad
                //case 5: bezierCurveArray[device].InitBezierCurve(99.0, 95.0, 0.00, 0.00, axisType); break;  // Easeout Cubic
                case 6: bezierCurveArray[device].InitBezierCurve(bezierCurveArray[device].CustomDefinition, axisType); break;  // Custom output curve
            }
        }

        public BezierCurve[] lsOutBezierCurveObj = new BezierCurve[Global.TEST_PROFILE_ITEM_COUNT] { new BezierCurve(), new BezierCurve(), new BezierCurve(), new BezierCurve(), new BezierCurve(), new BezierCurve(), new BezierCurve(), new BezierCurve(), new BezierCurve() };
        public BezierCurve[] rsOutBezierCurveObj = new BezierCurve[Global.TEST_PROFILE_ITEM_COUNT] { new BezierCurve(), new BezierCurve(), new BezierCurve(), new BezierCurve(), new BezierCurve(), new BezierCurve(), new BezierCurve(), new BezierCurve(), new BezierCurve() };
        public BezierCurve[] l2OutBezierCurveObj = new BezierCurve[Global.TEST_PROFILE_ITEM_COUNT] { new BezierCurve(), new BezierCurve(), new BezierCurve(), new BezierCurve(), new BezierCurve(), new BezierCurve(), new BezierCurve(), new BezierCurve(), new BezierCurve() };
        public BezierCurve[] r2OutBezierCurveObj = new BezierCurve[Global.TEST_PROFILE_ITEM_COUNT] { new BezierCurve(), new BezierCurve(), new BezierCurve(), new BezierCurve(), new BezierCurve(), new BezierCurve(), new BezierCurve(), new BezierCurve(), new BezierCurve() };
        public BezierCurve[] sxOutBezierCurveObj = new BezierCurve[Global.TEST_PROFILE_ITEM_COUNT] { new BezierCurve(), new BezierCurve(), new BezierCurve(), new BezierCurve(), new BezierCurve(), new BezierCurve(), new BezierCurve(), new BezierCurve(), new BezierCurve() };
        public BezierCurve[] szOutBezierCurveObj = new BezierCurve[Global.TEST_PROFILE_ITEM_COUNT] { new BezierCurve(), new BezierCurve(), new BezierCurve(), new BezierCurve(), new BezierCurve(), new BezierCurve(), new BezierCurve(), new BezierCurve(), new BezierCurve() };

        private int[] _lsOutCurveMode = new int[Global.TEST_PROFILE_ITEM_COUNT] { 0, 0, 0, 0, 0, 0, 0, 0, 0 };
        public int getLsOutCurveMode(int index) { return _lsOutCurveMode[index]; }
        public void setLsOutCurveMode(int index, int value)
        {
            if (value >= 1) setOutBezierCurveObjArrayItem(lsOutBezierCurveObj, index, value, BezierCurve.AxisType.LSRS);
            _lsOutCurveMode[index] = value;
        }

        private int[] _rsOutCurveMode = new int[Global.TEST_PROFILE_ITEM_COUNT] { 0, 0, 0, 0, 0, 0, 0, 0, 0 };
        public int getRsOutCurveMode(int index) { return _rsOutCurveMode[index]; }
        public void setRsOutCurveMode(int index, int value)
        {
            if (value >= 1) setOutBezierCurveObjArrayItem(rsOutBezierCurveObj, index, value, BezierCurve.AxisType.LSRS);
            _rsOutCurveMode[index] = value;
        }

        private int[] _l2OutCurveMode = new int[Global.TEST_PROFILE_ITEM_COUNT] { 0, 0, 0, 0, 0, 0, 0, 0, 0 };
        public int getL2OutCurveMode(int index) { return _l2OutCurveMode[index]; }
        public void setL2OutCurveMode(int index, int value)
        {
            if (value >= 1) setOutBezierCurveObjArrayItem(l2OutBezierCurveObj, index, value, BezierCurve.AxisType.L2R2);
            _l2OutCurveMode[index] = value;
        }

        private int[] _r2OutCurveMode = new int[Global.TEST_PROFILE_ITEM_COUNT] { 0, 0, 0, 0, 0, 0, 0, 0, 0 };
        public int getR2OutCurveMode(int index) { return _r2OutCurveMode[index]; }
        public void setR2OutCurveMode(int index, int value)
        {
            if (value >= 1) setOutBezierCurveObjArrayItem(r2OutBezierCurveObj, index, value, BezierCurve.AxisType.L2R2);
            _r2OutCurveMode[index] = value;
        }

        private int[] _sxOutCurveMode = new int[Global.TEST_PROFILE_ITEM_COUNT] { 0, 0, 0, 0, 0, 0, 0, 0, 0 };
        public int getSXOutCurveMode(int index) { return _sxOutCurveMode[index]; }
        public void setSXOutCurveMode(int index, int value)
        {
            if (value >= 1) setOutBezierCurveObjArrayItem(sxOutBezierCurveObj, index, value, BezierCurve.AxisType.SA);
            _sxOutCurveMode[index] = value;
        }

        private int[] _szOutCurveMode = new int[Global.TEST_PROFILE_ITEM_COUNT] { 0, 0, 0, 0, 0, 0, 0, 0, 0 };
        public int getSZOutCurveMode(int index) { return _szOutCurveMode[index]; }
        public void setSZOutCurveMode(int index, int value)
        {
            if (value >= 1) setOutBezierCurveObjArrayItem(szOutBezierCurveObj, index, value, BezierCurve.AxisType.SA);
            _szOutCurveMode[index] = value;
        }

        public LightbarSettingInfo[] lightbarSettingInfo = new LightbarSettingInfo[Global.TEST_PROFILE_ITEM_COUNT]
        {
            new LightbarSettingInfo(), new LightbarSettingInfo(),
            new LightbarSettingInfo(), new LightbarSettingInfo(),
            new LightbarSettingInfo(), new LightbarSettingInfo(),
            new LightbarSettingInfo(), new LightbarSettingInfo(),
            new LightbarSettingInfo(),
        };

        public string[] launchProgram = new string[Global.TEST_PROFILE_ITEM_COUNT] { string.Empty, string.Empty, string.Empty, string.Empty, string.Empty, string.Empty, string.Empty, string.Empty, string.Empty };
        public bool[] dinputOnly = new bool[Global.TEST_PROFILE_ITEM_COUNT] { false, false, false, false, false, false, false, false, false };
        public bool[] startTouchpadOff = new bool[Global.TEST_PROFILE_ITEM_COUNT] { false, false, false, false, false, false, false, false, false };
        public TouchpadOutMode[] touchOutMode = new TouchpadOutMode[Global.TEST_PROFILE_ITEM_COUNT] { TouchpadOutMode.Mouse, TouchpadOutMode.Mouse, TouchpadOutMode.Mouse, TouchpadOutMode.Mouse,
            TouchpadOutMode.Mouse, TouchpadOutMode.Mouse, TouchpadOutMode.Mouse, TouchpadOutMode.Mouse, TouchpadOutMode.Mouse };
        public GyroOutMode[] gyroOutMode = new GyroOutMode[Global.TEST_PROFILE_ITEM_COUNT] { GyroOutMode.Controls, GyroOutMode.Controls,
            GyroOutMode.Controls, GyroOutMode.Controls, GyroOutMode.Controls, GyroOutMode.Controls, GyroOutMode.Controls, GyroOutMode.Controls, GyroOutMode.Controls };
        public GyroControlsInfo[] gyroControlsInf = new GyroControlsInfo[Global.TEST_PROFILE_ITEM_COUNT]
        {
            new GyroControlsInfo(), new GyroControlsInfo(), new GyroControlsInfo(),
            new GyroControlsInfo(), new GyroControlsInfo(), new GyroControlsInfo(),
            new GyroControlsInfo(), new GyroControlsInfo(), new GyroControlsInfo(),
        };
        public string[] sATriggers = new string[Global.TEST_PROFILE_ITEM_COUNT] { "-1", "-1", "-1", "-1", "-1", "-1", "-1", "-1", "-1" };
        public string[] sAMouseStickTriggers = new string[Global.TEST_PROFILE_ITEM_COUNT] { "-1", "-1", "-1", "-1", "-1", "-1", "-1", "-1", "-1" };
        public bool[] sATriggerCond = new bool[Global.TEST_PROFILE_ITEM_COUNT] { true, true, true, true, true, true, true, true, true };
        public bool[] sAMouseStickTriggerCond = new bool[Global.TEST_PROFILE_ITEM_COUNT] { true, true, true, true, true, true, true, true, true };
        public bool[] gyroMouseStickTriggerTurns = new bool[Global.TEST_PROFILE_ITEM_COUNT] { true, true, true, true, true, true, true, true, true };
        public GyroMouseStickInfo[] gyroMStickInfo = new GyroMouseStickInfo[Global.TEST_PROFILE_ITEM_COUNT]
        {
            new GyroMouseStickInfo(),
            new GyroMouseStickInfo(),
            new GyroMouseStickInfo(), new GyroMouseStickInfo(),
            new GyroMouseStickInfo(), new GyroMouseStickInfo(),
            new GyroMouseStickInfo(), new GyroMouseStickInfo(),
            new GyroMouseStickInfo(),
        };
        public GyroDirectionalSwipeInfo[] gyroSwipeInfo = new GyroDirectionalSwipeInfo[Global.TEST_PROFILE_ITEM_COUNT]
        {
            new GyroDirectionalSwipeInfo(), new GyroDirectionalSwipeInfo(),
            new GyroDirectionalSwipeInfo(), new GyroDirectionalSwipeInfo(),
            new GyroDirectionalSwipeInfo(), new GyroDirectionalSwipeInfo(),
            new GyroDirectionalSwipeInfo(), new GyroDirectionalSwipeInfo(),
            new GyroDirectionalSwipeInfo(),
        };

        public bool[] gyroMouseStickToggle = new bool[Global.TEST_PROFILE_ITEM_COUNT] { false, false, false,
            false, false, false, false, false, false };

        public SASteeringWheelEmulationAxisType[] sASteeringWheelEmulationAxis = new SASteeringWheelEmulationAxisType[Global.TEST_PROFILE_ITEM_COUNT] { SASteeringWheelEmulationAxisType.None, SASteeringWheelEmulationAxisType.None, SASteeringWheelEmulationAxisType.None, SASteeringWheelEmulationAxisType.None, SASteeringWheelEmulationAxisType.None, SASteeringWheelEmulationAxisType.None, SASteeringWheelEmulationAxisType.None, SASteeringWheelEmulationAxisType.None, SASteeringWheelEmulationAxisType.None };
        public int[] sASteeringWheelEmulationRange = new int[Global.TEST_PROFILE_ITEM_COUNT] { 360, 360, 360, 360, 360, 360, 360, 360, 360 };
        public int[][] touchDisInvertTriggers = new int[Global.TEST_PROFILE_ITEM_COUNT][] { new int[1] { -1 }, new int[1] { -1 }, new int[1] { -1 },
            new int[1] { -1 }, new int[1] { -1 }, new int[1] { -1 }, new int[1] { -1 }, new int[1] { -1 }, new int[1] { -1 } };
        public int[] lsCurve = new int[Global.TEST_PROFILE_ITEM_COUNT] { 0, 0, 0, 0, 0, 0, 0, 0, 0 };
        public int[] rsCurve = new int[Global.TEST_PROFILE_ITEM_COUNT] { 0, 0, 0, 0, 0, 0, 0, 0, 0 };
        public Boolean useExclusiveMode = false; // Re-enable Ex Mode
        public Int32 formWidth = 782;
        public Int32 formHeight = 550;
        public int formLocationX = 0;
        public int formLocationY = 0;
        public Boolean startMinimized = false;
        public Boolean minToTaskbar = false;
        public DateTime lastChecked;
        public string lastVersionChecked = string.Empty;
        public ulong lastVersionCheckedNum;
        public int CheckWhen = 24;
        public int notifications = 2;
        public bool disconnectBTAtStop = false;
        public bool swipeProfiles = true;
        public bool ds4Mapping = false;
        public bool quickCharge = false;
        public bool closeMini = false;
        public List<SpecialAction> actions = new List<SpecialAction>();
        public List<DS4ControlSettings>[] ds4settings = new List<DS4ControlSettings>[Global.TEST_PROFILE_ITEM_COUNT]
            { new List<DS4ControlSettings>(), new List<DS4ControlSettings>(), new List<DS4ControlSettings>(),
              new List<DS4ControlSettings>(), new List<DS4ControlSettings>(), new List<DS4ControlSettings>(), new List<DS4ControlSettings>(), new List<DS4ControlSettings>(), new List<DS4ControlSettings>() };
        public ControlSettingsGroup[] ds4controlSettings;

        public List<string>[] profileActions = new List<string>[Global.TEST_PROFILE_ITEM_COUNT] { null, null, null, null, null, null, null, null, null };
        public int[] profileActionCount = new int[Global.TEST_PROFILE_ITEM_COUNT] { 0, 0, 0, 0, 0, 0, 0, 0, 0 };
        public Dictionary<string, SpecialAction>[] profileActionDict = new Dictionary<string, SpecialAction>[Global.TEST_PROFILE_ITEM_COUNT]
            { new Dictionary<string, SpecialAction>(), new Dictionary<string, SpecialAction>(), new Dictionary<string, SpecialAction>(),
              new Dictionary<string, SpecialAction>(), new Dictionary<string, SpecialAction>(), new Dictionary<string, SpecialAction>(), new Dictionary<string, SpecialAction>(), new Dictionary<string, SpecialAction>(), new Dictionary<string, SpecialAction>() };

        public Dictionary<string, int>[] profileActionIndexDict = new Dictionary<string, int>[Global.TEST_PROFILE_ITEM_COUNT]
            { new Dictionary<string, int>(), new Dictionary<string, int>(), new Dictionary<string, int>(),
              new Dictionary<string, int>(), new Dictionary<string, int>(), new Dictionary<string, int>(), new Dictionary<string, int>(), new Dictionary<string, int>(), new Dictionary<string, int>() };

        public string useLang = "";
        public bool downloadLang = true;
        public TrayIconChoice useIconChoice;
        public bool flashWhenLate = true;
        public int flashWhenLateAt = 40;
        public bool useUDPServ = false;
        public int udpServPort = 26760;
        public string udpServListenAddress = "127.0.0.1"; // 127.0.0.1=IPAddress.Loopback (default), 0.0.0.0=IPAddress.Any as all interfaces, x.x.x.x = Specific ipv4 interface address or hostname
        public bool useUdpSmoothing;
        public double udpSmoothingMincutoff = DEFAULT_UDP_SMOOTH_MINCUTOFF;
        public double udpSmoothingBeta = DEFAULT_UDP_SMOOTH_BETA;
        public bool useCustomSteamFolder;
        public string customSteamFolder;
        public AppThemeChoice useCurrentTheme;
        public string fakeExeFileName = string.Empty;

        public ControlServiceDeviceOptions deviceOptions =
            new ControlServiceDeviceOptions();

        // Cache whether profile has custom action
        public bool[] containsCustomAction = new bool[Global.TEST_PROFILE_ITEM_COUNT] { false, false, false, false, false, false, false, false, false };

        // Cache whether profile has custom extras
        public bool[] containsCustomExtras = new bool[Global.TEST_PROFILE_ITEM_COUNT] { false, false, false, false, false, false, false, false, false };

        public int[] gyroSensitivity = new int[Global.TEST_PROFILE_ITEM_COUNT] { 100, 100, 100, 100, 100, 100, 100, 100, 100 };
        public int[] gyroSensVerticalScale = new int[Global.TEST_PROFILE_ITEM_COUNT] { 100, 100, 100, 100, 100, 100, 100, 100, 100 };
        public int[] gyroInvert = new int[Global.TEST_PROFILE_ITEM_COUNT] { 0, 0, 0, 0, 0, 0, 0, 0, 0 };
        public bool[] gyroTriggerTurns = new bool[Global.TEST_PROFILE_ITEM_COUNT] { true, true, true, true, true, true, true, true, true };

        public GyroMouseInfo[] gyroMouseInfo = new GyroMouseInfo[Global.TEST_PROFILE_ITEM_COUNT]
        {
            new GyroMouseInfo(), new GyroMouseInfo(),
            new GyroMouseInfo(), new GyroMouseInfo(),
            new GyroMouseInfo(), new GyroMouseInfo(),
            new GyroMouseInfo(), new GyroMouseInfo(),
            new GyroMouseInfo(),
        };

        public int[] gyroMouseHorizontalAxis = new int[Global.TEST_PROFILE_ITEM_COUNT] { 0, 0, 0, 0, 0, 0, 0, 0, 0 };

        public int[] gyroMouseStickHorizontalAxis = new int[Global.TEST_PROFILE_ITEM_COUNT] { 0, 0, 0, 0, 0, 0, 0, 0, 0 };

        public bool[] trackballMode = new bool[Global.TEST_PROFILE_ITEM_COUNT] { false, false, false, false, false, false, false, false, false };
        public double[] trackballFriction = new double[Global.TEST_PROFILE_ITEM_COUNT] { 10.0, 10.0, 10.0, 10.0, 10.0, 10.0, 10.0, 10.0, 10.0 };


        public TouchpadAbsMouseSettings[] touchpadAbsMouse = new TouchpadAbsMouseSettings[Global.TEST_PROFILE_ITEM_COUNT] { new TouchpadAbsMouseSettings(), new TouchpadAbsMouseSettings(), new TouchpadAbsMouseSettings(),
            new TouchpadAbsMouseSettings(),new TouchpadAbsMouseSettings(),new TouchpadAbsMouseSettings(),new TouchpadAbsMouseSettings(),new TouchpadAbsMouseSettings(),new TouchpadAbsMouseSettings() };
        public TouchpadRelMouseSettings[] touchpadRelMouse = new TouchpadRelMouseSettings[Global.TEST_PROFILE_ITEM_COUNT] { new TouchpadRelMouseSettings(), new TouchpadRelMouseSettings(), new TouchpadRelMouseSettings(), new TouchpadRelMouseSettings(),
            new TouchpadRelMouseSettings(), new TouchpadRelMouseSettings(), new TouchpadRelMouseSettings(), new TouchpadRelMouseSettings(), new TouchpadRelMouseSettings() };

        // Used to hold the controller type desired in a profile
        public OutContType[] outputDevType = new OutContType[Global.TEST_PROFILE_ITEM_COUNT] { OutContType.X360,
            OutContType.X360, OutContType.X360,
            OutContType.X360, OutContType.X360, OutContType.X360,
            OutContType.X360, OutContType.X360, OutContType.X360};

        // TRUE=AutoProfile reverts to default profile if current foreground process is unknown, FALSE=Leave existing profile active when a foreground proces is unknown (ie. no matching auto-profile rule)
        public bool autoProfileRevertDefaultProfile = true;

        bool tempBool = false;

        public BackingStore()
        {
            ds4controlSettings = new ControlSettingsGroup[Global.TEST_PROFILE_ITEM_COUNT];

            for (int i = 0; i < Global.TEST_PROFILE_ITEM_COUNT; i++)
            {
                foreach (DS4Controls dc in Enum.GetValues(typeof(DS4Controls)))
                {
                    if (dc != DS4Controls.None)
                        ds4settings[i].Add(new DS4ControlSettings(dc));
                }

                ds4controlSettings[i] = new ControlSettingsGroup(ds4settings[i]);

                EstablishDefaultSpecialActions(i);
                CacheExtraProfileInfo(i);
            }

            SetupDefaultColors();
        }

        public void EstablishDefaultSpecialActions(int idx)
        {
            profileActions[idx] = new List<string>();
            profileActions[idx].Add("Disconnect Controller");
            profileActionCount[idx] = profileActions[idx].Count;
        }

        public void CacheProfileCustomsFlags(int device)
        {
            bool customAct = false;
            containsCustomAction[device] = customAct = HasCustomActions(device);
            containsCustomExtras[device] = HasCustomExtras(device);

            if (!customAct)
            {
                customAct = gyroOutMode[device] == GyroOutMode.MouseJoystick;
                customAct = customAct || sASteeringWheelEmulationAxis[device] >= SASteeringWheelEmulationAxisType.VJoy1X;
                customAct = customAct || lsOutputSettings[device].mode != StickMode.Controls;
                customAct = customAct || rsOutputSettings[device].mode != StickMode.Controls;
                containsCustomAction[device] = customAct;
            }
        }

        private void SetupDefaultColors()
        {
            lightbarSettingInfo[0].ds4winSettings.m_Led = new DS4Color(Color.Blue);
            lightbarSettingInfo[1].ds4winSettings.m_Led = new DS4Color(Color.Red);
            lightbarSettingInfo[2].ds4winSettings.m_Led = new DS4Color(Color.Green);
            lightbarSettingInfo[3].ds4winSettings.m_Led = new DS4Color(Color.Pink);
            lightbarSettingInfo[4].ds4winSettings.m_Led = new DS4Color(Color.Blue);
            lightbarSettingInfo[5].ds4winSettings.m_Led = new DS4Color(Color.Red);
            lightbarSettingInfo[6].ds4winSettings.m_Led = new DS4Color(Color.Green);
            lightbarSettingInfo[7].ds4winSettings.m_Led = new DS4Color(Color.Pink);
            lightbarSettingInfo[8].ds4winSettings.m_Led = new DS4Color(Color.White);
        }

        public void CacheExtraProfileInfo(int device)
        {
            CalculateProfileActionCount(device);
            CalculateProfileActionDicts(device);
            CacheProfileCustomsFlags(device);
        }

        public void CalculateProfileActionCount(int index)
        {
            profileActionCount[index] = profileActions[index].Count;
        }

        public void CalculateProfileActionDicts(int device)
        {
            profileActionDict[device].Clear();
            profileActionIndexDict[device].Clear();

            foreach (string actionname in profileActions[device])
            {
                profileActionDict[device][actionname] = GetAction(actionname);
                profileActionIndexDict[device][actionname] = GetActionIndexOf(actionname);
            }
        }

        public SpecialAction GetAction(string name)
        {
            //foreach (SpecialAction sA in actions)
            for (int i = 0, actionCount = actions.Count; i < actionCount; i++)
            {
                SpecialAction sA = actions[i];
                if (sA.name == name)
                    return sA;
            }

            return new SpecialAction("null", "null", "null", "null");
        }

        public int GetActionIndexOf(string name)
        {
            for (int i = 0, actionCount = actions.Count; i < actionCount; i++)
            {
                if (actions[i].name == name)
                    return i;
            }

            return -1;
        }

        private string stickOutputCurveString(int id)
        {
            string result = "linear";
            switch (id)
            {
                case 0: break;
                case 1: result = "enhanced-precision"; break;
                case 2: result = "quadratic"; break;
                case 3: result = "cubic"; break;
                case 4: result = "easeout-quad"; break;
                case 5: result = "easeout-cubic"; break;
                case 6: result = "custom"; break;
                default: break;
            }

            return result;
        }

        private int stickOutputCurveId(string name)
        {
            int id = 0;
            switch (name)
            {
                case "linear": id = 0; break;
                case "enhanced-precision": id = 1; break;
                case "quadratic": id = 2; break;
                case "cubic": id = 3; break;
                case "easeout-quad": id = 4; break;
                case "easeout-cubic": id = 5; break;
                case "custom": id = 6; break;
                default: break;
            }

            return id;
        }

        private string axisOutputCurveString(int id)
        {
            return stickOutputCurveString(id);
        }

        private int axisOutputCurveId(string name)
        {
            return stickOutputCurveId(name);
        }

        private bool SaTriggerCondValue(string text)
        {
            bool result = true;
            switch (text)
            {
                case "and": result = true; break;
                case "or": result = false; break;
                default: result = true; break;
            }

            return result;
        }

        private string SaTriggerCondString(bool value)
        {
            string result = value ? "and" : "or";
            return result;
        }

        public void SetSaTriggerCond(int index, string text)
        {
            sATriggerCond[index] = SaTriggerCondValue(text);
        }

        public void SetSaMouseStickTriggerCond(int index, string text)
        {
            sAMouseStickTriggerCond[index] = SaTriggerCondValue(text);
        }

        public void SetGyroMouseDZ(int index, int value, ControlService control)
        {
            gyroMouseDZ[index] = value;
            if (index < ControlService.CURRENT_DS4_CONTROLLER_LIMIT && control.touchPad[index] != null)
                control.touchPad[index].CursorGyroDead = value;
        }

        public void SetGyroControlsToggle(int index, bool value, ControlService control)
        {
            gyroControlsInf[index].triggerToggle = value;
            if (index < ControlService.CURRENT_DS4_CONTROLLER_LIMIT && control.touchPad[index] != null)
                control.touchPad[index].ToggleGyroControls = value;
        }

        public void SetGyroMouseToggle(int index, bool value, ControlService control)
        {
            gyroMouseToggle[index] = value;
            if (index < ControlService.CURRENT_DS4_CONTROLLER_LIMIT && control.touchPad[index] != null)
                control.touchPad[index].ToggleGyroMouse = value;
        }

        public void SetGyroMouseStickToggle(int index, bool value, ControlService control)
        {
            gyroMouseStickToggle[index] = value;
            if (index < ControlService.CURRENT_DS4_CONTROLLER_LIMIT && control.touchPad[index] != null)
                control.touchPad[index].ToggleGyroStick = value;
        }

        private string OutContDeviceString(OutContType id)
        {
            string result = "X360";
            switch (id)
            {
                case OutContType.None:
                case OutContType.X360: result = "X360"; break;
                case OutContType.DS4: result = "DS4"; break;
                default: break;
            }

            return result;
        }

        private OutContType OutContDeviceId(string name)
        {
            OutContType id = OutContType.X360;
            switch (name)
            {
                case "None":
                case "X360": id = OutContType.X360; break;
                case "DS4": id = OutContType.DS4; break;
                default: break;
            }

            return id;
        }

        private void PortOldGyroSettings(int device)
        {
            if (gyroOutMode[device] == GyroOutMode.None)
            {
                gyroOutMode[device] = GyroOutMode.Controls;
            }
        }

        private string GetGyroOutModeString(GyroOutMode mode)
        {
            string result = "None";
            switch (mode)
            {
                case GyroOutMode.Controls:
                    result = "Controls";
                    break;
                case GyroOutMode.Mouse:
                    result = "Mouse";
                    break;
                case GyroOutMode.MouseJoystick:
                    result = "MouseJoystick";
                    break;
                case GyroOutMode.Passthru:
                    result = "Passthru";
                    break;
                default:
                    break;
            }

            return result;
        }

        private GyroOutMode GetGyroOutModeType(string modeString)
        {
            GyroOutMode result = GyroOutMode.None;
            switch (modeString)
            {
                case "Controls":
                    result = GyroOutMode.Controls;
                    break;
                case "Mouse":
                    result = GyroOutMode.Mouse;
                    break;
                case "MouseJoystick":
                    result = GyroOutMode.MouseJoystick;
                    break;
                case "Passthru":
                    result = GyroOutMode.Passthru;
                    break;
                default:
                    break;
            }

            return result;
        }

        private string GetLightbarModeString(LightbarMode mode)
        {
            string result = "DS4Win";
            switch (mode)
            {
                case LightbarMode.DS4Win:
                    result = "DS4Win";
                    break;
                case LightbarMode.Passthru:
                    result = "Passthru";
                    break;
                default:
                    break;
            }
            return result;
        }

        private LightbarMode GetLightbarModeType(string modeString)
        {
            LightbarMode result = LightbarMode.DS4Win;
            switch (modeString)
            {
                case "DS4Win":
                    result = LightbarMode.DS4Win;
                    break;
                case "Passthru":
                    result = LightbarMode.Passthru;
                    break;
                default:
                    break;
            }

            return result;
        }

        public bool SaveAsNewProfile(int device, string proName)
        {
            bool Saved = true;
            ResetProfile(device);
            Saved = SaveProfile(device, proName);
            return Saved;
        }

        public bool SaveProfile(int device, string proName)
        {
            bool Saved = true;
            //string path = Global.appdatapath + @"\Profiles\" + Path.GetFileNameWithoutExtension(proName) + ".xml";
            if (proName.EndsWith(Global.XML_EXTENSION))
            {
                proName = proName.Remove(proName.LastIndexOf(Global.XML_EXTENSION));
            }

            string path = $@"{Global.appdatapath}\Profiles\{proName}{Global.XML_EXTENSION}";
            try
            {
                XmlNode tmpNode;
                XmlNode xmlControls = m_Xdoc.SelectSingleNode("/DS4Windows/Control");
                XmlNode xmlShiftControls = m_Xdoc.SelectSingleNode("/DS4Windows/ShiftControl");
                m_Xdoc.RemoveAll();

                tmpNode = m_Xdoc.CreateXmlDeclaration("1.0", "utf-8", string.Empty);
                m_Xdoc.AppendChild(tmpNode);

                tmpNode = m_Xdoc.CreateComment(string.Format(" DS4Windows Configuration Data. {0} ", DateTime.Now));
                m_Xdoc.AppendChild(tmpNode);

                tmpNode = m_Xdoc.CreateComment(string.Format(" Made with DS4Windows version {0} ", Global.exeversion));
                m_Xdoc.AppendChild(tmpNode);

                tmpNode = m_Xdoc.CreateWhitespace("\r\n");
                m_Xdoc.AppendChild(tmpNode);

                XmlElement rootElement = m_Xdoc.CreateElement("DS4Windows", null);
                rootElement.SetAttribute("app_version", Global.exeversion);
                rootElement.SetAttribute("config_version", Global.CONFIG_VERSION.ToString());

                LightbarSettingInfo lightbarSettings = lightbarSettingInfo[device];
                LightbarDS4WinInfo lightInfo = lightbarSettings.ds4winSettings;

                XmlNode xmlTouchToggle = m_Xdoc.CreateNode(XmlNodeType.Element, "touchToggle", null); xmlTouchToggle.InnerText = enableTouchToggle[device].ToString(); rootElement.AppendChild(xmlTouchToggle);
                XmlNode xmlIdleDisconnectTimeout = m_Xdoc.CreateNode(XmlNodeType.Element, "idleDisconnectTimeout", null); xmlIdleDisconnectTimeout.InnerText = idleDisconnectTimeout[device].ToString(); rootElement.AppendChild(xmlIdleDisconnectTimeout);
                XmlNode xmlOutputDataToDS4 = m_Xdoc.CreateNode(XmlNodeType.Element, "outputDataToDS4", null); xmlOutputDataToDS4.InnerText = enableOutputDataToDS4[device].ToString(); rootElement.AppendChild(xmlOutputDataToDS4);
                XmlNode xmlColor = m_Xdoc.CreateNode(XmlNodeType.Element, "Color", null);
                xmlColor.InnerText = lightInfo.m_Led.red.ToString() + "," + lightInfo.m_Led.green.ToString() + "," + lightInfo.m_Led.blue.ToString();
                rootElement.AppendChild(xmlColor);
                XmlNode xmlRumbleBoost = m_Xdoc.CreateNode(XmlNodeType.Element, "RumbleBoost", null); xmlRumbleBoost.InnerText = rumble[device].ToString(); rootElement.AppendChild(xmlRumbleBoost);
                XmlNode xmlRumbleAutostopTime = m_Xdoc.CreateNode(XmlNodeType.Element, "RumbleAutostopTime", null); xmlRumbleAutostopTime.InnerText = rumbleAutostopTime[device].ToString(); rootElement.AppendChild(xmlRumbleAutostopTime);
                XmlNode xmlLightbarMode = m_Xdoc.CreateNode(XmlNodeType.Element, "LightbarMode", null); xmlLightbarMode.InnerText = GetLightbarModeString(lightbarSettings.mode); rootElement.AppendChild(xmlLightbarMode);
                XmlNode xmlLedAsBatteryIndicator = m_Xdoc.CreateNode(XmlNodeType.Element, "ledAsBatteryIndicator", null); xmlLedAsBatteryIndicator.InnerText = lightInfo.ledAsBattery.ToString(); rootElement.AppendChild(xmlLedAsBatteryIndicator);
                XmlNode xmlLowBatteryFlash = m_Xdoc.CreateNode(XmlNodeType.Element, "FlashType", null); xmlLowBatteryFlash.InnerText = lightInfo.flashType.ToString(); rootElement.AppendChild(xmlLowBatteryFlash);
                XmlNode xmlFlashBatterAt = m_Xdoc.CreateNode(XmlNodeType.Element, "flashBatteryAt", null); xmlFlashBatterAt.InnerText = lightInfo.flashAt.ToString(); rootElement.AppendChild(xmlFlashBatterAt);
                XmlNode xmlTouchSensitivity = m_Xdoc.CreateNode(XmlNodeType.Element, "touchSensitivity", null); xmlTouchSensitivity.InnerText = touchSensitivity[device].ToString(); rootElement.AppendChild(xmlTouchSensitivity);
                XmlNode xmlLowColor = m_Xdoc.CreateNode(XmlNodeType.Element, "LowColor", null);
                xmlLowColor.InnerText = lightInfo.m_LowLed.red.ToString() + "," + lightInfo.m_LowLed.green.ToString() + "," + lightInfo.m_LowLed.blue.ToString();
                rootElement.AppendChild(xmlLowColor);
                XmlNode xmlChargingColor = m_Xdoc.CreateNode(XmlNodeType.Element, "ChargingColor", null);
                xmlChargingColor.InnerText = lightInfo.m_ChargingLed.red.ToString() + "," + lightInfo.m_ChargingLed.green.ToString() + "," + lightInfo.m_ChargingLed.blue.ToString();
                rootElement.AppendChild(xmlChargingColor);
                XmlNode xmlFlashColor = m_Xdoc.CreateNode(XmlNodeType.Element, "FlashColor", null);
                xmlFlashColor.InnerText = lightInfo.m_FlashLed.red.ToString() + "," + lightInfo.m_FlashLed.green.ToString() + "," + lightInfo.m_FlashLed.blue.ToString();
                rootElement.AppendChild(xmlFlashColor);
                XmlNode xmlTouchpadJitterCompensation = m_Xdoc.CreateNode(XmlNodeType.Element, "touchpadJitterCompensation", null); xmlTouchpadJitterCompensation.InnerText = touchpadJitterCompensation[device].ToString(); rootElement.AppendChild(xmlTouchpadJitterCompensation);
                XmlNode xmlLowerRCOn = m_Xdoc.CreateNode(XmlNodeType.Element, "lowerRCOn", null); xmlLowerRCOn.InnerText = lowerRCOn[device].ToString(); rootElement.AppendChild(xmlLowerRCOn);
                XmlNode xmlTapSensitivity = m_Xdoc.CreateNode(XmlNodeType.Element, "tapSensitivity", null); xmlTapSensitivity.InnerText = tapSensitivity[device].ToString(); rootElement.AppendChild(xmlTapSensitivity);
                XmlNode xmlDouble = m_Xdoc.CreateNode(XmlNodeType.Element, "doubleTap", null); xmlDouble.InnerText = doubleTap[device].ToString(); rootElement.AppendChild(xmlDouble);
                XmlNode xmlScrollSensitivity = m_Xdoc.CreateNode(XmlNodeType.Element, "scrollSensitivity", null); xmlScrollSensitivity.InnerText = scrollSensitivity[device].ToString(); rootElement.AppendChild(xmlScrollSensitivity);
                XmlNode xmlLeftTriggerMiddle = m_Xdoc.CreateNode(XmlNodeType.Element, "LeftTriggerMiddle", null); xmlLeftTriggerMiddle.InnerText = l2ModInfo[device].deadZone.ToString(); rootElement.AppendChild(xmlLeftTriggerMiddle);
                XmlNode xmlRightTriggerMiddle = m_Xdoc.CreateNode(XmlNodeType.Element, "RightTriggerMiddle", null); xmlRightTriggerMiddle.InnerText = r2ModInfo[device].deadZone.ToString(); rootElement.AppendChild(xmlRightTriggerMiddle);
                XmlNode xmlTouchpadInvert = m_Xdoc.CreateNode(XmlNodeType.Element, "TouchpadInvert", null); xmlTouchpadInvert.InnerText = touchpadInvert[device].ToString(); rootElement.AppendChild(xmlTouchpadInvert);
                XmlNode xmlTouchClickPasthru = m_Xdoc.CreateNode(XmlNodeType.Element, "TouchpadClickPassthru", null); xmlTouchClickPasthru.InnerText = touchClickPassthru[device].ToString(); rootElement.AppendChild(xmlTouchClickPasthru);

                XmlNode xmlL2AD = m_Xdoc.CreateNode(XmlNodeType.Element, "L2AntiDeadZone", null); xmlL2AD.InnerText = l2ModInfo[device].antiDeadZone.ToString(); rootElement.AppendChild(xmlL2AD);
                XmlNode xmlR2AD = m_Xdoc.CreateNode(XmlNodeType.Element, "R2AntiDeadZone", null); xmlR2AD.InnerText = r2ModInfo[device].antiDeadZone.ToString(); rootElement.AppendChild(xmlR2AD);
                XmlNode xmlL2Maxzone = m_Xdoc.CreateNode(XmlNodeType.Element, "L2MaxZone", null); xmlL2Maxzone.InnerText = l2ModInfo[device].maxZone.ToString(); rootElement.AppendChild(xmlL2Maxzone);
                XmlNode xmlR2Maxzone = m_Xdoc.CreateNode(XmlNodeType.Element, "R2MaxZone", null); xmlR2Maxzone.InnerText = r2ModInfo[device].maxZone.ToString(); rootElement.AppendChild(xmlR2Maxzone);
                XmlNode xmlL2MaxOutput = m_Xdoc.CreateNode(XmlNodeType.Element, "L2MaxOutput", null); xmlL2MaxOutput.InnerText = l2ModInfo[device].maxOutput.ToString(); rootElement.AppendChild(xmlL2MaxOutput);
                XmlNode xmlR2MaxOutput = m_Xdoc.CreateNode(XmlNodeType.Element, "R2MaxOutput", null); xmlR2MaxOutput.InnerText = r2ModInfo[device].maxOutput.ToString(); rootElement.AppendChild(xmlR2MaxOutput);
                XmlNode xmlButtonMouseSensitivity = m_Xdoc.CreateNode(XmlNodeType.Element, "ButtonMouseSensitivity", null); xmlButtonMouseSensitivity.InnerText = buttonMouseInfos[device].buttonSensitivity.ToString(); rootElement.AppendChild(xmlButtonMouseSensitivity);
                XmlNode xmlButtonMouseOffset = m_Xdoc.CreateNode(XmlNodeType.Element, "ButtonMouseOffset", null); xmlButtonMouseOffset.InnerText = buttonMouseInfos[device].mouseVelocityOffset.ToString(); rootElement.AppendChild(xmlButtonMouseOffset);
                XmlNode xmlRainbow = m_Xdoc.CreateNode(XmlNodeType.Element, "Rainbow", null); xmlRainbow.InnerText = lightInfo.rainbow.ToString(); rootElement.AppendChild(xmlRainbow);
                XmlNode xmlMaxSatRainbow = m_Xdoc.CreateNode(XmlNodeType.Element, "MaxSatRainbow", null); xmlMaxSatRainbow.InnerText = Convert.ToInt32(lightInfo.maxRainbowSat * 100.0).ToString(); rootElement.AppendChild(xmlMaxSatRainbow);
                XmlNode xmlLSD = m_Xdoc.CreateNode(XmlNodeType.Element, "LSDeadZone", null); xmlLSD.InnerText = lsModInfo[device].deadZone.ToString(); rootElement.AppendChild(xmlLSD);
                XmlNode xmlRSD = m_Xdoc.CreateNode(XmlNodeType.Element, "RSDeadZone", null); xmlRSD.InnerText = rsModInfo[device].deadZone.ToString(); rootElement.AppendChild(xmlRSD);
                XmlNode xmlLSAD = m_Xdoc.CreateNode(XmlNodeType.Element, "LSAntiDeadZone", null); xmlLSAD.InnerText = lsModInfo[device].antiDeadZone.ToString(); rootElement.AppendChild(xmlLSAD);
                XmlNode xmlRSAD = m_Xdoc.CreateNode(XmlNodeType.Element, "RSAntiDeadZone", null); xmlRSAD.InnerText = rsModInfo[device].antiDeadZone.ToString(); rootElement.AppendChild(xmlRSAD);
                XmlNode xmlLSMaxZone = m_Xdoc.CreateNode(XmlNodeType.Element, "LSMaxZone", null); xmlLSMaxZone.InnerText = lsModInfo[device].maxZone.ToString(); rootElement.AppendChild(xmlLSMaxZone);
                XmlNode xmlRSMaxZone = m_Xdoc.CreateNode(XmlNodeType.Element, "RSMaxZone", null); xmlRSMaxZone.InnerText = rsModInfo[device].maxZone.ToString(); rootElement.AppendChild(xmlRSMaxZone);
                XmlNode xmlLSMaxOutput = m_Xdoc.CreateNode(XmlNodeType.Element, "LSMaxOutput", null); xmlLSMaxOutput.InnerText = lsModInfo[device].maxOutput.ToString(); rootElement.AppendChild(xmlLSMaxOutput);
                XmlNode xmlRSMaxOutput = m_Xdoc.CreateNode(XmlNodeType.Element, "RSMaxOutput", null); xmlRSMaxOutput.InnerText = rsModInfo[device].maxOutput.ToString(); rootElement.AppendChild(xmlRSMaxOutput);
                XmlNode xmlLSRotation = m_Xdoc.CreateNode(XmlNodeType.Element, "LSRotation", null); xmlLSRotation.InnerText = Convert.ToInt32(LSRotation[device] * 180.0 / Math.PI).ToString(); rootElement.AppendChild(xmlLSRotation);
                XmlNode xmlRSRotation = m_Xdoc.CreateNode(XmlNodeType.Element, "RSRotation", null); xmlRSRotation.InnerText = Convert.ToInt32(RSRotation[device] * 180.0 / Math.PI).ToString(); rootElement.AppendChild(xmlRSRotation);
                XmlNode xmlLSFuzz = m_Xdoc.CreateNode(XmlNodeType.Element, "LSFuzz", null); xmlLSFuzz.InnerText = lsModInfo[device].fuzz.ToString(); rootElement.AppendChild(xmlLSFuzz);
                XmlNode xmlRSFuzz = m_Xdoc.CreateNode(XmlNodeType.Element, "RSFuzz", null); xmlRSFuzz.InnerText = rsModInfo[device].fuzz.ToString(); rootElement.AppendChild(xmlRSFuzz);

                XmlNode xmlSXD = m_Xdoc.CreateNode(XmlNodeType.Element, "SXDeadZone", null); xmlSXD.InnerText = SXDeadzone[device].ToString(); rootElement.AppendChild(xmlSXD);
                XmlNode xmlSZD = m_Xdoc.CreateNode(XmlNodeType.Element, "SZDeadZone", null); xmlSZD.InnerText = SZDeadzone[device].ToString(); rootElement.AppendChild(xmlSZD);

                XmlNode xmlSXMaxzone = m_Xdoc.CreateNode(XmlNodeType.Element, "SXMaxZone", null); xmlSXMaxzone.InnerText = Convert.ToInt32(SXMaxzone[device] * 100.0).ToString(); rootElement.AppendChild(xmlSXMaxzone);
                XmlNode xmlSZMaxzone = m_Xdoc.CreateNode(XmlNodeType.Element, "SZMaxZone", null); xmlSZMaxzone.InnerText = Convert.ToInt32(SZMaxzone[device] * 100.0).ToString(); rootElement.AppendChild(xmlSZMaxzone);

                XmlNode xmlSXAntiDeadzone = m_Xdoc.CreateNode(XmlNodeType.Element, "SXAntiDeadZone", null); xmlSXAntiDeadzone.InnerText = Convert.ToInt32(SXAntiDeadzone[device] * 100.0).ToString(); rootElement.AppendChild(xmlSXAntiDeadzone);
                XmlNode xmlSZAntiDeadzone = m_Xdoc.CreateNode(XmlNodeType.Element, "SZAntiDeadZone", null); xmlSZAntiDeadzone.InnerText = Convert.ToInt32(SZAntiDeadzone[device] * 100.0).ToString(); rootElement.AppendChild(xmlSZAntiDeadzone);

                XmlNode xmlSens = m_Xdoc.CreateNode(XmlNodeType.Element, "Sensitivity", null);
                xmlSens.InnerText = $"{LSSens[device]}|{RSSens[device]}|{l2Sens[device]}|{r2Sens[device]}|{SXSens[device]}|{SZSens[device]}";
                rootElement.AppendChild(xmlSens);

                XmlNode xmlChargingType = m_Xdoc.CreateNode(XmlNodeType.Element, "ChargingType", null); xmlChargingType.InnerText = lightInfo.chargingType.ToString(); rootElement.AppendChild(xmlChargingType);
                XmlNode xmlMouseAccel = m_Xdoc.CreateNode(XmlNodeType.Element, "MouseAcceleration", null); xmlMouseAccel.InnerText = buttonMouseInfos[device].mouseAccel.ToString(); rootElement.AppendChild(xmlMouseAccel);
                XmlNode xmlMouseVerticalScale = m_Xdoc.CreateNode(XmlNodeType.Element, "ButtonMouseVerticalScale", null); xmlMouseVerticalScale.InnerText = Convert.ToInt32(buttonMouseInfos[device].buttonVerticalScale * 100).ToString(); rootElement.AppendChild(xmlMouseVerticalScale);
                //XmlNode xmlShiftMod = m_Xdoc.CreateNode(XmlNodeType.Element, "ShiftModifier", null); xmlShiftMod.InnerText = shiftModifier[device].ToString(); rootElement.AppendChild(xmlShiftMod);
                XmlNode xmlLaunchProgram = m_Xdoc.CreateNode(XmlNodeType.Element, "LaunchProgram", null); xmlLaunchProgram.InnerText = launchProgram[device].ToString(); rootElement.AppendChild(xmlLaunchProgram);
                XmlNode xmlDinput = m_Xdoc.CreateNode(XmlNodeType.Element, "DinputOnly", null); xmlDinput.InnerText = dinputOnly[device].ToString(); rootElement.AppendChild(xmlDinput);
                XmlNode xmlStartTouchpadOff = m_Xdoc.CreateNode(XmlNodeType.Element, "StartTouchpadOff", null); xmlStartTouchpadOff.InnerText = startTouchpadOff[device].ToString(); rootElement.AppendChild(xmlStartTouchpadOff);
                XmlNode xmlTouchOutMode = m_Xdoc.CreateNode(XmlNodeType.Element, "TouchpadOutputMode", null); xmlTouchOutMode.InnerText = touchOutMode[device].ToString(); rootElement.AppendChild(xmlTouchOutMode);
                XmlNode xmlSATriggers = m_Xdoc.CreateNode(XmlNodeType.Element, "SATriggers", null); xmlSATriggers.InnerText = sATriggers[device].ToString(); rootElement.AppendChild(xmlSATriggers);
                XmlNode xmlSATriggerCond = m_Xdoc.CreateNode(XmlNodeType.Element, "SATriggerCond", null); xmlSATriggerCond.InnerText = SaTriggerCondString(sATriggerCond[device]); rootElement.AppendChild(xmlSATriggerCond);
                XmlNode xmlSASteeringWheelEmulationAxis = m_Xdoc.CreateNode(XmlNodeType.Element, "SASteeringWheelEmulationAxis", null); xmlSASteeringWheelEmulationAxis.InnerText = sASteeringWheelEmulationAxis[device].ToString("G"); rootElement.AppendChild(xmlSASteeringWheelEmulationAxis);
                XmlNode xmlSASteeringWheelEmulationRange = m_Xdoc.CreateNode(XmlNodeType.Element, "SASteeringWheelEmulationRange", null); xmlSASteeringWheelEmulationRange.InnerText = sASteeringWheelEmulationRange[device].ToString(); rootElement.AppendChild(xmlSASteeringWheelEmulationRange);
                XmlNode xmlSASteeringWheelFuzz = m_Xdoc.CreateNode(XmlNodeType.Element, "SASteeringWheelFuzz", null); xmlSASteeringWheelFuzz.InnerText = saWheelFuzzValues[device].ToString(); rootElement.AppendChild(xmlSASteeringWheelFuzz);

                XmlElement xmlSASteeringWheelSmoothingGroupEl = m_Xdoc.CreateElement("SASteeringWheelSmoothingOptions");
                XmlElement xmlSASteeringWheelUseSmoothing = m_Xdoc.CreateElement("SASteeringWheelUseSmoothing"); xmlSASteeringWheelUseSmoothing.InnerText = wheelSmoothInfo[device].Enabled.ToString(); xmlSASteeringWheelSmoothingGroupEl.AppendChild(xmlSASteeringWheelUseSmoothing);
                XmlElement xmlSASteeringWheelSmoothMinCutoff = m_Xdoc.CreateElement("SASteeringWheelSmoothMinCutoff"); xmlSASteeringWheelSmoothMinCutoff.InnerText = wheelSmoothInfo[device].MinCutoff.ToString(); xmlSASteeringWheelSmoothingGroupEl.AppendChild(xmlSASteeringWheelSmoothMinCutoff);
                XmlElement xmlSASteeringWheelSmoothBeta = m_Xdoc.CreateElement("SASteeringWheelSmoothBeta"); xmlSASteeringWheelSmoothBeta.InnerText = wheelSmoothInfo[device].Beta.ToString(); xmlSASteeringWheelSmoothingGroupEl.AppendChild(xmlSASteeringWheelSmoothBeta);
                rootElement.AppendChild(xmlSASteeringWheelSmoothingGroupEl);

                //XmlNode xmlSASteeringWheelUseSmoothing = m_Xdoc.CreateNode(XmlNodeType.Element, "SASteeringWheelUseSmoothing", null); xmlSASteeringWheelUseSmoothing.InnerText = wheelSmoothInfo[device].Enabled.ToString(); rootElement.AppendChild(xmlSASteeringWheelUseSmoothing);
                //XmlNode xmlSASteeringWheelSmoothMinCutoff = m_Xdoc.CreateNode(XmlNodeType.Element, "SASteeringWheelSmoothMinCutoff", null); xmlSASteeringWheelSmoothMinCutoff.InnerText = wheelSmoothInfo[device].MinCutoff.ToString(); rootElement.AppendChild(xmlSASteeringWheelSmoothMinCutoff);
                //XmlNode xmlSASteeringWheelSmoothBeta = m_Xdoc.CreateNode(XmlNodeType.Element, "SASteeringWheelSmoothBeta", null); xmlSASteeringWheelSmoothBeta.InnerText = wheelSmoothInfo[device].Beta.ToString(); rootElement.AppendChild(xmlSASteeringWheelSmoothBeta);

                XmlNode xmlTouchDisInvTriggers = m_Xdoc.CreateNode(XmlNodeType.Element, "TouchDisInvTriggers", null);
                string tempTouchDisInv = string.Join(",", touchDisInvertTriggers[device]);
                xmlTouchDisInvTriggers.InnerText = tempTouchDisInv;
                rootElement.AppendChild(xmlTouchDisInvTriggers);

                XmlNode xmlGyroSensitivity = m_Xdoc.CreateNode(XmlNodeType.Element, "GyroSensitivity", null); xmlGyroSensitivity.InnerText = gyroSensitivity[device].ToString(); rootElement.AppendChild(xmlGyroSensitivity);
                XmlNode xmlGyroSensVerticalScale = m_Xdoc.CreateNode(XmlNodeType.Element, "GyroSensVerticalScale", null); xmlGyroSensVerticalScale.InnerText = gyroSensVerticalScale[device].ToString(); rootElement.AppendChild(xmlGyroSensVerticalScale);
                XmlNode xmlGyroInvert = m_Xdoc.CreateNode(XmlNodeType.Element, "GyroInvert", null); xmlGyroInvert.InnerText = gyroInvert[device].ToString(); rootElement.AppendChild(xmlGyroInvert);
                XmlNode xmlGyroTriggerTurns = m_Xdoc.CreateNode(XmlNodeType.Element, "GyroTriggerTurns", null); xmlGyroTriggerTurns.InnerText = gyroTriggerTurns[device].ToString(); rootElement.AppendChild(xmlGyroTriggerTurns);
                /*XmlNode xmlGyroSmoothWeight = m_Xdoc.CreateNode(XmlNodeType.Element, "GyroSmoothingWeight", null); xmlGyroSmoothWeight.InnerText = Convert.ToInt32(gyroSmoothWeight[device] * 100).ToString(); rootElement.AppendChild(xmlGyroSmoothWeight);
                XmlNode xmlGyroSmoothing = m_Xdoc.CreateNode(XmlNodeType.Element, "GyroSmoothing", null); xmlGyroSmoothing.InnerText = gyroSmoothing[device].ToString(); rootElement.AppendChild(xmlGyroSmoothing);
                */

                XmlElement xmlGyroControlsSettingsElement = m_Xdoc.CreateElement("GyroControlsSettings");
                XmlNode xmlGyroControlsTriggers = m_Xdoc.CreateNode(XmlNodeType.Element, "Triggers", null); xmlGyroControlsTriggers.InnerText = gyroControlsInf[device].triggers; xmlGyroControlsSettingsElement.AppendChild(xmlGyroControlsTriggers);
                XmlNode xmlGyroControlsTriggerCond = m_Xdoc.CreateNode(XmlNodeType.Element, "TriggerCond", null); xmlGyroControlsTriggerCond.InnerText = SaTriggerCondString(gyroControlsInf[device].triggerCond); xmlGyroControlsSettingsElement.AppendChild(xmlGyroControlsTriggerCond);
                XmlNode xmlGyroControlsTriggerTurns = m_Xdoc.CreateNode(XmlNodeType.Element, "TriggerTurns", null); xmlGyroControlsTriggerTurns.InnerText = gyroControlsInf[device].triggerTurns.ToString(); xmlGyroControlsSettingsElement.AppendChild(xmlGyroControlsTriggerTurns);
                XmlNode xmlGyroControlsToggle = m_Xdoc.CreateNode(XmlNodeType.Element, "Toggle", null); xmlGyroControlsToggle.InnerText = gyroControlsInf[device].triggerToggle.ToString(); xmlGyroControlsSettingsElement.AppendChild(xmlGyroControlsToggle);
                rootElement.AppendChild(xmlGyroControlsSettingsElement);

                XmlElement xmlGyroSmoothingElement = m_Xdoc.CreateElement("GyroMouseSmoothingSettings");
                XmlNode xmlGyroSmoothing = m_Xdoc.CreateNode(XmlNodeType.Element, "UseSmoothing", null); xmlGyroSmoothing.InnerText = gyroMouseInfo[device].enableSmoothing.ToString(); xmlGyroSmoothingElement.AppendChild(xmlGyroSmoothing);
                XmlNode xmlGyroSmoothingMethod = m_Xdoc.CreateNode(XmlNodeType.Element, "SmoothingMethod", null); xmlGyroSmoothingMethod.InnerText = gyroMouseInfo[device].SmoothMethodIdentifier(); xmlGyroSmoothingElement.AppendChild(xmlGyroSmoothingMethod);
                XmlNode xmlGyroSmoothWeight = m_Xdoc.CreateNode(XmlNodeType.Element, "SmoothingWeight", null); xmlGyroSmoothWeight.InnerText = Convert.ToInt32(gyroMouseInfo[device].smoothingWeight * 100).ToString(); xmlGyroSmoothingElement.AppendChild(xmlGyroSmoothWeight);
                XmlNode xmlGyroSmoothMincutoff = m_Xdoc.CreateNode(XmlNodeType.Element, "SmoothingMinCutoff", null); xmlGyroSmoothMincutoff.InnerText = gyroMouseInfo[device].minCutoff.ToString(); xmlGyroSmoothingElement.AppendChild(xmlGyroSmoothMincutoff);
                XmlNode xmlGyroSmoothBeta = m_Xdoc.CreateNode(XmlNodeType.Element, "SmoothingBeta", null); xmlGyroSmoothBeta.InnerText = gyroMouseInfo[device].beta.ToString(); xmlGyroSmoothingElement.AppendChild(xmlGyroSmoothBeta);
                rootElement.AppendChild(xmlGyroSmoothingElement);

                XmlNode xmlGyroMouseHAxis = m_Xdoc.CreateNode(XmlNodeType.Element, "GyroMouseHAxis", null); xmlGyroMouseHAxis.InnerText = gyroMouseHorizontalAxis[device].ToString(); rootElement.AppendChild(xmlGyroMouseHAxis);
                XmlNode xmlGyroMouseDZ = m_Xdoc.CreateNode(XmlNodeType.Element, "GyroMouseDeadZone", null); xmlGyroMouseDZ.InnerText = gyroMouseDZ[device].ToString(); rootElement.AppendChild(xmlGyroMouseDZ);
                XmlNode xmlGyroMinThreshold = m_Xdoc.CreateNode(XmlNodeType.Element, "GyroMouseMinThreshold", null); xmlGyroMinThreshold.InnerText = gyroMouseInfo[device].minThreshold.ToString(); rootElement.AppendChild(xmlGyroMinThreshold);
                XmlNode xmlGyroMouseToggle = m_Xdoc.CreateNode(XmlNodeType.Element, "GyroMouseToggle", null); xmlGyroMouseToggle.InnerText = gyroMouseToggle[device].ToString(); rootElement.AppendChild(xmlGyroMouseToggle);

                XmlNode xmlGyroOutMode = m_Xdoc.CreateNode(XmlNodeType.Element, "GyroOutputMode", null); xmlGyroOutMode.InnerText = gyroOutMode[device].ToString(); rootElement.AppendChild(xmlGyroOutMode);
                XmlNode xmlGyroMStickTriggers = m_Xdoc.CreateNode(XmlNodeType.Element, "GyroMouseStickTriggers", null); xmlGyroMStickTriggers.InnerText = sAMouseStickTriggers[device].ToString(); rootElement.AppendChild(xmlGyroMStickTriggers);
                XmlNode xmlGyroMStickTriggerCond = m_Xdoc.CreateNode(XmlNodeType.Element, "GyroMouseStickTriggerCond", null); xmlGyroMStickTriggerCond.InnerText = SaTriggerCondString(sAMouseStickTriggerCond[device]); rootElement.AppendChild(xmlGyroMStickTriggerCond);
                XmlNode xmlGyroMStickTriggerTurns = m_Xdoc.CreateNode(XmlNodeType.Element, "GyroMouseStickTriggerTurns", null); xmlGyroMStickTriggerTurns.InnerText = gyroMouseStickTriggerTurns[device].ToString(); rootElement.AppendChild(xmlGyroMStickTriggerTurns);
                XmlNode xmlGyroMStickHAxis = m_Xdoc.CreateNode(XmlNodeType.Element, "GyroMouseStickHAxis", null); xmlGyroMStickHAxis.InnerText = gyroMouseStickHorizontalAxis[device].ToString(); rootElement.AppendChild(xmlGyroMStickHAxis);
                XmlNode xmlGyroMStickDZ = m_Xdoc.CreateNode(XmlNodeType.Element, "GyroMouseStickDeadZone", null); xmlGyroMStickDZ.InnerText = gyroMStickInfo[device].deadZone.ToString(); rootElement.AppendChild(xmlGyroMStickDZ);
                XmlNode xmlGyroMStickMaxZ = m_Xdoc.CreateNode(XmlNodeType.Element, "GyroMouseStickMaxZone", null); xmlGyroMStickMaxZ.InnerText = gyroMStickInfo[device].maxZone.ToString(); rootElement.AppendChild(xmlGyroMStickMaxZ);
                XmlNode xmlGyroMStickAntiDX = m_Xdoc.CreateNode(XmlNodeType.Element, "GyroMouseStickAntiDeadX", null); xmlGyroMStickAntiDX.InnerText = gyroMStickInfo[device].antiDeadX.ToString(); rootElement.AppendChild(xmlGyroMStickAntiDX);
                XmlNode xmlGyroMStickAntiDY = m_Xdoc.CreateNode(XmlNodeType.Element, "GyroMouseStickAntiDeadY", null); xmlGyroMStickAntiDY.InnerText = gyroMStickInfo[device].antiDeadY.ToString(); rootElement.AppendChild(xmlGyroMStickAntiDY);
                XmlNode xmlGyroMStickInvert = m_Xdoc.CreateNode(XmlNodeType.Element, "GyroMouseStickInvert", null); xmlGyroMStickInvert.InnerText = gyroMStickInfo[device].inverted.ToString(); rootElement.AppendChild(xmlGyroMStickInvert);
                XmlNode xmlGyroMStickToggle = m_Xdoc.CreateNode(XmlNodeType.Element, "GyroMouseStickToggle", null); xmlGyroMStickToggle.InnerText = gyroMouseStickToggle[device].ToString(); rootElement.AppendChild(xmlGyroMStickToggle);
                XmlNode xmlGyroMStickMaxOutput = m_Xdoc.CreateNode(XmlNodeType.Element, "GyroMouseStickMaxOutput", null); xmlGyroMStickMaxOutput.InnerText = gyroMStickInfo[device].maxOutput.ToString(); rootElement.AppendChild(xmlGyroMStickMaxOutput);
                XmlNode xmlGyroMStickMaxOutputEnabled = m_Xdoc.CreateNode(XmlNodeType.Element, "GyroMouseStickMaxOutputEnabled", null); xmlGyroMStickMaxOutputEnabled.InnerText = gyroMStickInfo[device].maxOutputEnabled.ToString(); rootElement.AppendChild(xmlGyroMStickMaxOutputEnabled);
                XmlNode xmlGyroMStickVerticalScale = m_Xdoc.CreateNode(XmlNodeType.Element, "GyroMouseStickVerticalScale", null); xmlGyroMStickVerticalScale.InnerText = gyroMStickInfo[device].vertScale.ToString(); rootElement.AppendChild(xmlGyroMStickVerticalScale);


                /*XmlNode xmlGyroMStickSmoothing = m_Xdoc.CreateNode(XmlNodeType.Element, "GyroMouseStickSmoothing", null); xmlGyroMStickSmoothing.InnerText = gyroMStickInfo[device].useSmoothing.ToString(); rootElement.AppendChild(xmlGyroMStickSmoothing);
                XmlNode xmlGyroMStickSmoothWeight = m_Xdoc.CreateNode(XmlNodeType.Element, "GyroMouseStickSmoothingWeight", null); xmlGyroMStickSmoothWeight.InnerText = Convert.ToInt32(gyroMStickInfo[device].smoothWeight * 100).ToString(); rootElement.AppendChild(xmlGyroMStickSmoothWeight);
                */
                XmlElement xmlGyroMStickSmoothingElement = m_Xdoc.CreateElement("GyroMouseStickSmoothingSettings");
                XmlNode xmlGyroMStickSmoothing = m_Xdoc.CreateNode(XmlNodeType.Element, "UseSmoothing", null); xmlGyroMStickSmoothing.InnerText = gyroMStickInfo[device].useSmoothing.ToString(); xmlGyroMStickSmoothingElement.AppendChild(xmlGyroMStickSmoothing);
                XmlNode xmlGyroMStickSmoothingMethod = m_Xdoc.CreateNode(XmlNodeType.Element, "SmoothingMethod", null); xmlGyroMStickSmoothingMethod.InnerText = gyroMStickInfo[device].SmoothMethodIdentifier(); xmlGyroMStickSmoothingElement.AppendChild(xmlGyroMStickSmoothingMethod);
                XmlNode xmlGyroMStickSmoothWeight = m_Xdoc.CreateNode(XmlNodeType.Element, "SmoothingWeight", null); xmlGyroMStickSmoothWeight.InnerText = Convert.ToInt32(gyroMStickInfo[device].smoothWeight * 100).ToString(); xmlGyroMStickSmoothingElement.AppendChild(xmlGyroMStickSmoothWeight);
                XmlNode xmlGyroMStickSmoothMincutoff = m_Xdoc.CreateNode(XmlNodeType.Element, "SmoothingMinCutoff", null); xmlGyroMStickSmoothMincutoff.InnerText = gyroMStickInfo[device].minCutoff.ToString(); xmlGyroMStickSmoothingElement.AppendChild(xmlGyroMStickSmoothMincutoff);
                XmlNode xmlGyroMStickSmoothBeta = m_Xdoc.CreateNode(XmlNodeType.Element, "SmoothingBeta", null); xmlGyroMStickSmoothBeta.InnerText = gyroMStickInfo[device].beta.ToString(); xmlGyroMStickSmoothingElement.AppendChild(xmlGyroMStickSmoothBeta);
                rootElement.AppendChild(xmlGyroMStickSmoothingElement);

                XmlElement xmlGyroSwipeSettingsElement = m_Xdoc.CreateElement("GyroSwipeSettings");
                XmlNode xmlGyroSwipeDeadzoneX = m_Xdoc.CreateNode(XmlNodeType.Element, "DeadZoneX", null); xmlGyroSwipeDeadzoneX.InnerText = gyroSwipeInfo[device].deadzoneX.ToString(); xmlGyroSwipeSettingsElement.AppendChild(xmlGyroSwipeDeadzoneX);
                XmlNode xmlGyroSwipeDeadzoneY = m_Xdoc.CreateNode(XmlNodeType.Element, "DeadZoneY", null); xmlGyroSwipeDeadzoneY.InnerText = gyroSwipeInfo[device].deadzoneY.ToString(); xmlGyroSwipeSettingsElement.AppendChild(xmlGyroSwipeDeadzoneY);
                XmlNode xmlGyroSwipeTriggers = m_Xdoc.CreateNode(XmlNodeType.Element, "Triggers", null); xmlGyroSwipeTriggers.InnerText = gyroSwipeInfo[device].triggers; xmlGyroSwipeSettingsElement.AppendChild(xmlGyroSwipeTriggers);
                XmlNode xmlGyroSwipeTriggerCond = m_Xdoc.CreateNode(XmlNodeType.Element, "TriggerCond", null); xmlGyroSwipeTriggerCond.InnerText = SaTriggerCondString(gyroSwipeInfo[device].triggerCond); xmlGyroSwipeSettingsElement.AppendChild(xmlGyroSwipeTriggerCond);
                XmlNode xmlGyroSwipeTriggerTurns = m_Xdoc.CreateNode(XmlNodeType.Element, "TriggerTurns", null); xmlGyroSwipeTriggerTurns.InnerText = gyroSwipeInfo[device].triggerTurns.ToString(); xmlGyroSwipeSettingsElement.AppendChild(xmlGyroSwipeTriggerTurns);
                XmlNode xmlGyroSwipeXAxis = m_Xdoc.CreateNode(XmlNodeType.Element, "XAxis", null); xmlGyroSwipeXAxis.InnerText = gyroSwipeInfo[device].xAxis.ToString(); xmlGyroSwipeSettingsElement.AppendChild(xmlGyroSwipeXAxis);
                XmlNode xmlGyroSwipeDelayTime = m_Xdoc.CreateNode(XmlNodeType.Element, "DelayTime", null); xmlGyroSwipeDelayTime.InnerText = gyroSwipeInfo[device].delayTime.ToString(); xmlGyroSwipeSettingsElement.AppendChild(xmlGyroSwipeDelayTime);
                rootElement.AppendChild(xmlGyroSwipeSettingsElement);

                XmlNode xmlLSC = m_Xdoc.CreateNode(XmlNodeType.Element, "LSCurve", null); xmlLSC.InnerText = lsCurve[device].ToString(); rootElement.AppendChild(xmlLSC);
                XmlNode xmlRSC = m_Xdoc.CreateNode(XmlNodeType.Element, "RSCurve", null); xmlRSC.InnerText = rsCurve[device].ToString(); rootElement.AppendChild(xmlRSC);
                XmlNode xmlProfileActions = m_Xdoc.CreateNode(XmlNodeType.Element, "ProfileActions", null); xmlProfileActions.InnerText = string.Join("/", profileActions[device]); rootElement.AppendChild(xmlProfileActions);
                XmlNode xmlBTPollRate = m_Xdoc.CreateNode(XmlNodeType.Element, "BTPollRate", null); xmlBTPollRate.InnerText = btPollRate[device].ToString(); rootElement.AppendChild(xmlBTPollRate);

                XmlNode xmlLsOutputCurveMode = m_Xdoc.CreateNode(XmlNodeType.Element, "LSOutputCurveMode", null); xmlLsOutputCurveMode.InnerText = stickOutputCurveString(getLsOutCurveMode(device)); rootElement.AppendChild(xmlLsOutputCurveMode);
                XmlNode xmlLsOutputCurveCustom = m_Xdoc.CreateNode(XmlNodeType.Element, "LSOutputCurveCustom", null); xmlLsOutputCurveCustom.InnerText = lsOutBezierCurveObj[device].ToString(); rootElement.AppendChild(xmlLsOutputCurveCustom);

                XmlNode xmlRsOutputCurveMode = m_Xdoc.CreateNode(XmlNodeType.Element, "RSOutputCurveMode", null); xmlRsOutputCurveMode.InnerText = stickOutputCurveString(getRsOutCurveMode(device)); rootElement.AppendChild(xmlRsOutputCurveMode);
                XmlNode xmlRsOutputCurveCustom = m_Xdoc.CreateNode(XmlNodeType.Element, "RSOutputCurveCustom", null); xmlRsOutputCurveCustom.InnerText = rsOutBezierCurveObj[device].ToString(); rootElement.AppendChild(xmlRsOutputCurveCustom);

                XmlNode xmlLsSquareStickMode = m_Xdoc.CreateNode(XmlNodeType.Element, "LSSquareStick", null); xmlLsSquareStickMode.InnerText = squStickInfo[device].lsMode.ToString(); rootElement.AppendChild(xmlLsSquareStickMode);
                XmlNode xmlRsSquareStickMode = m_Xdoc.CreateNode(XmlNodeType.Element, "RSSquareStick", null); xmlRsSquareStickMode.InnerText = squStickInfo[device].rsMode.ToString(); rootElement.AppendChild(xmlRsSquareStickMode);

                XmlNode xmlSquareStickRoundness = m_Xdoc.CreateNode(XmlNodeType.Element, "SquareStickRoundness", null); xmlSquareStickRoundness.InnerText = squStickInfo[device].lsRoundness.ToString(); rootElement.AppendChild(xmlSquareStickRoundness);
                XmlNode xmlSquareRStickRoundness = m_Xdoc.CreateNode(XmlNodeType.Element, "SquareRStickRoundness", null); xmlSquareRStickRoundness.InnerText = squStickInfo[device].rsRoundness.ToString(); rootElement.AppendChild(xmlSquareRStickRoundness);

                XmlNode xmlLsOutputMode = m_Xdoc.CreateNode(XmlNodeType.Element, "LSOutputMode", null); xmlLsOutputMode.InnerText = lsOutputSettings[device].mode.ToString(); rootElement.AppendChild(xmlLsOutputMode);
                XmlNode xmlRsOutputMode = m_Xdoc.CreateNode(XmlNodeType.Element, "RSOutputMode", null); xmlRsOutputMode.InnerText = rsOutputSettings[device].mode.ToString(); rootElement.AppendChild(xmlRsOutputMode);

                XmlElement xmlLsOutputSettingsElement = m_Xdoc.CreateElement("LSOutputSettings");
                XmlElement xmlLsFlickStickGroupElement = m_Xdoc.CreateElement("FlickStickSettings"); xmlLsOutputSettingsElement.AppendChild(xmlLsFlickStickGroupElement);
                XmlNode xmlLsFlickStickRWC = m_Xdoc.CreateNode(XmlNodeType.Element, "RealWorldCalibration", null); xmlLsFlickStickRWC.InnerText = lsOutputSettings[device].outputSettings.flickSettings.realWorldCalibration.ToString(); xmlLsFlickStickGroupElement.AppendChild(xmlLsFlickStickRWC);
                XmlNode xmlLsFlickStickThreshold = m_Xdoc.CreateNode(XmlNodeType.Element, "FlickThreshold", null); xmlLsFlickStickThreshold.InnerText = lsOutputSettings[device].outputSettings.flickSettings.flickThreshold.ToString(); xmlLsFlickStickGroupElement.AppendChild(xmlLsFlickStickThreshold);
                XmlNode xmlLsFlickStickTime = m_Xdoc.CreateNode(XmlNodeType.Element, "FlickTime", null); xmlLsFlickStickTime.InnerText = lsOutputSettings[device].outputSettings.flickSettings.flickTime.ToString(); xmlLsFlickStickGroupElement.AppendChild(xmlLsFlickStickTime);
                rootElement.AppendChild(xmlLsOutputSettingsElement);

                XmlElement xmlRsOutputSettingsElement = m_Xdoc.CreateElement("RSOutputSettings");
                XmlElement xmlRsFlickStickGroupElement = m_Xdoc.CreateElement("FlickStickSettings"); xmlRsOutputSettingsElement.AppendChild(xmlRsFlickStickGroupElement);
                XmlNode xmlRsFlickStickRWC = m_Xdoc.CreateNode(XmlNodeType.Element, "RealWorldCalibration", null); xmlRsFlickStickRWC.InnerText = rsOutputSettings[device].outputSettings.flickSettings.realWorldCalibration.ToString(); xmlRsFlickStickGroupElement.AppendChild(xmlRsFlickStickRWC);
                XmlNode xmlRsFlickStickThreshold = m_Xdoc.CreateNode(XmlNodeType.Element, "FlickThreshold", null); xmlRsFlickStickThreshold.InnerText = rsOutputSettings[device].outputSettings.flickSettings.flickThreshold.ToString(); xmlRsFlickStickGroupElement.AppendChild(xmlRsFlickStickThreshold);
                XmlNode xmlRsFlickStickTime = m_Xdoc.CreateNode(XmlNodeType.Element, "FlickTime", null); xmlRsFlickStickTime.InnerText = rsOutputSettings[device].outputSettings.flickSettings.flickTime.ToString(); xmlRsFlickStickGroupElement.AppendChild(xmlRsFlickStickTime);
                rootElement.AppendChild(xmlRsOutputSettingsElement);

                XmlNode xmlL2OutputCurveMode = m_Xdoc.CreateNode(XmlNodeType.Element, "L2OutputCurveMode", null); xmlL2OutputCurveMode.InnerText = axisOutputCurveString(getL2OutCurveMode(device)); rootElement.AppendChild(xmlL2OutputCurveMode);
                XmlNode xmlL2OutputCurveCustom = m_Xdoc.CreateNode(XmlNodeType.Element, "L2OutputCurveCustom", null); xmlL2OutputCurveCustom.InnerText = l2OutBezierCurveObj[device].ToString(); rootElement.AppendChild(xmlL2OutputCurveCustom);

                XmlNode xmlL2TwoStageMode = m_Xdoc.CreateNode(XmlNodeType.Element, "L2TwoStageMode", null); xmlL2TwoStageMode.InnerText = l2OutputSettings[device].twoStageMode.ToString(); rootElement.AppendChild(xmlL2TwoStageMode);
                XmlNode xmlR2TwoStageMode = m_Xdoc.CreateNode(XmlNodeType.Element, "R2TwoStageMode", null); xmlR2TwoStageMode.InnerText = r2OutputSettings[device].twoStageMode.ToString(); rootElement.AppendChild(xmlR2TwoStageMode);

                XmlNode xmlL2TriggerEffect = m_Xdoc.CreateNode(XmlNodeType.Element, "L2TriggerEffect", null); xmlL2TriggerEffect.InnerText = l2OutputSettings[device].triggerEffect.ToString(); rootElement.AppendChild(xmlL2TriggerEffect);
                XmlNode xmlR2TriggerEffect = m_Xdoc.CreateNode(XmlNodeType.Element, "R2TriggerEffect", null); xmlR2TriggerEffect.InnerText = r2OutputSettings[device].triggerEffect.ToString(); rootElement.AppendChild(xmlR2TriggerEffect);

                XmlNode xmlR2OutputCurveMode = m_Xdoc.CreateNode(XmlNodeType.Element, "R2OutputCurveMode", null); xmlR2OutputCurveMode.InnerText = axisOutputCurveString(getR2OutCurveMode(device)); rootElement.AppendChild(xmlR2OutputCurveMode);
                XmlNode xmlR2OutputCurveCustom = m_Xdoc.CreateNode(XmlNodeType.Element, "R2OutputCurveCustom", null); xmlR2OutputCurveCustom.InnerText = r2OutBezierCurveObj[device].ToString(); rootElement.AppendChild(xmlR2OutputCurveCustom);

                XmlNode xmlSXOutputCurveMode = m_Xdoc.CreateNode(XmlNodeType.Element, "SXOutputCurveMode", null); xmlSXOutputCurveMode.InnerText = axisOutputCurveString(getSXOutCurveMode(device)); rootElement.AppendChild(xmlSXOutputCurveMode);
                XmlNode xmlSXOutputCurveCustom = m_Xdoc.CreateNode(XmlNodeType.Element, "SXOutputCurveCustom", null); xmlSXOutputCurveCustom.InnerText = sxOutBezierCurveObj[device].ToString(); rootElement.AppendChild(xmlSXOutputCurveCustom);

                XmlNode xmlSZOutputCurveMode = m_Xdoc.CreateNode(XmlNodeType.Element, "SZOutputCurveMode", null); xmlSZOutputCurveMode.InnerText = axisOutputCurveString(getSZOutCurveMode(device)); rootElement.AppendChild(xmlSZOutputCurveMode);
                XmlNode xmlSZOutputCurveCustom = m_Xdoc.CreateNode(XmlNodeType.Element, "SZOutputCurveCustom", null); xmlSZOutputCurveCustom.InnerText = szOutBezierCurveObj[device].ToString(); rootElement.AppendChild(xmlSZOutputCurveCustom);

                XmlNode xmlTrackBallMode = m_Xdoc.CreateNode(XmlNodeType.Element, "TrackballMode", null); xmlTrackBallMode.InnerText = trackballMode[device].ToString(); rootElement.AppendChild(xmlTrackBallMode);
                XmlNode xmlTrackBallFriction = m_Xdoc.CreateNode(XmlNodeType.Element, "TrackballFriction", null); xmlTrackBallFriction.InnerText = trackballFriction[device].ToString(); rootElement.AppendChild(xmlTrackBallFriction);

                XmlNode xmlTouchRelMouseRotation = m_Xdoc.CreateNode(XmlNodeType.Element, "TouchRelMouseRotation", null); xmlTouchRelMouseRotation.InnerText = Convert.ToInt32(touchpadRelMouse[device].rotation * 180.0 / Math.PI).ToString(); rootElement.AppendChild(xmlTouchRelMouseRotation);
                XmlNode xmlTouchRelMouseMinThreshold = m_Xdoc.CreateNode(XmlNodeType.Element, "TouchRelMouseMinThreshold", null); xmlTouchRelMouseMinThreshold.InnerText = touchpadRelMouse[device].minThreshold.ToString(); rootElement.AppendChild(xmlTouchRelMouseMinThreshold);

                XmlElement xmlTouchAbsMouseGroupEl = m_Xdoc.CreateElement("TouchpadAbsMouseSettings");
                XmlElement xmlTouchAbsMouseMaxZoneX = m_Xdoc.CreateElement("MaxZoneX"); xmlTouchAbsMouseMaxZoneX.InnerText = touchpadAbsMouse[device].maxZoneX.ToString(); xmlTouchAbsMouseGroupEl.AppendChild(xmlTouchAbsMouseMaxZoneX);
                XmlElement xmlTouchAbsMouseMaxZoneY = m_Xdoc.CreateElement("MaxZoneY"); xmlTouchAbsMouseMaxZoneY.InnerText = touchpadAbsMouse[device].maxZoneY.ToString(); xmlTouchAbsMouseGroupEl.AppendChild(xmlTouchAbsMouseMaxZoneY);
                XmlElement xmlTouchAbsMouseSnapCenter = m_Xdoc.CreateElement("SnapToCenter"); xmlTouchAbsMouseSnapCenter.InnerText = touchpadAbsMouse[device].snapToCenter.ToString(); xmlTouchAbsMouseGroupEl.AppendChild(xmlTouchAbsMouseSnapCenter);
                rootElement.AppendChild(xmlTouchAbsMouseGroupEl);

                XmlNode xmlOutContDevice = m_Xdoc.CreateNode(XmlNodeType.Element, "OutputContDevice", null); xmlOutContDevice.InnerText = OutContDeviceString(outputDevType[device]); rootElement.AppendChild(xmlOutContDevice);

                XmlNode NodeControl = m_Xdoc.CreateNode(XmlNodeType.Element, "Control", null);
                XmlNode Key = m_Xdoc.CreateNode(XmlNodeType.Element, "Key", null);
                XmlNode Macro = m_Xdoc.CreateNode(XmlNodeType.Element, "Macro", null);
                XmlNode KeyType = m_Xdoc.CreateNode(XmlNodeType.Element, "KeyType", null);
                XmlNode Button = m_Xdoc.CreateNode(XmlNodeType.Element, "Button", null);
                XmlNode Extras = m_Xdoc.CreateNode(XmlNodeType.Element, "Extras", null);

                XmlNode NodeShiftControl = m_Xdoc.CreateNode(XmlNodeType.Element, "ShiftControl", null);

                XmlNode ShiftKey = m_Xdoc.CreateNode(XmlNodeType.Element, "Key", null);
                XmlNode ShiftMacro = m_Xdoc.CreateNode(XmlNodeType.Element, "Macro", null);
                XmlNode ShiftKeyType = m_Xdoc.CreateNode(XmlNodeType.Element, "KeyType", null);
                XmlNode ShiftButton = m_Xdoc.CreateNode(XmlNodeType.Element, "Button", null);
                XmlNode ShiftExtras = m_Xdoc.CreateNode(XmlNodeType.Element, "Extras", null);

                foreach (DS4ControlSettings dcs in ds4settings[device])
                {
                    if (dcs.actionType != DS4ControlSettings.ActionType.Default)
                    {
                        XmlNode buttonNode;
                        string keyType = string.Empty;

                        if (dcs.actionType == DS4ControlSettings.ActionType.Button &&
                            dcs.action.actionBtn == X360Controls.Unbound)
                        {
                            keyType += DS4KeyType.Unbound;
                        }

                        if (dcs.keyType.HasFlag(DS4KeyType.HoldMacro))
                            keyType += DS4KeyType.HoldMacro;
                        else if (dcs.keyType.HasFlag(DS4KeyType.Macro))
                            keyType += DS4KeyType.Macro;

                        if (dcs.keyType.HasFlag(DS4KeyType.Toggle))
                            keyType += DS4KeyType.Toggle;
                        if (dcs.keyType.HasFlag(DS4KeyType.ScanCode))
                            keyType += DS4KeyType.ScanCode;

                        if (keyType != string.Empty)
                        {
                            buttonNode = m_Xdoc.CreateNode(XmlNodeType.Element, dcs.control.ToString(), null);
                            buttonNode.InnerText = keyType;
                            KeyType.AppendChild(buttonNode);
                        }

                        buttonNode = m_Xdoc.CreateNode(XmlNodeType.Element, dcs.control.ToString(), null);
                        if (dcs.actionType == DS4ControlSettings.ActionType.Macro)
                        {
                            int[] ii = dcs.action.actionMacro;
                            buttonNode.InnerText = string.Join("/", ii);
                            Macro.AppendChild(buttonNode);
                        }
                        else if (dcs.actionType == DS4ControlSettings.ActionType.Key)
                        {
                            buttonNode.InnerText = dcs.action.actionKey.ToString();
                            Key.AppendChild(buttonNode);
                        }
                        else if (dcs.actionType == DS4ControlSettings.ActionType.Button)
                        {
                            buttonNode.InnerText = getX360ControlString((X360Controls)dcs.action.actionBtn);
                            Button.AppendChild(buttonNode);
                        }
                    }

                    bool hasvalue = false;
                    if (!string.IsNullOrEmpty(dcs.extras))
                    {
                        foreach (string s in dcs.extras.Split(','))
                        {
                            if (s != "0")
                            {
                                hasvalue = true;
                                break;
                            }
                        }
                    }

                    if (hasvalue)
                    {
                        XmlNode extraNode = m_Xdoc.CreateNode(XmlNodeType.Element, dcs.control.ToString(), null);
                        extraNode.InnerText = dcs.extras;
                        Extras.AppendChild(extraNode);
                    }

                    if (dcs.shiftActionType != DS4ControlSettings.ActionType.Default && dcs.shiftTrigger > 0)
                    {
                        XmlElement buttonNode;
                        string keyType = string.Empty;

                        if (dcs.shiftActionType == DS4ControlSettings.ActionType.Button &&
                            dcs.shiftAction.actionBtn == X360Controls.Unbound)
                        {
                            keyType += DS4KeyType.Unbound;
                        }

                        if (dcs.shiftKeyType.HasFlag(DS4KeyType.HoldMacro))
                            keyType += DS4KeyType.HoldMacro;
                        if (dcs.shiftKeyType.HasFlag(DS4KeyType.Macro))
                            keyType += DS4KeyType.Macro;
                        if (dcs.shiftKeyType.HasFlag(DS4KeyType.Toggle))
                            keyType += DS4KeyType.Toggle;
                        if (dcs.shiftKeyType.HasFlag(DS4KeyType.ScanCode))
                            keyType += DS4KeyType.ScanCode;

                        if (keyType != string.Empty)
                        {
                            buttonNode = m_Xdoc.CreateElement(dcs.control.ToString());
                            buttonNode.InnerText = keyType;
                            ShiftKeyType.AppendChild(buttonNode);
                        }

                        buttonNode = m_Xdoc.CreateElement(dcs.control.ToString());
                        buttonNode.SetAttribute("Trigger", dcs.shiftTrigger.ToString());
                        if (dcs.shiftActionType == DS4ControlSettings.ActionType.Macro)
                        {
                            int[] ii = dcs.shiftAction.actionMacro;
                            buttonNode.InnerText = string.Join("/", ii);
                            ShiftMacro.AppendChild(buttonNode);
                        }
                        else if (dcs.shiftActionType == DS4ControlSettings.ActionType.Key)
                        {
                            buttonNode.InnerText = dcs.shiftAction.actionKey.ToString();
                            ShiftKey.AppendChild(buttonNode);
                        }
                        else if (dcs.shiftActionType == DS4ControlSettings.ActionType.Button)
                        {
                            buttonNode.InnerText = dcs.shiftAction.actionBtn.ToString();
                            ShiftButton.AppendChild(buttonNode);
                        }
                    }

                    hasvalue = false;
                    if (!string.IsNullOrEmpty(dcs.shiftExtras))
                    {
                        foreach (string s in dcs.shiftExtras.Split(','))
                        {
                            if (s != "0")
                            {
                                hasvalue = true;
                                break;
                            }
                        }
                    }

                    if (hasvalue)
                    {
                        XmlNode extraNode = m_Xdoc.CreateNode(XmlNodeType.Element, dcs.control.ToString(), null);
                        extraNode.InnerText = dcs.shiftExtras;
                        ShiftExtras.AppendChild(extraNode);
                    }
                }

                rootElement.AppendChild(NodeControl);
                if (Button.HasChildNodes)
                    NodeControl.AppendChild(Button);
                if (Macro.HasChildNodes)
                    NodeControl.AppendChild(Macro);
                if (Key.HasChildNodes)
                    NodeControl.AppendChild(Key);
                if (Extras.HasChildNodes)
                    NodeControl.AppendChild(Extras);
                if (KeyType.HasChildNodes)
                    NodeControl.AppendChild(KeyType);

                if (NodeControl.HasChildNodes)
                    rootElement.AppendChild(NodeControl);

                rootElement.AppendChild(NodeShiftControl);
                if (ShiftButton.HasChildNodes)
                    NodeShiftControl.AppendChild(ShiftButton);
                if (ShiftMacro.HasChildNodes)
                    NodeShiftControl.AppendChild(ShiftMacro);
                if (ShiftKey.HasChildNodes)
                    NodeShiftControl.AppendChild(ShiftKey);
                if (ShiftKeyType.HasChildNodes)
                    NodeShiftControl.AppendChild(ShiftKeyType);
                if (ShiftExtras.HasChildNodes)
                    NodeShiftControl.AppendChild(ShiftExtras);

                m_Xdoc.AppendChild(rootElement);
                m_Xdoc.Save(path);
            }
            catch { Saved = false; }
            return Saved;
        }

        public DS4Controls getDS4ControlsByName(string key)
        {
            if (!key.StartsWith("bn"))
                return (DS4Controls)Enum.Parse(typeof(DS4Controls), key, true);

            switch (key)
            {
                case "bnShare": return DS4Controls.Share;
                case "bnL3": return DS4Controls.L3;
                case "bnR3": return DS4Controls.R3;
                case "bnOptions": return DS4Controls.Options;
                case "bnUp": return DS4Controls.DpadUp;
                case "bnRight": return DS4Controls.DpadRight;
                case "bnDown": return DS4Controls.DpadDown;
                case "bnLeft": return DS4Controls.DpadLeft;

                case "bnL1": return DS4Controls.L1;
                case "bnR1": return DS4Controls.R1;
                case "bnTriangle": return DS4Controls.Triangle;
                case "bnCircle": return DS4Controls.Circle;
                case "bnCross": return DS4Controls.Cross;
                case "bnSquare": return DS4Controls.Square;

                case "bnPS": return DS4Controls.PS;
                case "bnLSLeft": return DS4Controls.LXNeg;
                case "bnLSUp": return DS4Controls.LYNeg;
                case "bnRSLeft": return DS4Controls.RXNeg;
                case "bnRSUp": return DS4Controls.RYNeg;

                case "bnLSRight": return DS4Controls.LXPos;
                case "bnLSDown": return DS4Controls.LYPos;
                case "bnRSRight": return DS4Controls.RXPos;
                case "bnRSDown": return DS4Controls.RYPos;
                case "bnL2": return DS4Controls.L2;
                case "bnR2": return DS4Controls.R2;

                case "bnTouchLeft": return DS4Controls.TouchLeft;
                case "bnTouchMulti": return DS4Controls.TouchMulti;
                case "bnTouchUpper": return DS4Controls.TouchUpper;
                case "bnTouchRight": return DS4Controls.TouchRight;
                case "bnGyroXP": return DS4Controls.GyroXPos;
                case "bnGyroXN": return DS4Controls.GyroXNeg;
                case "bnGyroZP": return DS4Controls.GyroZPos;
                case "bnGyroZN": return DS4Controls.GyroZNeg;

                case "bnSwipeUp": return DS4Controls.SwipeUp;
                case "bnSwipeDown": return DS4Controls.SwipeDown;
                case "bnSwipeLeft": return DS4Controls.SwipeLeft;
                case "bnSwipeRight": return DS4Controls.SwipeRight;

                #region OldShiftname
                case "sbnShare": return DS4Controls.Share;
                case "sbnL3": return DS4Controls.L3;
                case "sbnR3": return DS4Controls.R3;
                case "sbnOptions": return DS4Controls.Options;
                case "sbnUp": return DS4Controls.DpadUp;
                case "sbnRight": return DS4Controls.DpadRight;
                case "sbnDown": return DS4Controls.DpadDown;
                case "sbnLeft": return DS4Controls.DpadLeft;

                case "sbnL1": return DS4Controls.L1;
                case "sbnR1": return DS4Controls.R1;
                case "sbnTriangle": return DS4Controls.Triangle;
                case "sbnCircle": return DS4Controls.Circle;
                case "sbnCross": return DS4Controls.Cross;
                case "sbnSquare": return DS4Controls.Square;

                case "sbnPS": return DS4Controls.PS;
                case "sbnLSLeft": return DS4Controls.LXNeg;
                case "sbnLSUp": return DS4Controls.LYNeg;
                case "sbnRSLeft": return DS4Controls.RXNeg;
                case "sbnRSUp": return DS4Controls.RYNeg;

                case "sbnLSRight": return DS4Controls.LXPos;
                case "sbnLSDown": return DS4Controls.LYPos;
                case "sbnRSRight": return DS4Controls.RXPos;
                case "sbnRSDown": return DS4Controls.RYPos;
                case "sbnL2": return DS4Controls.L2;
                case "sbnR2": return DS4Controls.R2;

                case "sbnTouchLeft": return DS4Controls.TouchLeft;
                case "sbnTouchMulti": return DS4Controls.TouchMulti;
                case "sbnTouchUpper": return DS4Controls.TouchUpper;
                case "sbnTouchRight": return DS4Controls.TouchRight;
                case "sbnGsyroXP": return DS4Controls.GyroXPos;
                case "sbnGyroXN": return DS4Controls.GyroXNeg;
                case "sbnGyroZP": return DS4Controls.GyroZPos;
                case "sbnGyroZN": return DS4Controls.GyroZNeg;
                #endregion

                case "bnShiftShare": return DS4Controls.Share;
                case "bnShiftL3": return DS4Controls.L3;
                case "bnShiftR3": return DS4Controls.R3;
                case "bnShiftOptions": return DS4Controls.Options;
                case "bnShiftUp": return DS4Controls.DpadUp;
                case "bnShiftRight": return DS4Controls.DpadRight;
                case "bnShiftDown": return DS4Controls.DpadDown;
                case "bnShiftLeft": return DS4Controls.DpadLeft;

                case "bnShiftL1": return DS4Controls.L1;
                case "bnShiftR1": return DS4Controls.R1;
                case "bnShiftTriangle": return DS4Controls.Triangle;
                case "bnShiftCircle": return DS4Controls.Circle;
                case "bnShiftCross": return DS4Controls.Cross;
                case "bnShiftSquare": return DS4Controls.Square;

                case "bnShiftPS": return DS4Controls.PS;
                case "bnShiftLSLeft": return DS4Controls.LXNeg;
                case "bnShiftLSUp": return DS4Controls.LYNeg;
                case "bnShiftRSLeft": return DS4Controls.RXNeg;
                case "bnShiftRSUp": return DS4Controls.RYNeg;

                case "bnShiftLSRight": return DS4Controls.LXPos;
                case "bnShiftLSDown": return DS4Controls.LYPos;
                case "bnShiftRSRight": return DS4Controls.RXPos;
                case "bnShiftRSDown": return DS4Controls.RYPos;
                case "bnShiftL2": return DS4Controls.L2;
                case "bnShiftR2": return DS4Controls.R2;

                case "bnShiftTouchLeft": return DS4Controls.TouchLeft;
                case "bnShiftTouchMulti": return DS4Controls.TouchMulti;
                case "bnShiftTouchUpper": return DS4Controls.TouchUpper;
                case "bnShiftTouchRight": return DS4Controls.TouchRight;
                case "bnShiftGyroXP": return DS4Controls.GyroXPos;
                case "bnShiftGyroXN": return DS4Controls.GyroXNeg;
                case "bnShiftGyroZP": return DS4Controls.GyroZPos;
                case "bnShiftGyroZN": return DS4Controls.GyroZNeg;

                case "bnShiftSwipeUp": return DS4Controls.SwipeUp;
                case "bnShiftSwipeDown": return DS4Controls.SwipeDown;
                case "bnShiftSwipeLeft": return DS4Controls.SwipeLeft;
                case "bnShiftSwipeRight": return DS4Controls.SwipeRight;
            }

            return 0;
        }

        public X360Controls getX360ControlsByName(string key)
        {
            X360Controls x3c;
            if (Enum.TryParse(key, true, out x3c))
                return x3c;

            switch (key)
            {
                case "Back": return X360Controls.Back;
                case "Left Stick": return X360Controls.LS;
                case "Right Stick": return X360Controls.RS;
                case "Start": return X360Controls.Start;
                case "Up Button": return X360Controls.DpadUp;
                case "Right Button": return X360Controls.DpadRight;
                case "Down Button": return X360Controls.DpadDown;
                case "Left Button": return X360Controls.DpadLeft;

                case "Left Bumper": return X360Controls.LB;
                case "Right Bumper": return X360Controls.RB;
                case "Y Button": return X360Controls.Y;
                case "B Button": return X360Controls.B;
                case "A Button": return X360Controls.A;
                case "X Button": return X360Controls.X;

                case "Guide": return X360Controls.Guide;
                case "Left X-Axis-": return X360Controls.LXNeg;
                case "Left Y-Axis-": return X360Controls.LYNeg;
                case "Right X-Axis-": return X360Controls.RXNeg;
                case "Right Y-Axis-": return X360Controls.RYNeg;

                case "Left X-Axis+": return X360Controls.LXPos;
                case "Left Y-Axis+": return X360Controls.LYPos;
                case "Right X-Axis+": return X360Controls.RXPos;
                case "Right Y-Axis+": return X360Controls.RYPos;
                case "Left Trigger": return X360Controls.LT;
                case "Right Trigger": return X360Controls.RT;
                case "Touchpad Click": return X360Controls.TouchpadClick;

                case "Left Mouse Button": return X360Controls.LeftMouse;
                case "Right Mouse Button": return X360Controls.RightMouse;
                case "Middle Mouse Button": return X360Controls.MiddleMouse;
                case "4th Mouse Button": return X360Controls.FourthMouse;
                case "5th Mouse Button": return X360Controls.FifthMouse;
                case "Mouse Wheel Up": return X360Controls.WUP;
                case "Mouse Wheel Down": return X360Controls.WDOWN;
                case "Mouse Up": return X360Controls.MouseUp;
                case "Mouse Down": return X360Controls.MouseDown;
                case "Mouse Left": return X360Controls.MouseLeft;
                case "Mouse Right": return X360Controls.MouseRight;
                case "Unbound": return X360Controls.Unbound;
            }

            return X360Controls.Unbound;
        }

        public string getX360ControlString(X360Controls key)
        {
            switch (key)
            {
                case X360Controls.Back: return "Back";
                case X360Controls.LS: return "Left Stick";
                case X360Controls.RS: return "Right Stick";
                case X360Controls.Start: return "Start";
                case X360Controls.DpadUp: return "Up Button";
                case X360Controls.DpadRight: return "Right Button";
                case X360Controls.DpadDown: return "Down Button";
                case X360Controls.DpadLeft: return "Left Button";

                case X360Controls.LB: return "Left Bumper";
                case X360Controls.RB: return "Right Bumper";
                case X360Controls.Y: return "Y Button";
                case X360Controls.B: return "B Button";
                case X360Controls.A: return "A Button";
                case X360Controls.X: return "X Button";

                case X360Controls.Guide: return "Guide";
                case X360Controls.LXNeg: return "Left X-Axis-";
                case X360Controls.LYNeg: return "Left Y-Axis-";
                case X360Controls.RXNeg: return "Right X-Axis-";
                case X360Controls.RYNeg: return "Right Y-Axis-";

                case X360Controls.LXPos: return "Left X-Axis+";
                case X360Controls.LYPos: return "Left Y-Axis+";
                case X360Controls.RXPos: return "Right X-Axis+";
                case X360Controls.RYPos: return "Right Y-Axis+";
                case X360Controls.LT: return "Left Trigger";
                case X360Controls.RT: return "Right Trigger";
                case X360Controls.TouchpadClick: return "Touchpad Click";

                case X360Controls.LeftMouse: return "Left Mouse Button";
                case X360Controls.RightMouse: return "Right Mouse Button";
                case X360Controls.MiddleMouse: return "Middle Mouse Button";
                case X360Controls.FourthMouse: return "4th Mouse Button";
                case X360Controls.FifthMouse: return "5th Mouse Button";
                case X360Controls.WUP: return "Mouse Wheel Up";
                case X360Controls.WDOWN: return "Mouse Wheel Down";
                case X360Controls.MouseUp: return "Mouse Up";
                case X360Controls.MouseDown: return "Mouse Down";
                case X360Controls.MouseLeft: return "Mouse Left";
                case X360Controls.MouseRight: return "Mouse Right";
                case X360Controls.Unbound: return "Unbound";
            }

            return "Unbound";
        }

        public bool LoadProfile(int device, bool launchprogram, ControlService control,
            string propath = "", bool xinputChange = true, bool postLoad = true)
        {
            bool Loaded = true;
            Dictionary<DS4Controls, DS4KeyType> customMapKeyTypes = new Dictionary<DS4Controls, DS4KeyType>();
            Dictionary<DS4Controls, UInt16> customMapKeys = new Dictionary<DS4Controls, UInt16>();
            Dictionary<DS4Controls, X360Controls> customMapButtons = new Dictionary<DS4Controls, X360Controls>();
            Dictionary<DS4Controls, String> customMapMacros = new Dictionary<DS4Controls, String>();
            Dictionary<DS4Controls, String> customMapExtras = new Dictionary<DS4Controls, String>();
            Dictionary<DS4Controls, DS4KeyType> shiftCustomMapKeyTypes = new Dictionary<DS4Controls, DS4KeyType>();
            Dictionary<DS4Controls, UInt16> shiftCustomMapKeys = new Dictionary<DS4Controls, UInt16>();
            Dictionary<DS4Controls, X360Controls> shiftCustomMapButtons = new Dictionary<DS4Controls, X360Controls>();
            Dictionary<DS4Controls, String> shiftCustomMapMacros = new Dictionary<DS4Controls, String>();
            Dictionary<DS4Controls, String> shiftCustomMapExtras = new Dictionary<DS4Controls, String>();
            string rootname = "DS4Windows";
            bool missingSetting = false;
            bool migratePerformed = false;
            string profilepath;
            if (propath == "")
                profilepath = Global.appdatapath + @"\Profiles\" + profilePath[device] + ".xml";
            else
                profilepath = propath;

            bool xinputPlug = false;
            bool xinputStatus = false;

            if (File.Exists(profilepath))
            {
                XmlNode Item;

                ProfileMigration tmpMigration = new ProfileMigration(profilepath);
                if (tmpMigration.RequiresMigration())
                {
                    tmpMigration.Migrate();
                    m_Xdoc.Load(tmpMigration.ProfileReader);
                    migratePerformed = true;
                }
                else
                {
                    m_Xdoc.Load(tmpMigration.ProfileReader);
                    //m_Xdoc.Load(profilepath);
                }

                if (m_Xdoc.SelectSingleNode(rootname) == null)
                {
                    rootname = "DS4Windows";
                    missingSetting = true;
                }

                if (device < Global.MAX_DS4_CONTROLLER_COUNT)
                {
                    DS4LightBar.forcelight[device] = false;
                    DS4LightBar.forcedFlash[device] = 0;
                }

                OutContType oldContType = Global.activeOutDevType[device];
                LightbarSettingInfo lightbarSettings = lightbarSettingInfo[device];
                LightbarDS4WinInfo lightInfo = lightbarSettings.ds4winSettings;

                // Make sure to reset currently set profile values before parsing
                ResetProfile(device);
                ResetMouseProperties(device, control);

                try { Item = m_Xdoc.SelectSingleNode("/" + rootname + "/touchToggle"); Boolean.TryParse(Item.InnerText, out enableTouchToggle[device]); }
                catch { missingSetting = true; }

                try { Item = m_Xdoc.SelectSingleNode("/" + rootname + "/idleDisconnectTimeout"); Int32.TryParse(Item.InnerText, out idleDisconnectTimeout[device]); }
                catch { missingSetting = true; }

                try { Item = m_Xdoc.SelectSingleNode("/" + rootname + "/outputDataToDS4"); Boolean.TryParse(Item.InnerText, out enableOutputDataToDS4[device]); }
                catch { missingSetting = true; }

                try
                {
                    Item = m_Xdoc.SelectSingleNode("/" + rootname + "/LightbarMode");
                    string tempMode = Item.InnerText;
                    lightbarSettings.mode = GetLightbarModeType(tempMode);
                }
                catch { lightbarSettings.mode = LightbarMode.DS4Win; missingSetting = true; }

                //New method for saving color
                try
                {
                    Item = m_Xdoc.SelectSingleNode("/" + rootname + "/Color");
                    string[] colors;
                    if (!string.IsNullOrEmpty(Item.InnerText))
                        colors = Item.InnerText.Split(',');
                    else
                        colors = new string[0];

                    lightInfo.m_Led.red = byte.Parse(colors[0]);
                    lightInfo.m_Led.green = byte.Parse(colors[1]);
                    lightInfo.m_Led.blue = byte.Parse(colors[2]);
                }
                catch { missingSetting = true; }

                if (m_Xdoc.SelectSingleNode("/" + rootname + "/Color") == null)
                {
                    //Old method of color saving
                    try { Item = m_Xdoc.SelectSingleNode("/" + rootname + "/Red"); Byte.TryParse(Item.InnerText, out lightInfo.m_Led.red); }
                    catch { missingSetting = true; }
                    try { Item = m_Xdoc.SelectSingleNode("/" + rootname + "/Green"); Byte.TryParse(Item.InnerText, out lightInfo.m_Led.green); }
                    catch { missingSetting = true; }

                    try { Item = m_Xdoc.SelectSingleNode("/" + rootname + "/Blue"); Byte.TryParse(Item.InnerText, out lightInfo.m_Led.blue); }
                    catch { missingSetting = true; }
                }

                try { Item = m_Xdoc.SelectSingleNode("/" + rootname + "/RumbleBoost"); Byte.TryParse(Item.InnerText, out rumble[device]); }
                catch { missingSetting = true; }

                try { Item = m_Xdoc.SelectSingleNode("/" + rootname + "/RumbleAutostopTime"); Int32.TryParse(Item.InnerText, out rumbleAutostopTime[device]); }
                catch { missingSetting = true; }

                try { Item = m_Xdoc.SelectSingleNode("/" + rootname + "/ledAsBatteryIndicator"); Boolean.TryParse(Item.InnerText, out lightInfo.ledAsBattery); }
                catch { missingSetting = true; }

                try { Item = m_Xdoc.SelectSingleNode("/" + rootname + "/FlashType"); Byte.TryParse(Item.InnerText, out lightInfo.flashType); }
                catch { missingSetting = true; }

                try { Item = m_Xdoc.SelectSingleNode("/" + rootname + "/flashBatteryAt"); Int32.TryParse(Item.InnerText, out lightInfo.flashAt); }
                catch { missingSetting = true; }

                try { Item = m_Xdoc.SelectSingleNode("/" + rootname + "/touchSensitivity"); Byte.TryParse(Item.InnerText, out touchSensitivity[device]); }
                catch { missingSetting = true; }

                //New method for saving color
                try
                {
                    Item = m_Xdoc.SelectSingleNode("/" + rootname + "/LowColor");
                    string[] colors;
                    if (!string.IsNullOrEmpty(Item.InnerText))
                        colors = Item.InnerText.Split(',');
                    else
                        colors = new string[0];

                    lightInfo.m_LowLed.red = byte.Parse(colors[0]);
                    lightInfo.m_LowLed.green = byte.Parse(colors[1]);
                    lightInfo.m_LowLed.blue = byte.Parse(colors[2]);
                }
                catch { missingSetting = true; }

                if (m_Xdoc.SelectSingleNode("/" + rootname + "/LowColor") == null)
                {
                    //Old method of color saving
                    try { Item = m_Xdoc.SelectSingleNode("/" + rootname + "/LowRed"); byte.TryParse(Item.InnerText, out lightInfo.m_LowLed.red); }
                    catch { missingSetting = true; }
                    try { Item = m_Xdoc.SelectSingleNode("/" + rootname + "/LowGreen"); byte.TryParse(Item.InnerText, out lightInfo.m_LowLed.green); }
                    catch { missingSetting = true; }
                    try { Item = m_Xdoc.SelectSingleNode("/" + rootname + "/LowBlue"); byte.TryParse(Item.InnerText, out lightInfo.m_LowLed.blue); }
                    catch { missingSetting = true; }
                }

                //New method for saving color
                try
                {
                    Item = m_Xdoc.SelectSingleNode("/" + rootname + "/ChargingColor");
                    string[] colors;
                    if (!string.IsNullOrEmpty(Item.InnerText))
                        colors = Item.InnerText.Split(',');
                    else
                        colors = new string[0];

                    lightInfo.m_ChargingLed.red = byte.Parse(colors[0]);
                    lightInfo.m_ChargingLed.green = byte.Parse(colors[1]);
                    lightInfo.m_ChargingLed.blue = byte.Parse(colors[2]);
                }
                catch { missingSetting = true; }

                if (m_Xdoc.SelectSingleNode("/" + rootname + "/ChargingColor") == null)
                {
                    try { Item = m_Xdoc.SelectSingleNode("/" + rootname + "/ChargingRed"); Byte.TryParse(Item.InnerText, out lightInfo.m_ChargingLed.red); }
                    catch { missingSetting = true; }
                    try { Item = m_Xdoc.SelectSingleNode("/" + rootname + "/ChargingGreen"); Byte.TryParse(Item.InnerText, out lightInfo.m_ChargingLed.green); }
                    catch { missingSetting = true; }
                    try { Item = m_Xdoc.SelectSingleNode("/" + rootname + "/ChargingBlue"); Byte.TryParse(Item.InnerText, out lightInfo.m_ChargingLed.blue); }
                    catch { missingSetting = true; }
                }

                try
                {
                    Item = m_Xdoc.SelectSingleNode("/" + rootname + "/FlashColor");
                    string[] colors;
                    if (!string.IsNullOrEmpty(Item.InnerText))
                        colors = Item.InnerText.Split(',');
                    else
                        colors = new string[0];
                    lightInfo.m_FlashLed.red = byte.Parse(colors[0]);
                    lightInfo.m_FlashLed.green = byte.Parse(colors[1]);
                    lightInfo.m_FlashLed.blue = byte.Parse(colors[2]);
                }
                catch { missingSetting = true; }

                try { Item = m_Xdoc.SelectSingleNode("/" + rootname + "/touchpadJitterCompensation"); bool.TryParse(Item.InnerText, out touchpadJitterCompensation[device]); }
                catch { missingSetting = true; }
                try { Item = m_Xdoc.SelectSingleNode("/" + rootname + "/lowerRCOn"); bool.TryParse(Item.InnerText, out lowerRCOn[device]); }
                catch { missingSetting = true; }
                try { Item = m_Xdoc.SelectSingleNode("/" + rootname + "/tapSensitivity"); byte.TryParse(Item.InnerText, out tapSensitivity[device]); }
                catch { missingSetting = true; }
                try { Item = m_Xdoc.SelectSingleNode("/" + rootname + "/doubleTap"); bool.TryParse(Item.InnerText, out doubleTap[device]); }
                catch { missingSetting = true; }
                try { Item = m_Xdoc.SelectSingleNode("/" + rootname + "/scrollSensitivity"); int.TryParse(Item.InnerText, out scrollSensitivity[device]); }
                catch { missingSetting = true; }

                try { Item = m_Xdoc.SelectSingleNode("/" + rootname + "/TouchpadInvert"); int temp = 0; int.TryParse(Item.InnerText, out temp); touchpadInvert[device] = Math.Min(Math.Max(temp, 0), 3); }
                catch { touchpadInvert[device] = 0; missingSetting = true; }

                try { Item = m_Xdoc.SelectSingleNode("/" + rootname + "/TouchpadClickPassthru"); bool.TryParse(Item.InnerText, out touchClickPassthru[device]); }
                catch { missingSetting = true; }

                try { Item = m_Xdoc.SelectSingleNode("/" + rootname + "/LeftTriggerMiddle"); byte.TryParse(Item.InnerText, out l2ModInfo[device].deadZone); }
                catch { missingSetting = true; }
                try { Item = m_Xdoc.SelectSingleNode("/" + rootname + "/RightTriggerMiddle"); byte.TryParse(Item.InnerText, out r2ModInfo[device].deadZone); }
                catch { missingSetting = true; }

                try { Item = m_Xdoc.SelectSingleNode("/" + rootname + "/L2AntiDeadZone"); int.TryParse(Item.InnerText, out l2ModInfo[device].antiDeadZone); }
                catch { l2ModInfo[device].antiDeadZone = 0; missingSetting = true; }

                try { Item = m_Xdoc.SelectSingleNode("/" + rootname + "/R2AntiDeadZone"); int.TryParse(Item.InnerText, out r2ModInfo[device].antiDeadZone); }
                catch { r2ModInfo[device].antiDeadZone = 0; missingSetting = true; }

                try {
                    Item = m_Xdoc.SelectSingleNode("/" + rootname + "/L2MaxZone"); int temp = 100;
                    int.TryParse(Item.InnerText, out temp);
                    l2ModInfo[device].maxZone = Math.Min(Math.Max(temp, 0), 100);
                }
                catch { l2ModInfo[device].maxZone = 100; missingSetting = true; }

                try {
                    Item = m_Xdoc.SelectSingleNode("/" + rootname + "/R2MaxZone"); int temp = 100;
                    int.TryParse(Item.InnerText, out temp);
                    r2ModInfo[device].maxZone = Math.Min(Math.Max(temp, 0), 100);
                }
                catch { r2ModInfo[device].maxZone = 100; missingSetting = true; }

                try
                {
                    Item = m_Xdoc.SelectSingleNode("/" + rootname + "/L2MaxOutput"); double temp = 100.0;
                    temp = double.Parse(Item.InnerText);
                    l2ModInfo[device].maxOutput = Math.Min(Math.Max(temp, 0.0), 100.0);
                }
                catch { l2ModInfo[device].maxOutput = 100.0; missingSetting = true; }

                try
                {
                    Item = m_Xdoc.SelectSingleNode("/" + rootname + "/R2MaxOutput"); double temp = 100.0;
                    temp = double.Parse(Item.InnerText);
                    r2ModInfo[device].maxOutput = Math.Min(Math.Max(temp, 0.0), 100.0);
                }
                catch { r2ModInfo[device].maxOutput = 100.0; missingSetting = true; }

                try
                {
                    Item = m_Xdoc.SelectSingleNode("/" + rootname + "/LSRotation"); int temp = 0;
                    int.TryParse(Item.InnerText, out temp);
                    temp = Math.Min(Math.Max(temp, -180), 180);
                    LSRotation[device] = temp * Math.PI / 180.0;
                }
                catch { LSRotation[device] = 0.0; missingSetting = true; }

                try
                {
                    Item = m_Xdoc.SelectSingleNode("/" + rootname + "/RSRotation"); int temp = 0;
                    int.TryParse(Item.InnerText, out temp);
                    temp = Math.Min(Math.Max(temp, -180), 180);
                    RSRotation[device] = temp * Math.PI / 180.0;
                }
                catch { RSRotation[device] = 0.0; missingSetting = true; }

                try
                {
                    Item = m_Xdoc.SelectSingleNode("/" + rootname + "/LSFuzz"); int temp = 0;
                    int.TryParse(Item.InnerText, out temp);
                    temp = Math.Min(Math.Max(temp, 0), 100);
                    lsModInfo[device].fuzz = temp;
                }
                catch { lsModInfo[device].fuzz = StickDeadZoneInfo.DEFAULT_FUZZ; missingSetting = true; }

                try
                {
                    Item = m_Xdoc.SelectSingleNode("/" + rootname + "/RSFuzz"); int temp = 0;
                    int.TryParse(Item.InnerText, out temp);
                    temp = Math.Min(Math.Max(temp, 0), 100);
                    rsModInfo[device].fuzz = temp;
                }
                catch { rsModInfo[device].fuzz = StickDeadZoneInfo.DEFAULT_FUZZ; missingSetting = true; }

                try { Item = m_Xdoc.SelectSingleNode("/" + rootname + "/ButtonMouseSensitivity"); int.TryParse(Item.InnerText, out buttonMouseInfos[device].buttonSensitivity); }
                catch { missingSetting = true; }

                try { Item = m_Xdoc.SelectSingleNode("/" + rootname + "/ButtonMouseOffset"); double.TryParse(Item.InnerText, out buttonMouseInfos[device].mouseVelocityOffset); }
                catch { missingSetting = true; }

                try
                {
                    Item = m_Xdoc.SelectSingleNode("/" + rootname + "/ButtonMouseVerticalScale");
                    int.TryParse(Item.InnerText, out int temp);
                    buttonMouseInfos[device].buttonVerticalScale = Math.Min(Math.Max(temp, 0), 500) * 0.01;
                }
                catch { missingSetting = true; }

                try { Item = m_Xdoc.SelectSingleNode("/" + rootname + "/Rainbow"); double.TryParse(Item.InnerText, out lightInfo.rainbow); }
                catch { lightInfo.rainbow = 0; missingSetting = true; }
                try { Item = m_Xdoc.SelectSingleNode("/" + rootname + "/MaxSatRainbow");
                    int.TryParse(Item.InnerText, out int temp);
                    lightInfo.maxRainbowSat = Math.Max(0, Math.Min(100, temp)) / 100.0;
                }
                catch { lightInfo.maxRainbowSat = 1.0; missingSetting = true; }

                try
                {
                    Item = m_Xdoc.SelectSingleNode("/" + rootname + "/LSDeadZone");
                    int.TryParse(Item.InnerText, out int temp);
                    temp = Math.Min(Math.Max(temp, 0), 127);
                    lsModInfo[device].deadZone = temp;
                }
                catch
                {
                    lsModInfo[device].deadZone = 10; missingSetting = true;
                }

                try
                {
                    Item = m_Xdoc.SelectSingleNode("/" + rootname + "/RSDeadZone");
                    int.TryParse(Item.InnerText, out int temp);
                    temp = Math.Min(Math.Max(temp, 0), 127);
                    rsModInfo[device].deadZone = temp;
                }
                catch
                {
                    rsModInfo[device].deadZone = 10; missingSetting = true;
                }

                try { Item = m_Xdoc.SelectSingleNode("/" + rootname + "/LSAntiDeadZone"); int.TryParse(Item.InnerText, out lsModInfo[device].antiDeadZone); }
                catch { lsModInfo[device].antiDeadZone = 25; missingSetting = true; }
                try { Item = m_Xdoc.SelectSingleNode("/" + rootname + "/RSAntiDeadZone"); int.TryParse(Item.InnerText, out rsModInfo[device].antiDeadZone); }
                catch { rsModInfo[device].antiDeadZone = 25; missingSetting = true; }

                try {
                    Item = m_Xdoc.SelectSingleNode("/" + rootname + "/LSMaxZone"); int temp = 100;
                    int.TryParse(Item.InnerText, out temp);
                    lsModInfo[device].maxZone = Math.Min(Math.Max(temp, 0), 100);
                }
                catch { lsModInfo[device].maxZone = 100; missingSetting = true; }

                try {
                    Item = m_Xdoc.SelectSingleNode("/" + rootname + "/RSMaxZone"); int temp = 100;
                    int.TryParse(Item.InnerText, out temp);
                    rsModInfo[device].maxZone = Math.Min(Math.Max(temp, 0), 100);
                }
                catch { rsModInfo[device].maxZone = 100; missingSetting = true; }

                try
                {
                    Item = m_Xdoc.SelectSingleNode("/" + rootname + "/LSMaxOutput"); double temp = 100.0;
                    temp = double.Parse(Item.InnerText);
                    lsModInfo[device].maxOutput = Math.Min(Math.Max(temp, 0.0), 100.0);
                }
                catch { lsModInfo[device].maxOutput = 100.0; missingSetting = true; }

                try
                {
                    Item = m_Xdoc.SelectSingleNode("/" + rootname + "/RSMaxOutput"); double temp = 100.0;
                    temp = double.Parse(Item.InnerText);
                    rsModInfo[device].maxOutput = Math.Min(Math.Max(temp, 0.0), 100.0);
                }
                catch { rsModInfo[device].maxOutput = 100; missingSetting = true; }

                try { Item = m_Xdoc.SelectSingleNode("/" + rootname + "/SXDeadZone"); double.TryParse(Item.InnerText, out SXDeadzone[device]); }
                catch { SXDeadzone[device] = 0.02; missingSetting = true; }
                try { Item = m_Xdoc.SelectSingleNode("/" + rootname + "/SZDeadZone"); double.TryParse(Item.InnerText, out SZDeadzone[device]); }
                catch { SZDeadzone[device] = 0.02; missingSetting = true; }

                try { Item = m_Xdoc.SelectSingleNode("/" + rootname + "/SXMaxZone");
                    int temp = 0;
                    int.TryParse(Item.InnerText, out temp);
                    SXMaxzone[device] = Math.Min(Math.Max(temp * 0.01, 0.0), 1.0);
                }
                catch { SXMaxzone[device] = 1.0; missingSetting = true; }

                try { Item = m_Xdoc.SelectSingleNode("/" + rootname + "/SZMaxZone");
                    int temp = 0;
                    int.TryParse(Item.InnerText, out temp);
                    SZMaxzone[device] = Math.Min(Math.Max(temp * 0.01, 0.0), 1.0);
                }
                catch { SZMaxzone[device] = 1.0; missingSetting = true; }

                try { Item = m_Xdoc.SelectSingleNode("/" + rootname + "/SXAntiDeadZone");
                    int temp = 0;
                    int.TryParse(Item.InnerText, out temp);
                    SXAntiDeadzone[device] = Math.Min(Math.Max(temp * 0.01, 0.0), 1.0);
                }
                catch { SXAntiDeadzone[device] = 0.0; missingSetting = true; }

                try { Item = m_Xdoc.SelectSingleNode("/" + rootname + "/SZAntiDeadZone");
                    int temp = 0;
                    int.TryParse(Item.InnerText, out temp);
                    SZAntiDeadzone[device] = Math.Min(Math.Max(temp * 0.01, 0.0), 1.0);
                }
                catch { SZAntiDeadzone[device] = 0.0; missingSetting = true; }

                try
                {
                    Item = m_Xdoc.SelectSingleNode("/" + rootname + "/Sensitivity");
                    string[] s = Item.InnerText.Split('|');
                    if (s.Length == 1)
                        s = Item.InnerText.Split(',');
                    if (!double.TryParse(s[0], out LSSens[device]) || LSSens[device] < .5f)
                        LSSens[device] = 1;
                    if (!double.TryParse(s[1], out RSSens[device]) || RSSens[device] < .5f)
                        RSSens[device] = 1;
                    if (!double.TryParse(s[2], out l2Sens[device]) || l2Sens[device] < .1f)
                        l2Sens[device] = 1;
                    if (!double.TryParse(s[3], out r2Sens[device]) || r2Sens[device] < .1f)
                        r2Sens[device] = 1;
                    if (!double.TryParse(s[4], out SXSens[device]) || SXSens[device] < .5f)
                        SXSens[device] = 1;
                    if (!double.TryParse(s[5], out SZSens[device]) || SZSens[device] < .5f)
                        SZSens[device] = 1;
                }
                catch { missingSetting = true; }

                try { Item = m_Xdoc.SelectSingleNode("/" + rootname + "/ChargingType"); int.TryParse(Item.InnerText, out lightInfo.chargingType); }
                catch { missingSetting = true; }
                try { Item = m_Xdoc.SelectSingleNode("/" + rootname + "/MouseAcceleration"); bool.TryParse(Item.InnerText, out buttonMouseInfos[device].mouseAccel); }
                catch { missingSetting = true; }

                int shiftM = 0;
                if (m_Xdoc.SelectSingleNode("/" + rootname + "/ShiftModifier") != null)
                    int.TryParse(m_Xdoc.SelectSingleNode("/" + rootname + "/ShiftModifier").InnerText, out shiftM);

                try
                {
                    Item = m_Xdoc.SelectSingleNode("/" + rootname + "/LaunchProgram");
                    launchProgram[device] = Item.InnerText;
                }
                catch { launchProgram[device] = string.Empty; missingSetting = true; }

                if (launchprogram == true && launchProgram[device] != string.Empty)
                {
                    string programPath = launchProgram[device];
                    System.Diagnostics.Process[] localAll = System.Diagnostics.Process.GetProcesses();
                    bool procFound = false;
                    for (int procInd = 0, procsLen = localAll.Length; !procFound && procInd < procsLen; procInd++)
                    {
                        try
                        {
                            string temp = localAll[procInd].MainModule.FileName;
                            if (temp == programPath)
                            {
                                procFound = true;
                            }
                        }
                        // Ignore any process for which this information
                        // is not exposed
                        catch { }
                    }

                    if (!procFound)
                    {
                        Task processTask = new Task(() =>
                        {
                            Thread.Sleep(5000);
                            System.Diagnostics.Process tempProcess = new System.Diagnostics.Process();
                            tempProcess.StartInfo.FileName = programPath;
                            tempProcess.StartInfo.WorkingDirectory = new FileInfo(programPath).Directory.ToString();
                            //tempProcess.StartInfo.UseShellExecute = false;
                            try { tempProcess.Start(); }
                            catch { }
                        });

                        processTask.Start();
                    }
                }

                try
                {
                    Item = m_Xdoc.SelectSingleNode("/" + rootname + "/DinputOnly");
                    bool.TryParse(Item.InnerText, out dinputOnly[device]);
                }
                catch { dinputOnly[device] = false; missingSetting = true; }

                bool oldUseDInputOnly = Global.useDInputOnly[device];

                try
                {
                    Item = m_Xdoc.SelectSingleNode("/" + rootname + "/StartTouchpadOff");
                    bool.TryParse(Item.InnerText, out startTouchpadOff[device]);
                    if (startTouchpadOff[device] == true) control.StartTPOff(device);
                }
                catch { startTouchpadOff[device] = false; missingSetting = true; }

                // Fallback lookup if TouchpadOutMode is not set
                bool tpForControlsPresent = false;
                XmlNode xmlUseTPForControlsElement =
                    m_Xdoc.SelectSingleNode("/" + rootname + "/UseTPforControls");
                tpForControlsPresent = xmlUseTPForControlsElement != null;
                try
                {
                    Item = m_Xdoc.SelectSingleNode("/" + rootname + "/UseTPforControls");
                    bool.TryParse(Item.InnerText, out bool temp);
                    if (temp) touchOutMode[device] = TouchpadOutMode.Controls;
                }
                catch { touchOutMode[device] = TouchpadOutMode.Mouse; }

                // Fallback lookup if GyroOutMode is not set
                try
                {
                    Item = m_Xdoc.SelectSingleNode("/" + rootname + "/UseSAforMouse");
                    bool.TryParse(Item.InnerText, out bool temp);
                    if (temp) gyroOutMode[device] = GyroOutMode.Mouse;
                }
                catch { gyroOutMode[device] = GyroOutMode.Controls; }

                try { Item = m_Xdoc.SelectSingleNode("/" + rootname + "/SATriggers"); sATriggers[device] = Item.InnerText; }
                catch { sATriggers[device] = "-1"; missingSetting = true; }

                try { Item = m_Xdoc.SelectSingleNode("/" + rootname + "/SATriggerCond"); sATriggerCond[device] = SaTriggerCondValue(Item.InnerText); }
                catch { sATriggerCond[device] = true; missingSetting = true; }

                try { Item = m_Xdoc.SelectSingleNode("/" + rootname + "/SASteeringWheelEmulationAxis"); SASteeringWheelEmulationAxisType.TryParse(Item.InnerText, out sASteeringWheelEmulationAxis[device]); }
                catch { sASteeringWheelEmulationAxis[device] = SASteeringWheelEmulationAxisType.None; missingSetting = true; }

                try { Item = m_Xdoc.SelectSingleNode("/" + rootname + "/SASteeringWheelEmulationRange"); int.TryParse(Item.InnerText, out sASteeringWheelEmulationRange[device]); }
                catch { sASteeringWheelEmulationRange[device] = 360; missingSetting = true; }

                bool sASteeringWheelSmoothingGroup = false;
                XmlNode xmlSASteeringWheelSmoothElement =
                    m_Xdoc.SelectSingleNode("/" + rootname + "/SASteeringWheelSmoothingOptions");
                sASteeringWheelSmoothingGroup = xmlSASteeringWheelSmoothElement != null;

                if (sASteeringWheelSmoothingGroup)
                {
                    try
                    {
                        Item = xmlSASteeringWheelSmoothElement.SelectSingleNode("SASteeringWheelUseSmoothing");
                        //Item = m_Xdoc.SelectSingleNode("/" + rootname + "/SASteeringWheelUseSmoothing");
                        bool.TryParse(Item.InnerText, out bool temp);
                        wheelSmoothInfo[device].Enabled = temp;
                    }
                    catch { wheelSmoothInfo[device].Reset(); missingSetting = true; }

                    try
                    {
                        Item = xmlSASteeringWheelSmoothElement.SelectSingleNode("SASteeringWheelSmoothMinCutoff");
                        //Item = m_Xdoc.SelectSingleNode("/" + rootname + "/SASteeringWheelSmoothMinCutoff");
                        double.TryParse(Item.InnerText, out double temp);
                        wheelSmoothInfo[device].MinCutoff = temp;
                    }
                    catch { wheelSmoothInfo[device].MinCutoff = OneEuroFilterPair.DEFAULT_WHEEL_CUTOFF; missingSetting = true; }

                    try
                    {
                        Item = xmlSASteeringWheelSmoothElement.SelectSingleNode("SASteeringWheelSmoothBeta");
                        //Item = m_Xdoc.SelectSingleNode("/" + rootname + "/SASteeringWheelSmoothBeta");
                        double.TryParse(Item.InnerText, out double temp);
                        wheelSmoothInfo[device].Beta = temp;
                    }
                    catch { wheelSmoothInfo[device].Beta = OneEuroFilterPair.DEFAULT_WHEEL_BETA; missingSetting = true; }
                }

                try
                {
                    Item = m_Xdoc.SelectSingleNode("/" + rootname + "/SASteeringWheelFuzz");
                    int.TryParse(Item.InnerText, out int temp);
                    saWheelFuzzValues[device] = temp >= 0 && temp <= 100 ? temp : 0;
                }
                catch { saWheelFuzzValues[device] = 0; missingSetting = true; }

                try { Item = m_Xdoc.SelectSingleNode("/" + rootname + "/GyroOutputMode");
                    string tempMode = Item.InnerText;
                    //gyroOutMode[device] = GetGyroOutModeType(tempMode);
                    Enum.TryParse(tempMode, out gyroOutMode[device]);
                }
                catch { PortOldGyroSettings(device); missingSetting = true; }

                XmlNode xmlGyroControlsElement =
                    m_Xdoc.SelectSingleNode("/" + rootname + "/GyroControlsSettings");
                if (xmlGyroControlsElement != null)
                {
                    try
                    {
                        Item = xmlGyroControlsElement.SelectSingleNode("Triggers");
                        if (Item != null)
                        {
                            gyroControlsInf[device].triggers = Item.InnerText;
                        }
                    }
                    catch { }

                    try
                    {
                        Item = xmlGyroControlsElement.SelectSingleNode("TriggerCond");
                        if (Item != null)
                        {
                            gyroControlsInf[device].triggerCond = SaTriggerCondValue(Item.InnerText);
                        }
                    }
                    catch { }

                    try
                    {
                        Item = xmlGyroControlsElement.SelectSingleNode("TriggerTurns");
                        if (bool.TryParse(Item?.InnerText ?? "", out bool tempTurns))
                        {
                            gyroControlsInf[device].triggerTurns = tempTurns;
                        }
                    }
                    catch { }

                    try
                    {
                        Item = xmlGyroControlsElement.SelectSingleNode("Toggle");
                        if (bool.TryParse(Item?.InnerText ?? "", out bool tempToggle))
                        {
                            SetGyroControlsToggle(device, tempToggle, control);
                        }
                    }
                    catch { }
                }

                try { Item = m_Xdoc.SelectSingleNode("/" + rootname + "/GyroMouseStickTriggers"); sAMouseStickTriggers[device] = Item.InnerText; }
                catch { sAMouseStickTriggers[device] = "-1"; missingSetting = true; }

                try { Item = m_Xdoc.SelectSingleNode("/" + rootname + "/GyroMouseStickTriggerCond"); sAMouseStickTriggerCond[device] = SaTriggerCondValue(Item.InnerText); }
                catch { sAMouseStickTriggerCond[device] = true; missingSetting = true; }

                try { Item = m_Xdoc.SelectSingleNode("/" + rootname + "/GyroMouseStickTriggerTurns"); bool.TryParse(Item.InnerText, out gyroMouseStickTriggerTurns[device]); }
                catch { gyroMouseStickTriggerTurns[device] = true; missingSetting = true; }

                try { Item = m_Xdoc.SelectSingleNode("/" + rootname + "/GyroMouseStickHAxis"); int temp = 0; int.TryParse(Item.InnerText, out temp); gyroMouseStickHorizontalAxis[device] = Math.Min(Math.Max(0, temp), 1); }
                catch { gyroMouseStickHorizontalAxis[device] = 0; missingSetting = true; }

                try { Item = m_Xdoc.SelectSingleNode("/" + rootname + "/GyroMouseStickDeadZone"); int.TryParse(Item.InnerText, out int temp);
                    gyroMStickInfo[device].deadZone = temp; }
                catch { gyroMStickInfo[device].deadZone = 30; missingSetting = true; }

                try
                {
                    Item = m_Xdoc.SelectSingleNode("/" + rootname + "/GyroMouseStickMaxZone"); int.TryParse(Item.InnerText, out int temp);
                    gyroMStickInfo[device].maxZone = Math.Max(temp, 1);
                }
                catch { gyroMStickInfo[device].maxZone = 830; missingSetting = true; }

                try
                {
                    Item = m_Xdoc.SelectSingleNode("/" + rootname + "/GyroMouseStickAntiDeadX"); double.TryParse(Item.InnerText, out double temp);
                    gyroMStickInfo[device].antiDeadX = temp;
                }
                catch { gyroMStickInfo[device].antiDeadX = 0.4; missingSetting = true; }

                try
                {
                    Item = m_Xdoc.SelectSingleNode("/" + rootname + "/GyroMouseStickAntiDeadY"); double.TryParse(Item.InnerText, out double temp);
                    gyroMStickInfo[device].antiDeadY = temp;
                }
                catch { gyroMStickInfo[device].antiDeadY = 0.4; missingSetting = true; }

                try { Item = m_Xdoc.SelectSingleNode("/" + rootname + "/GyroMouseStickInvert"); uint.TryParse(Item.InnerText, out gyroMStickInfo[device].inverted); }
                catch { gyroMStickInfo[device].inverted = 0; missingSetting = true; }

                try
                {
                    Item = m_Xdoc.SelectSingleNode("/" + rootname + "/GyroMouseStickToggle");
                    bool.TryParse(Item.InnerText, out bool temp);
                    SetGyroMouseStickToggle(device, temp, control);
                }
                catch
                {
                    SetGyroMouseStickToggle(device, false, control);
                    missingSetting = true;
                }

                try
                {
                    Item = m_Xdoc.SelectSingleNode("/" + rootname + "/GyroMouseStickMaxOutput"); double temp = 100.0;
                    temp = double.Parse(Item.InnerText);
                    gyroMStickInfo[device].maxOutput = Math.Min(Math.Max(temp, 0.0), 100.0);
                }
                catch { gyroMStickInfo[device].maxOutput = 100.0; missingSetting = true; }

                try
                {
                    Item = m_Xdoc.SelectSingleNode("/" + rootname + "/GyroMouseStickMaxOutputEnabled");
                    bool.TryParse(Item.InnerText, out bool temp);
                    gyroMStickInfo[device].maxOutputEnabled = temp;
                }
                catch { gyroMStickInfo[device].maxOutputEnabled = false; missingSetting = true; }

                try { Item = m_Xdoc.SelectSingleNode("/" + rootname + "/GyroMouseStickVerticalScale"); int.TryParse(Item.InnerText, out gyroMStickInfo[device].vertScale); }
                catch { gyroMStickInfo[device].vertScale = 100; missingSetting = true; }

                bool gyroMStickSmoothingGroup = false;
                XmlNode xmlGyroMStickSmoothingElement =
                    m_Xdoc.SelectSingleNode("/" + rootname + "/GyroMouseStickSmoothingSettings");
                gyroMStickSmoothingGroup = xmlGyroMStickSmoothingElement != null;

                if (gyroMStickSmoothingGroup)
                {
                    try
                    {
                        Item = xmlGyroMStickSmoothingElement.SelectSingleNode("UseSmoothing");
                        bool.TryParse(Item.InnerText, out bool tempSmoothing);
                        gyroMStickInfo[device].useSmoothing = tempSmoothing;
                    }
                    catch { gyroMStickInfo[device].useSmoothing = false; missingSetting = true; }

                    try
                    {
                        Item = xmlGyroMStickSmoothingElement.SelectSingleNode("SmoothingMethod");
                        string temp = Item?.InnerText ?? GyroMouseStickInfo.DEFAULT_SMOOTH_TECHNIQUE;
                        gyroMStickInfo[device].DetermineSmoothMethod(temp);
                    }
                    catch { gyroMStickInfo[device].ResetSmoothing(); missingSetting = true; }

                    try
                    {
                        Item = xmlGyroMStickSmoothingElement.SelectSingleNode("SmoothingWeight");
                        int temp = 0; int.TryParse(Item.InnerText, out temp);
                        gyroMStickInfo[device].smoothWeight = Math.Min(Math.Max(0.0, Convert.ToDouble(temp * 0.01)), 1.0);
                    }
                    catch { gyroMStickInfo[device].smoothWeight = 0.5; missingSetting = true; }

                    try
                    {
                        Item = xmlGyroMStickSmoothingElement.SelectSingleNode("SmoothingMinCutoff");
                        double.TryParse(Item.InnerText, out double temp);
                        gyroMStickInfo[device].minCutoff = Math.Min(Math.Max(0.0, temp), 100.0);
                    }
                    catch { gyroMStickInfo[device].minCutoff = GyroMouseStickInfo.DEFAULT_MINCUTOFF; missingSetting = true; }

                    try
                    {
                        Item = xmlGyroMStickSmoothingElement.SelectSingleNode("SmoothingBeta");
                        double.TryParse(Item.InnerText, out double temp);
                        gyroMStickInfo[device].beta = Math.Min(Math.Max(0.0, temp), 1.0);
                    }
                    catch { gyroMStickInfo[device].beta = GyroMouseStickInfo.DEFAULT_BETA; missingSetting = true; }
                }
                else
                {
                    missingSetting = true;
                }

                XmlNode xmlGyroSwipeElement =
                    m_Xdoc.SelectSingleNode("/" + rootname + "/GyroSwipeSettings");
                if (xmlGyroSwipeElement != null)
                {
                    try
                    {
                        Item = xmlGyroSwipeElement.SelectSingleNode("DeadZoneX");
                        if (int.TryParse(Item?.InnerText ?? "", out int tempDead))
                        {
                            gyroSwipeInfo[device].deadzoneX = tempDead;
                        }
                    }
                    catch { }

                    try
                    {
                        Item = xmlGyroSwipeElement.SelectSingleNode("DeadZoneY");
                        if (int.TryParse(Item?.InnerText ?? "", out int tempDead))
                        {
                            gyroSwipeInfo[device].deadzoneY = tempDead;
                        }
                    }
                    catch { }

                    try
                    {
                        Item = xmlGyroSwipeElement.SelectSingleNode("Triggers");
                        if (Item != null)
                        {
                            gyroSwipeInfo[device].triggers = Item.InnerText;
                        }
                    }
                    catch { }

                    try
                    {
                        Item = xmlGyroSwipeElement.SelectSingleNode("TriggerCond");
                        if (Item != null)
                        {
                            gyroSwipeInfo[device].triggerCond = SaTriggerCondValue(Item.InnerText);
                        }
                    }
                    catch { }

                    try
                    {
                        Item = xmlGyroSwipeElement.SelectSingleNode("TriggerTurns");
                        if (bool.TryParse(Item?.InnerText ?? "", out bool tempTurns))
                        {
                            gyroSwipeInfo[device].triggerTurns = tempTurns;
                        }
                    }
                    catch { }

                    try
                    {
                        Item = xmlGyroSwipeElement.SelectSingleNode("XAxis");
                        if (Enum.TryParse(Item?.InnerText ?? "", out GyroDirectionalSwipeInfo.XAxisSwipe tempX))
                        {
                            gyroSwipeInfo[device].xAxis = tempX;
                        }
                    }
                    catch { }

                    try
                    {
                        Item = xmlGyroSwipeElement.SelectSingleNode("DelayTime");
                        if (int.TryParse(Item?.InnerText ?? "", out int tempDelay))
                        {
                            gyroSwipeInfo[device].delayTime = tempDelay;
                        }
                    }
                    catch { }
                }

                // Check for TouchpadOutputMode if UseTPforControls is not present in profile
                if (!tpForControlsPresent)
                {
                    try
                    {
                        Item = m_Xdoc.SelectSingleNode("/" + rootname + "/TouchpadOutputMode");
                        string tempMode = Item.InnerText;
                        Enum.TryParse(tempMode, out touchOutMode[device]);
                    }
                    catch { touchOutMode[device] = TouchpadOutMode.Mouse; missingSetting = true; }
                }

                try
                {
                    Item = m_Xdoc.SelectSingleNode("/" + rootname + "/TouchDisInvTriggers");
                    string[] triggers = Item.InnerText.Split(',');
                    int temp = -1;
                    List<int> tempIntList = new List<int>();
                    for (int i = 0, arlen = triggers.Length; i < arlen; i++)
                    {
                        if (int.TryParse(triggers[i], out temp))
                            tempIntList.Add(temp);
                    }

                    touchDisInvertTriggers[device] = tempIntList.ToArray();
                }
                catch { touchDisInvertTriggers[device] = new int[1] { -1 }; missingSetting = true; }

                try { Item = m_Xdoc.SelectSingleNode("/" + rootname + "/GyroSensitivity"); int.TryParse(Item.InnerText, out gyroSensitivity[device]); }
                catch { gyroSensitivity[device] = 100; missingSetting = true; }

                try { Item = m_Xdoc.SelectSingleNode("/" + rootname + "/GyroSensVerticalScale"); int.TryParse(Item.InnerText, out gyroSensVerticalScale[device]); }
                catch { gyroSensVerticalScale[device] = 100; missingSetting = true; }

                try { Item = m_Xdoc.SelectSingleNode("/" + rootname + "/GyroInvert"); int.TryParse(Item.InnerText, out gyroInvert[device]); }
                catch { gyroInvert[device] = 0; missingSetting = true; }

                try { Item = m_Xdoc.SelectSingleNode("/" + rootname + "/GyroTriggerTurns"); bool.TryParse(Item.InnerText, out gyroTriggerTurns[device]); }
                catch { gyroTriggerTurns[device] = true; missingSetting = true; }

                /*try { Item = m_Xdoc.SelectSingleNode("/" + rootname + "/GyroSmoothing"); bool.TryParse(Item.InnerText, out gyroSmoothing[device]); }
                catch { gyroSmoothing[device] = false; missingSetting = true; }

                try { Item = m_Xdoc.SelectSingleNode("/" + rootname + "/GyroSmoothingWeight"); int temp = 0; int.TryParse(Item.InnerText, out temp); gyroSmoothWeight[device] = Math.Min(Math.Max(0.0, Convert.ToDouble(temp * 0.01)), 1.0); }
                catch { gyroSmoothWeight[device] = 0.5; missingSetting = true; }
                */

                bool gyroSmoothingGroup = false;
                XmlNode xmlGyroSmoothingElement =
                    m_Xdoc.SelectSingleNode("/" + rootname + "/GyroMouseSmoothingSettings");
                gyroSmoothingGroup = xmlGyroSmoothingElement != null;

                if (gyroSmoothingGroup)
                {
                    try
                    {
                        Item = xmlGyroSmoothingElement.SelectSingleNode("UseSmoothing");
                        bool.TryParse(Item.InnerText, out bool temp);
                        gyroMouseInfo[device].enableSmoothing = temp;
                    }
                    catch { gyroMouseInfo[device].enableSmoothing = false; missingSetting = true; }

                    try
                    {
                        Item = xmlGyroSmoothingElement.SelectSingleNode("SmoothingMethod");
                        string temp = Item?.InnerText ?? GyroMouseInfo.DEFAULT_SMOOTH_TECHNIQUE;
                        gyroMouseInfo[device].DetermineSmoothMethod(temp);
                    }
                    catch { gyroMouseInfo[device].ResetSmoothing(); missingSetting = true; }

                    try
                    {
                        Item = xmlGyroSmoothingElement.SelectSingleNode("SmoothingWeight");
                        int.TryParse(Item.InnerText, out int temp);
                        gyroMouseInfo[device].smoothingWeight = Math.Min(Math.Max(0.0, Convert.ToDouble(temp * 0.01)), 1.0);
                    }
                    catch { gyroMouseInfo[device].smoothingWeight = 0.5; missingSetting = true; }

                    try
                    {
                        Item = xmlGyroSmoothingElement.SelectSingleNode("SmoothingMinCutoff");
                        double.TryParse(Item.InnerText, out double temp);
                        gyroMouseInfo[device].minCutoff = Math.Min(Math.Max(0.0, temp), 100.0);
                    }
                    catch { gyroMouseInfo[device].minCutoff = GyroMouseInfo.DEFAULT_MINCUTOFF; missingSetting = true; }

                    try
                    {
                        Item = xmlGyroSmoothingElement.SelectSingleNode("SmoothingBeta");
                        double.TryParse(Item.InnerText, out double temp);
                        gyroMouseInfo[device].beta = Math.Min(Math.Max(0.0, temp), 1.0);
                    }
                    catch { gyroMouseInfo[device].beta = GyroMouseInfo.DEFAULT_BETA; missingSetting = true; }
                }
                else
                {
                    missingSetting = true;
                }

                try { Item = m_Xdoc.SelectSingleNode("/" + rootname + "/GyroMouseHAxis"); int temp = 0; int.TryParse(Item.InnerText, out temp); gyroMouseHorizontalAxis[device] = Math.Min(Math.Max(0, temp), 1); }
                catch { gyroMouseHorizontalAxis[device] = 0; missingSetting = true; }

                try { Item = m_Xdoc.SelectSingleNode("/" + rootname + "/GyroMouseDeadZone"); int.TryParse(Item.InnerText, out int temp);
                    SetGyroMouseDZ(device, temp, control); }
                catch { SetGyroMouseDZ(device, MouseCursor.GYRO_MOUSE_DEADZONE, control); missingSetting = true; }

                try
                {
                    Item = m_Xdoc.SelectSingleNode("/" + rootname + "/GyroMouseMinThreshold");
                    double.TryParse(Item.InnerText, out double temp);
                    temp = Math.Min(Math.Max(temp, 1.0), 40.0);
                    gyroMouseInfo[device].minThreshold = temp;
                }
                catch { gyroMouseInfo[device].minThreshold = GyroMouseInfo.DEFAULT_MIN_THRESHOLD; missingSetting = true; }

                try
                {
                    Item = m_Xdoc.SelectSingleNode("/" + rootname + "/GyroMouseToggle");
                    bool.TryParse(Item.InnerText, out bool temp);
                    SetGyroMouseToggle(device, temp, control);
                }
                catch
                {
                    SetGyroMouseToggle(device, false, control);
                    missingSetting = true;
                }

                try { Item = m_Xdoc.SelectSingleNode("/" + rootname + "/LSCurve"); int.TryParse(Item.InnerText, out lsCurve[device]); }
                catch { lsCurve[device] = 0; missingSetting = true; }

                try { Item = m_Xdoc.SelectSingleNode("/" + rootname + "/RSCurve"); int.TryParse(Item.InnerText, out rsCurve[device]); }
                catch { rsCurve[device] = 0; missingSetting = true; }

                try {
                    Item = m_Xdoc.SelectSingleNode("/" + rootname + "/BTPollRate");
                    int temp = 0;
                    int.TryParse(Item.InnerText, out temp);
                    btPollRate[device] = (temp >= 0 && temp <= 16) ? temp : 4;
                }
                catch { btPollRate[device] = 4; missingSetting = true; }

                // Note! xxOutputCurveCustom property needs to be read before xxOutputCurveMode property in case the curveMode is value 6
                try { Item = m_Xdoc.SelectSingleNode("/" + rootname + "/LSOutputCurveCustom"); lsOutBezierCurveObj[device].CustomDefinition = Item.InnerText; }
                catch { missingSetting = true; }
                try { Item = m_Xdoc.SelectSingleNode("/" + rootname + "/LSOutputCurveMode"); setLsOutCurveMode(device, stickOutputCurveId(Item.InnerText)); }
                catch { setLsOutCurveMode(device, 0); missingSetting = true; }

                try { Item = m_Xdoc.SelectSingleNode("/" + rootname + "/RSOutputCurveCustom"); rsOutBezierCurveObj[device].CustomDefinition = Item.InnerText; }
                catch { missingSetting = true; }
                try { Item = m_Xdoc.SelectSingleNode("/" + rootname + "/RSOutputCurveMode"); setRsOutCurveMode(device, stickOutputCurveId(Item.InnerText)); }
                catch { setRsOutCurveMode(device, 0); missingSetting = true; }

                try { Item = m_Xdoc.SelectSingleNode("/" + rootname + "/LSSquareStick"); bool.TryParse(Item.InnerText, out squStickInfo[device].lsMode); }
                catch { squStickInfo[device].lsMode = false; missingSetting = true; }

                try { Item = m_Xdoc.SelectSingleNode("/" + rootname + "/SquareStickRoundness"); double.TryParse(Item.InnerText, out squStickInfo[device].lsRoundness); }
                catch { squStickInfo[device].lsRoundness = 5.0; missingSetting = true; }
                try { Item = m_Xdoc.SelectSingleNode("/" + rootname + "/SquareRStickRoundness"); double.TryParse(Item.InnerText, out squStickInfo[device].rsRoundness); }
                catch { squStickInfo[device].rsRoundness = 5.0; missingSetting = true; }

                try { Item = m_Xdoc.SelectSingleNode("/" + rootname + "/RSSquareStick"); bool.TryParse(Item.InnerText, out squStickInfo[device].rsMode); }
                catch { squStickInfo[device].rsMode = false; missingSetting = true; }

                try { Item = m_Xdoc.SelectSingleNode("/" + rootname + "/LSOutputMode"); Enum.TryParse(Item.InnerText, out lsOutputSettings[device].mode); }
                catch { missingSetting = true; }

                try { Item = m_Xdoc.SelectSingleNode("/" + rootname + "/RSOutputMode"); Enum.TryParse(Item.InnerText, out rsOutputSettings[device].mode); }
                catch { missingSetting = true; }

                XmlNode xmlLSOutputSettingsElement =
                    m_Xdoc.SelectSingleNode("/" + rootname + "/LSOutputSettings");
                bool lsOutputGroup = xmlLSOutputSettingsElement != null;
                if (lsOutputGroup)
                {
                    bool flickStickLSGroup = false;
                    XmlNode xmlFlickStickLSElement =
                        xmlLSOutputSettingsElement.SelectSingleNode("FlickStickSettings");
                    flickStickLSGroup = xmlFlickStickLSElement != null;

                    if (flickStickLSGroup)
                    {
                        try
                        {
                            Item = xmlFlickStickLSElement.SelectSingleNode("RealWorldCalibration");
                            double.TryParse(Item.InnerText, out double temp);
                            lsOutputSettings[device].outputSettings.flickSettings.realWorldCalibration = temp;
                        }
                        catch { missingSetting = true; }

                        try
                        {
                            Item = xmlFlickStickLSElement.SelectSingleNode("FlickThreshold");
                            double.TryParse(Item.InnerText, out double temp);
                            lsOutputSettings[device].outputSettings.flickSettings.flickThreshold = temp;
                        }
                        catch { missingSetting = true; }

                        try
                        {
                            Item = xmlFlickStickLSElement.SelectSingleNode("FlickTime");
                            double.TryParse(Item.InnerText, out double temp);
                            lsOutputSettings[device].outputSettings.flickSettings.flickTime = temp;
                        }
                        catch { missingSetting = true; }
                    }
                    else
                    {
                        missingSetting = true;
                    }
                }
                else
                {
                    missingSetting = true;
                }

                XmlNode xmlRSOutputSettingsElement =
                    m_Xdoc.SelectSingleNode("/" + rootname + "/RSOutputSettings");
                bool rsOutputGroup = xmlRSOutputSettingsElement != null;
                if (rsOutputGroup)
                {
                    bool flickStickRSGroup = false;
                    XmlNode xmlFlickStickRSElement =
                        xmlRSOutputSettingsElement.SelectSingleNode("FlickStickSettings");
                    flickStickRSGroup = xmlFlickStickRSElement != null;

                    if (flickStickRSGroup)
                    {
                        try
                        {
                            Item = xmlFlickStickRSElement.SelectSingleNode("RealWorldCalibration");
                            double.TryParse(Item.InnerText, out double temp);
                            rsOutputSettings[device].outputSettings.flickSettings.realWorldCalibration = temp;
                        }
                        catch { missingSetting = true; }

                        try
                        {
                            Item = xmlFlickStickRSElement.SelectSingleNode("FlickThreshold");
                            double.TryParse(Item.InnerText, out double temp);
                            rsOutputSettings[device].outputSettings.flickSettings.flickThreshold = temp;
                        }
                        catch { missingSetting = true; }

                        try
                        {
                            Item = xmlFlickStickRSElement.SelectSingleNode("FlickTime");
                            double.TryParse(Item.InnerText, out double temp);
                            rsOutputSettings[device].outputSettings.flickSettings.flickTime = temp;
                        }
                        catch { missingSetting = true; }
                    }
                    else
                    {
                        missingSetting = true;
                    }
                }
                else
                {
                    missingSetting = true;
                }

                try { Item = m_Xdoc.SelectSingleNode("/" + rootname + "/L2OutputCurveCustom"); l2OutBezierCurveObj[device].CustomDefinition = Item.InnerText; }
                catch { missingSetting = true; }
                try { Item = m_Xdoc.SelectSingleNode("/" + rootname + "/L2OutputCurveMode"); setL2OutCurveMode(device, axisOutputCurveId(Item.InnerText)); }
                catch { setL2OutCurveMode(device, 0); missingSetting = true; }

                try
                {
                    Item = m_Xdoc.SelectSingleNode("/" + rootname + "/L2TwoStageMode");
                    if (Enum.TryParse(Item?.InnerText, out TwoStageTriggerMode tempMode))
                    {
                        l2OutputSettings[device].TwoStageMode = tempMode;
                    }
                }
                catch { }

                try
                {
                    Item = m_Xdoc.SelectSingleNode("/" + rootname + "/L2HipFireDelay");
                    if (int.TryParse(Item?.InnerText, out int temp))
                    {
                        l2OutputSettings[device].hipFireMS = Math.Max(Math.Min(0, temp), 5000);
                    }
                }
                catch { }

                try
                {
                    Item = m_Xdoc.SelectSingleNode("/" + rootname + "/L2TriggerEffect");
                    if (Enum.TryParse(Item?.InnerText, out InputDevices.TriggerEffects tempMode))
                    {
                        l2OutputSettings[device].TriggerEffect = tempMode;
                    }
                }
                catch { }

                try { Item = m_Xdoc.SelectSingleNode("/" + rootname + "/R2OutputCurveCustom"); r2OutBezierCurveObj[device].CustomDefinition = Item.InnerText; }
                catch { missingSetting = true; }
                try { Item = m_Xdoc.SelectSingleNode("/" + rootname + "/R2OutputCurveMode"); setR2OutCurveMode(device, axisOutputCurveId(Item.InnerText)); }
                catch { setR2OutCurveMode(device, 0); missingSetting = true; }

                try
                {
                    Item = m_Xdoc.SelectSingleNode("/" + rootname + "/R2TwoStageMode");
                    if (Enum.TryParse(Item?.InnerText, out TwoStageTriggerMode tempMode))
                    {
                        r2OutputSettings[device].TwoStageMode = tempMode;
                    }
                }
                catch { }

                try
                {
                    Item = m_Xdoc.SelectSingleNode("/" + rootname + "/R2HipFireDelay");
                    if (int.TryParse(Item?.InnerText, out int temp))
                    {
                        r2OutputSettings[device].hipFireMS = Math.Max(Math.Min(0, temp), 5000);
                    }
                }
                catch { }

                try
                {
                    Item = m_Xdoc.SelectSingleNode("/" + rootname + "/R2TriggerEffect");
                    if (Enum.TryParse(Item?.InnerText, out InputDevices.TriggerEffects tempMode))
                    {
                        r2OutputSettings[device].TriggerEffect = tempMode;
                    }
                }
                catch { }

                try { Item = m_Xdoc.SelectSingleNode("/" + rootname + "/SXOutputCurveCustom"); sxOutBezierCurveObj[device].CustomDefinition = Item.InnerText; }
                catch { missingSetting = true; }
                try { Item = m_Xdoc.SelectSingleNode("/" + rootname + "/SXOutputCurveMode"); setSXOutCurveMode(device, axisOutputCurveId(Item.InnerText)); }
                catch { setSXOutCurveMode(device, 0); missingSetting = true; }

                try { Item = m_Xdoc.SelectSingleNode("/" + rootname + "/SZOutputCurveCustom"); szOutBezierCurveObj[device].CustomDefinition = Item.InnerText; }
                catch { missingSetting = true; }
                try { Item = m_Xdoc.SelectSingleNode("/" + rootname + "/SZOutputCurveMode"); setSZOutCurveMode(device, axisOutputCurveId(Item.InnerText)); }
                catch { setSZOutCurveMode(device, 0); missingSetting = true; }

                try { Item = m_Xdoc.SelectSingleNode("/" + rootname + "/TrackballMode"); bool.TryParse(Item.InnerText, out trackballMode[device]); }
                catch { trackballMode[device] = false; missingSetting = true; }

                try { Item = m_Xdoc.SelectSingleNode("/" + rootname + "/TrackballFriction"); double.TryParse(Item.InnerText, out trackballFriction[device]); }
                catch { trackballFriction[device] = 10.0; missingSetting = true; }

                try
                {
                    Item = m_Xdoc.SelectSingleNode("/" + rootname + "/TouchRelMouseRotation");
                    int.TryParse(Item.InnerText, out int temp);
                    temp = Math.Min(Math.Max(temp, -180), 180);
                    touchpadRelMouse[device].rotation = temp * Math.PI / 180.0;
                }
                catch { touchpadRelMouse[device].rotation = 0.0; missingSetting = true; }

                try
                {
                    Item = m_Xdoc.SelectSingleNode("/" + rootname + "/TouchRelMouseMinThreshold");
                    double.TryParse(Item.InnerText, out double temp);
                    temp = Math.Min(Math.Max(temp, 1.0), 40.0);
                    touchpadRelMouse[device].minThreshold = temp;
                }
                catch { touchpadRelMouse[device].minThreshold = TouchpadRelMouseSettings.DEFAULT_MIN_THRESHOLD; missingSetting = true; }


                bool touchpadAbsMouseGroup = false;
                XmlNode touchpadAbsMouseElement =
                    m_Xdoc.SelectSingleNode("/" + rootname + "/TouchpadAbsMouseSettings");
                touchpadAbsMouseGroup = touchpadAbsMouseElement != null;

                if (touchpadAbsMouseGroup)
                {
                    try
                    {
                        Item = touchpadAbsMouseElement.SelectSingleNode("MaxZoneX");
                        int.TryParse(Item.InnerText, out int temp);
                        touchpadAbsMouse[device].maxZoneX = temp;
                    }
                    catch { touchpadAbsMouse[device].maxZoneX = TouchpadAbsMouseSettings.DEFAULT_MAXZONE_X; missingSetting = true; }

                    try
                    {
                        Item = touchpadAbsMouseElement.SelectSingleNode("MaxZoneY");
                        int.TryParse(Item.InnerText, out int temp);
                        touchpadAbsMouse[device].maxZoneY = temp;
                    }
                    catch { touchpadAbsMouse[device].maxZoneY = TouchpadAbsMouseSettings.DEFAULT_MAXZONE_Y; missingSetting = true; }

                    try
                    {
                        Item = touchpadAbsMouseElement.SelectSingleNode("SnapToCenter");
                        bool.TryParse(Item.InnerText, out bool temp);
                        touchpadAbsMouse[device].snapToCenter = temp;
                    }
                    catch { touchpadAbsMouse[device].snapToCenter = TouchpadAbsMouseSettings.DEFAULT_SNAP_CENTER; missingSetting = true; }
                }
                else
                {
                    missingSetting = true;
                }

                try { Item = m_Xdoc.SelectSingleNode("/" + rootname + "/OutputContDevice"); outputDevType[device] = OutContDeviceId(Item.InnerText); }
                catch { outputDevType[device] = OutContType.X360; missingSetting = true; }

                // Only change xinput devices under certain conditions. Avoid
                // performing this upon program startup before loading devices.
                if (xinputChange)
                {
                    CheckOldDevicestatus(device, control, oldContType,
                        out xinputPlug, out xinputStatus);
                }

                try
                {
                    Item = m_Xdoc.SelectSingleNode("/" + rootname + "/ProfileActions");
                    profileActions[device].Clear();
                    if (!string.IsNullOrEmpty(Item.InnerText))
                    {
                        string[] actionNames = Item.InnerText.Split('/');
                        for (int actIndex = 0, actLen = actionNames.Length; actIndex < actLen; actIndex++)
                        {
                            string tempActionName = actionNames[actIndex];
                            if (!profileActions[device].Contains(tempActionName))
                            {
                                profileActions[device].Add(tempActionName);
                            }
                        }
                    }
                }
                catch { profileActions[device].Clear(); missingSetting = true; }

                foreach (DS4ControlSettings dcs in ds4settings[device])
                    dcs.Reset();

                containsCustomAction[device] = false;
                containsCustomExtras[device] = false;
                profileActionCount[device] = profileActions[device].Count;
                profileActionDict[device].Clear();
                profileActionIndexDict[device].Clear();
                foreach (string actionname in profileActions[device])
                {
                    profileActionDict[device][actionname] = Global.GetAction(actionname);
                    profileActionIndexDict[device][actionname] = Global.GetActionIndexOf(actionname);
                }

                DS4KeyType keyType;
                ushort wvk;

                {
                    XmlNode ParentItem = m_Xdoc.SelectSingleNode("/" + rootname + "/Control/Button");
                    if (ParentItem != null)
                    {
                        foreach (XmlNode item in ParentItem.ChildNodes)
                        {
                            if (Enum.TryParse(item.Name, out DS4Controls currentControl))
                            {
                                UpdateDS4CSetting(device, item.Name, false, getX360ControlsByName(item.InnerText), "", DS4KeyType.None, 0);
                                customMapButtons.Add(getDS4ControlsByName(item.Name), getX360ControlsByName(item.InnerText));
                            }
                        }
                    }

                    ParentItem = m_Xdoc.SelectSingleNode("/" + rootname + "/Control/Macro");
                    if (ParentItem != null)
                    {
                        foreach (XmlNode item in ParentItem.ChildNodes)
                        {
                            customMapMacros.Add(getDS4ControlsByName(item.Name), item.InnerText);
                            string[] skeys;
                            int[] keys;
                            if (!string.IsNullOrEmpty(item.InnerText))
                            {
                                skeys = item.InnerText.Split('/');
                                keys = new int[skeys.Length];
                            }
                            else
                            {
                                skeys = new string[0];
                                keys = new int[0];
                            }

                            for (int i = 0, keylen = keys.Length; i < keylen; i++)
                                keys[i] = int.Parse(skeys[i]);

                            if (Enum.TryParse(item.Name, out DS4Controls currentControl))
                            {
                                UpdateDS4CSetting(device, item.Name, false, keys, "", DS4KeyType.None, 0);
                            }
                        }
                    }

                    ParentItem = m_Xdoc.SelectSingleNode("/" + rootname + "/Control/Key");
                    if (ParentItem != null)
                    {
                        foreach (XmlNode item in ParentItem.ChildNodes)
                        {
                            if (ushort.TryParse(item.InnerText, out wvk) && Enum.TryParse(item.Name, out DS4Controls currentControl))
                            {
                                UpdateDS4CSetting(device, item.Name, false, wvk, "", DS4KeyType.None, 0);
                                customMapKeys.Add(getDS4ControlsByName(item.Name), wvk);
                            }
                        }
                    }

                    ParentItem = m_Xdoc.SelectSingleNode("/" + rootname + "/Control/Extras");
                    if (ParentItem != null)
                    {
                        foreach (XmlNode item in ParentItem.ChildNodes)
                        {
                            if (item.InnerText != string.Empty && Enum.TryParse(item.Name, out DS4Controls currentControl))
                            {
                                UpdateDS4CExtra(device, item.Name, false, item.InnerText);
                                customMapExtras.Add(getDS4ControlsByName(item.Name), item.InnerText);
                            }
                            else
                                ParentItem.RemoveChild(item);
                        }
                    }

                    ParentItem = m_Xdoc.SelectSingleNode("/" + rootname + "/Control/KeyType");
                    if (ParentItem != null)
                    {
                        foreach (XmlNode item in ParentItem.ChildNodes)
                        {
                            if (item != null)
                            {
                                keyType = DS4KeyType.None;
                                if (item.InnerText.Contains(DS4KeyType.ScanCode.ToString()))
                                    keyType |= DS4KeyType.ScanCode;
                                if (item.InnerText.Contains(DS4KeyType.Toggle.ToString()))
                                    keyType |= DS4KeyType.Toggle;
                                if (item.InnerText.Contains(DS4KeyType.Macro.ToString()))
                                    keyType |= DS4KeyType.Macro;
                                if (item.InnerText.Contains(DS4KeyType.HoldMacro.ToString()))
                                    keyType |= DS4KeyType.HoldMacro;
                                if (item.InnerText.Contains(DS4KeyType.Unbound.ToString()))
                                    keyType |= DS4KeyType.Unbound;

                                if (keyType != DS4KeyType.None && Enum.TryParse(item.Name, out DS4Controls currentControl))
                                {
                                    UpdateDS4CKeyType(device, item.Name, false, keyType);
                                    customMapKeyTypes.Add(getDS4ControlsByName(item.Name), keyType);
                                }
                            }
                        }
                    }

                    ParentItem = m_Xdoc.SelectSingleNode("/" + rootname + "/ShiftControl/Button");
                    if (ParentItem != null)
                    {
                        foreach (XmlElement item in ParentItem.ChildNodes)
                        {
                            int shiftT = shiftM;
                            if (item.HasAttribute("Trigger"))
                                int.TryParse(item.Attributes["Trigger"].Value, out shiftT);

                            if (Enum.TryParse(item.Name, out DS4Controls currentControl))
                            {
                                UpdateDS4CSetting(device, item.Name, true, getX360ControlsByName(item.InnerText), "", DS4KeyType.None, shiftT);
                                shiftCustomMapButtons.Add(getDS4ControlsByName(item.Name), getX360ControlsByName(item.InnerText));
                            }
                        }
                    }

                    ParentItem = m_Xdoc.SelectSingleNode("/" + rootname + "/ShiftControl/Macro");
                    if (ParentItem != null)
                    {
                        foreach (XmlElement item in ParentItem.ChildNodes)
                        {
                            shiftCustomMapMacros.Add(getDS4ControlsByName(item.Name), item.InnerText);
                            string[] skeys;
                            int[] keys;
                            if (!string.IsNullOrEmpty(item.InnerText))
                            {
                                skeys = item.InnerText.Split('/');
                                keys = new int[skeys.Length];
                            }
                            else
                            {
                                skeys = new string[0];
                                keys = new int[0];
                            }

                            for (int i = 0, keylen = keys.Length; i < keylen; i++)
                                keys[i] = int.Parse(skeys[i]);

                            int shiftT = shiftM;
                            if (item.HasAttribute("Trigger"))
                                int.TryParse(item.Attributes["Trigger"].Value, out shiftT);

                            if (Enum.TryParse(item.Name, out DS4Controls currentControl))
                            {
                                UpdateDS4CSetting(device, item.Name, true, keys, "", DS4KeyType.None, shiftT);
                            }
                        }
                    }

                    ParentItem = m_Xdoc.SelectSingleNode("/" + rootname + "/ShiftControl/Key");
                    if (ParentItem != null)
                    {
                        foreach (XmlElement item in ParentItem.ChildNodes)
                        {
                            if (ushort.TryParse(item.InnerText, out wvk))
                            {
                                int shiftT = shiftM;
                                if (item.HasAttribute("Trigger"))
                                    int.TryParse(item.Attributes["Trigger"].Value, out shiftT);

                                if (Enum.TryParse(item.Name, out DS4Controls currentControl))
                                {
                                    UpdateDS4CSetting(device, item.Name, true, wvk, "", DS4KeyType.None, shiftT);
                                    shiftCustomMapKeys.Add(getDS4ControlsByName(item.Name), wvk);
                                }
                            }
                        }
                    }

                    ParentItem = m_Xdoc.SelectSingleNode("/" + rootname + "/ShiftControl/Extras");
                    if (ParentItem != null)
                    {
                        foreach (XmlElement item in ParentItem.ChildNodes)
                        {
                            if (item.InnerText != string.Empty)
                            {
                                if (Enum.TryParse(item.Name, out DS4Controls currentControl))
                                {
                                    UpdateDS4CExtra(device, item.Name, true, item.InnerText);
                                    shiftCustomMapExtras.Add(getDS4ControlsByName(item.Name), item.InnerText);
                                }
                            }
                            else
                                ParentItem.RemoveChild(item);
                        }
                    }

                    ParentItem = m_Xdoc.SelectSingleNode("/" + rootname + "/ShiftControl/KeyType");
                    if (ParentItem != null)
                    {
                        foreach (XmlElement item in ParentItem.ChildNodes)
                        {
                            if (item != null)
                            {
                                keyType = DS4KeyType.None;
                                if (item.InnerText.Contains(DS4KeyType.ScanCode.ToString()))
                                    keyType |= DS4KeyType.ScanCode;
                                if (item.InnerText.Contains(DS4KeyType.Toggle.ToString()))
                                    keyType |= DS4KeyType.Toggle;
                                if (item.InnerText.Contains(DS4KeyType.Macro.ToString()))
                                    keyType |= DS4KeyType.Macro;
                                if (item.InnerText.Contains(DS4KeyType.HoldMacro.ToString()))
                                    keyType |= DS4KeyType.HoldMacro;
                                if (item.InnerText.Contains(DS4KeyType.Unbound.ToString()))
                                    keyType |= DS4KeyType.Unbound;

                                if (keyType != DS4KeyType.None && Enum.TryParse(item.Name, out DS4Controls currentControl))
                                {
                                    UpdateDS4CKeyType(device, item.Name, true, keyType);
                                    shiftCustomMapKeyTypes.Add(getDS4ControlsByName(item.Name), keyType);
                                }
                            }
                        }
                    }
                }
            }
            else
            {
                Loaded = false;
                ResetProfile(device);
                ResetMouseProperties(device, control);

                // Unplug existing output device if requested profile does not exist
                OutputDevice tempOutDev = device < ControlService.CURRENT_DS4_CONTROLLER_LIMIT ?
                    control.outputDevices[device] : null;
                if (tempOutDev != null)
                {
                    tempOutDev = null;
                    //Global.activeOutDevType[device] = OutContType.None;
                    DS4Device tempDev = control.DS4Controllers[device];
                    if (tempDev != null)
                    {
                        tempDev.queueEvent(() =>
                        {
                            control.UnplugOutDev(device, tempDev);
                        });
                    }
                }
            }

            // Only add missing settings if the actual load was graceful
            if ((missingSetting || migratePerformed) && Loaded)// && buttons != null)
            {
                string proName = Path.GetFileName(profilepath);
                SaveProfile(device, proName);
            }

            if (Loaded)
            {
                CacheProfileCustomsFlags(device);
                buttonMouseInfos[device].activeButtonSensitivity =
                    buttonMouseInfos[device].buttonSensitivity;

                //if (device < Global.MAX_DS4_CONTROLLER_COUNT && control.touchPad[device] != null)
                //{
                //    control.touchPad[device]?.ResetToggleGyroModes();
                //    GyroOutMode currentGyro = gyroOutMode[device];
                //    if (currentGyro == GyroOutMode.Mouse)
                //    {
                //        control.touchPad[device].ToggleGyroMouse =
                //            gyroMouseToggle[device];
                //    }
                //    else if (currentGyro == GyroOutMode.MouseJoystick)
                //    {
                //        control.touchPad[device].ToggleGyroMouse =
                //            gyroMouseStickToggle[device];
                //    }
                //}

                // If a device exists, make sure to transfer relevant profile device
                // options to device instance
                if (postLoad && device < Global.MAX_DS4_CONTROLLER_COUNT)
                {
                    PostLoadSnippet(device, control, xinputStatus, xinputPlug);
                }
            }

            return Loaded;
        }

        public bool Load()
        {
            bool Loaded = true;
            bool missingSetting = false;

            try
            {
                if (File.Exists(m_Profile))
                {
                    XmlNode Item;

                    m_Xdoc.Load(m_Profile);

                    try { Item = m_Xdoc.SelectSingleNode("/Profile/useExclusiveMode"); Boolean.TryParse(Item.InnerText, out useExclusiveMode); } // Ex Mode
                    catch { missingSetting = true; } // Ex Mode
                    try { Item = m_Xdoc.SelectSingleNode("/Profile/startMinimized"); Boolean.TryParse(Item.InnerText, out startMinimized); }
                    catch { missingSetting = true; }
                    try { Item = m_Xdoc.SelectSingleNode("/Profile/minimizeToTaskbar"); Boolean.TryParse(Item.InnerText, out minToTaskbar); }
                    catch { missingSetting = true; }
                    try { Item = m_Xdoc.SelectSingleNode("/Profile/formWidth"); Int32.TryParse(Item.InnerText, out formWidth); }
                    catch { missingSetting = true; }
                    try { Item = m_Xdoc.SelectSingleNode("/Profile/formHeight"); Int32.TryParse(Item.InnerText, out formHeight); }
                    catch { missingSetting = true; }
                    try {
                        int temp = 0;
                        Item = m_Xdoc.SelectSingleNode("/Profile/formLocationX"); Int32.TryParse(Item.InnerText, out temp);
                        formLocationX = Math.Max(temp, 0);
                    }
                    catch { missingSetting = true; }

                    try {
                        int temp = 0;
                        Item = m_Xdoc.SelectSingleNode("/Profile/formLocationY"); Int32.TryParse(Item.InnerText, out temp);
                        formLocationY = Math.Max(temp, 0);
                    }
                    catch { missingSetting = true; }

                    for (int i = 0; i < Global.MAX_DS4_CONTROLLER_COUNT; i++)
                    {
                        string contTag = $"/Profile/Controller{i + 1}";
                        try
                        {
                            Item = m_Xdoc.SelectSingleNode(contTag); profilePath[i] = Item?.InnerText ?? string.Empty;
                            if (profilePath[i].ToLower().Contains("distance"))
                            {
                                distanceProfiles[i] = true;
                            }

                            olderProfilePath[i] = profilePath[i];
                        }
                        catch { profilePath[i] = olderProfilePath[i] = string.Empty; distanceProfiles[i] = false; }
                    }

                    try { Item = m_Xdoc.SelectSingleNode("/Profile/LastChecked"); DateTime.TryParse(Item.InnerText, out lastChecked); }
                    catch { missingSetting = true; }
                    try { Item = m_Xdoc.SelectSingleNode("/Profile/CheckWhen"); Int32.TryParse(Item.InnerText, out CheckWhen); }
                    catch { missingSetting = true; }
                    try
                    {
                        Item = m_Xdoc.SelectSingleNode("/Profile/LastVersionChecked");
                        string tempVer = Item?.InnerText ?? string.Empty;
                        if (!string.IsNullOrEmpty(tempVer))
                        {
                            lastVersionCheckedNum = Global.CompileVersionNumberFromString(tempVer);
                            if (lastVersionCheckedNum > 0) lastVersionChecked = tempVer;
                        }
                    }
                    catch { missingSetting = true; }

                    try
                    {
                        Item = m_Xdoc.SelectSingleNode("/Profile/Notifications");
                        if (!int.TryParse(Item.InnerText, out notifications))
                            notifications = (Boolean.Parse(Item.InnerText) ? 2 : 0);
                    }
                    catch { missingSetting = true; }

                    try { Item = m_Xdoc.SelectSingleNode("/Profile/DisconnectBTAtStop"); Boolean.TryParse(Item.InnerText, out disconnectBTAtStop); }
                    catch { missingSetting = true; }
                    try { Item = m_Xdoc.SelectSingleNode("/Profile/SwipeProfiles"); Boolean.TryParse(Item.InnerText, out swipeProfiles); }
                    catch { missingSetting = true; }
                    //try { Item = m_Xdoc.SelectSingleNode("/Profile/UseDS4ForMapping"); Boolean.TryParse(Item.InnerText, out ds4Mapping); }
                    //catch { missingSetting = true; }
                    try { Item = m_Xdoc.SelectSingleNode("/Profile/QuickCharge"); Boolean.TryParse(Item.InnerText, out quickCharge); }
                    catch { missingSetting = true; }
                    try { Item = m_Xdoc.SelectSingleNode("/Profile/CloseMinimizes"); Boolean.TryParse(Item.InnerText, out closeMini); }
                    catch { missingSetting = true; }
                    try { Item = m_Xdoc.SelectSingleNode("/Profile/UseLang"); useLang = Item.InnerText; }
                    catch { missingSetting = true; }
                    try { Item = m_Xdoc.SelectSingleNode("/Profile/DownloadLang"); Boolean.TryParse(Item.InnerText, out downloadLang); }
                    catch { missingSetting = true; }
                    try { Item = m_Xdoc.SelectSingleNode("/Profile/FlashWhenLate"); Boolean.TryParse(Item.InnerText, out flashWhenLate); }
                    catch { missingSetting = true; }
                    try { Item = m_Xdoc.SelectSingleNode("/Profile/FlashWhenLateAt"); int.TryParse(Item.InnerText, out flashWhenLateAt); }
                    catch { missingSetting = true; }

                    Item = m_Xdoc.SelectSingleNode("/Profile/AppIcon");
                    bool hasIconChoice = Item != null;
                    if (hasIconChoice)
                    {
                        hasIconChoice = Enum.TryParse(Item.InnerText ?? "", out useIconChoice);
                    }

                    if (!hasIconChoice)
                    {
                        missingSetting = true;

                        try
                        {
                            Item = m_Xdoc.SelectSingleNode("/Profile/WhiteIcon");
                            if (bool.TryParse(Item?.InnerText ?? "", out bool temp))
                            {
                                useIconChoice = temp ? TrayIconChoice.White : TrayIconChoice.Default;
                            }
                        }
                        catch { missingSetting = true; }
                    }

                    try
                    {
                        Item = m_Xdoc.SelectSingleNode("/Profile/AppTheme");
                        string temp = Item.InnerText;
                        Enum.TryParse(temp, out AppThemeChoice choice);
                        useCurrentTheme = choice;
                    }
                    catch { missingSetting = true; useCurrentTheme = AppThemeChoice.Default; }

                    try { Item = m_Xdoc.SelectSingleNode("/Profile/UseUDPServer"); Boolean.TryParse(Item.InnerText, out useUDPServ); }
                    catch { missingSetting = true; }
                    try { Item = m_Xdoc.SelectSingleNode("/Profile/UDPServerPort"); int temp; int.TryParse(Item.InnerText, out temp); udpServPort = Math.Min(Math.Max(temp, 1024), 65535); }
                    catch { missingSetting = true; }
                    try { Item = m_Xdoc.SelectSingleNode("/Profile/UDPServerListenAddress"); udpServListenAddress = Item.InnerText; }
                    catch { missingSetting = true; }

                    bool udpServerSmoothingGroup = false;
                    XmlNode xmlUdpServerSmoothElement =
                        m_Xdoc.SelectSingleNode("/Profile/UDPServerSmoothingOptions");
                    udpServerSmoothingGroup = xmlUdpServerSmoothElement != null;
                    if (udpServerSmoothingGroup)
                    {
                        try
                        {
                            Item = xmlUdpServerSmoothElement.SelectSingleNode("UseSmoothing");
                            bool.TryParse(Item.InnerText, out bool temp);
                            useUdpSmoothing = temp;
                        }
                        catch { missingSetting = true; }

                        try
                        {
                            Item = xmlUdpServerSmoothElement.SelectSingleNode("UdpSmoothMinCutoff");
                            double.TryParse(Item.InnerText, out double temp);
                            temp = Math.Min(Math.Max(temp, 0.00001), 100.0);
                            udpSmoothingMincutoff = temp;
                        }
                        catch { missingSetting = true; }

                        try
                        {
                            Item = xmlUdpServerSmoothElement.SelectSingleNode("UdpSmoothBeta");
                            double.TryParse(Item.InnerText, out double temp);
                            temp = Math.Min(Math.Max(temp, 0.0), 1.0);
                            udpSmoothingBeta = temp;
                        }
                        catch { missingSetting = true; }
                    }

                    try { Item = m_Xdoc.SelectSingleNode("/Profile/UseCustomSteamFolder"); Boolean.TryParse(Item.InnerText, out useCustomSteamFolder); }
                    catch { missingSetting = true; }
                    try { Item = m_Xdoc.SelectSingleNode("/Profile/CustomSteamFolder"); customSteamFolder = Item.InnerText; }
                    catch { missingSetting = true; }
                    try { Item = m_Xdoc.SelectSingleNode("/Profile/AutoProfileRevertDefaultProfile"); Boolean.TryParse(Item.InnerText, out autoProfileRevertDefaultProfile); }
                    catch { missingSetting = true; }


                    XmlNode xmlDeviceOptions = m_Xdoc.SelectSingleNode("/Profile/DeviceOptions");
                    if (xmlDeviceOptions != null)
                    {
                        XmlNode xmlDS4Support = xmlDeviceOptions.SelectSingleNode("DS4SupportSettings");
                        if (xmlDS4Support != null)
                        {
                            try
                            {
                                XmlNode item = xmlDS4Support.SelectSingleNode("Enabled");
                                if (bool.TryParse(item?.InnerText ?? "", out bool temp))
                                {
                                    deviceOptions.DS4DeviceOpts.Enabled = temp;
                                }
                            }
                            catch { }
                        }

                        XmlNode xmlDualSenseSupport = xmlDeviceOptions.SelectSingleNode("DualSenseSupportSettings");
                        if (xmlDualSenseSupport != null)
                        {
                            try
                            {
                                XmlNode item = xmlDualSenseSupport.SelectSingleNode("Enabled");
                                if (bool.TryParse(item?.InnerText ?? "", out bool temp))
                                {
                                    deviceOptions.DualSenseOpts.Enabled = temp;
                                }
                            }
                            catch { }
                        }

                        XmlNode xmlSwitchProSupport = xmlDeviceOptions.SelectSingleNode("SwitchProSupportSettings");
                        if (xmlSwitchProSupport != null)
                        {
                            try
                            {
                                XmlNode item = xmlSwitchProSupport.SelectSingleNode("Enabled");
                                if (bool.TryParse(item?.InnerText ?? "", out bool temp))
                                {
                                    deviceOptions.SwitchProDeviceOpts.Enabled = temp;
                                }
                            }
                            catch { }
                        }

                        XmlNode xmlJoyConSupport = xmlDeviceOptions.SelectSingleNode("JoyConSupportSettings");
                        if (xmlJoyConSupport != null)
                        {
                            try
                            {
                                XmlNode item = xmlJoyConSupport.SelectSingleNode("Enabled");
                                if (bool.TryParse(item?.InnerText ?? "", out bool temp))
                                {
                                    deviceOptions.JoyConDeviceOpts.Enabled = temp;
                                }
                            }
                            catch { }
                        }
                    }

                    for (int i = 0; i < Global.MAX_DS4_CONTROLLER_COUNT; i++)
                    {
                        try
                        {
                            Item = m_Xdoc.SelectSingleNode("/Profile/CustomLed" + (i + 1));
                            string[] ss = Item.InnerText.Split(':');
                            bool.TryParse(ss[0], out lightbarSettingInfo[i].ds4winSettings.useCustomLed);
                            DS4Color.TryParse(ss[1], ref lightbarSettingInfo[i].ds4winSettings.m_CustomLed);
                        }
                        catch { lightbarSettingInfo[i].ds4winSettings.useCustomLed = false; lightbarSettingInfo[i].ds4winSettings.m_CustomLed = new DS4Color(Color.Blue); missingSetting = true; }
                    }
                }
            }
            catch { }

            if (missingSetting)
                Save();

            if (Loaded)
            {
                string custom_exe_name_path = Path.Combine(Global.exedirpath, Global.CUSTOM_EXE_CONFIG_FILENAME);
                bool fakeExeFileExists = File.Exists(custom_exe_name_path);
                if (fakeExeFileExists)
                {
                    string fake_exe_name = File.ReadAllText(custom_exe_name_path).Trim();
                    bool valid = !(fake_exe_name.IndexOfAny(Path.GetInvalidFileNameChars()) >= 0);
                    if (valid)
                    {
                        fakeExeFileName = fake_exe_name;
                    }
                }
            }

            return Loaded;
        }

        public bool Save()
        {
            bool Saved = true;

            XmlNode Node;

            m_Xdoc.RemoveAll();

            Node = m_Xdoc.CreateXmlDeclaration("1.0", "utf-8", String.Empty);
            m_Xdoc.AppendChild(Node);

            Node = m_Xdoc.CreateComment(String.Format(" Profile Configuration Data. {0} ", DateTime.Now));
            m_Xdoc.AppendChild(Node);

            Node = m_Xdoc.CreateComment(string.Format(" Made with DS4Windows version {0} ", Global.exeversion));
            m_Xdoc.AppendChild(Node);

            Node = m_Xdoc.CreateWhitespace("\r\n");
            m_Xdoc.AppendChild(Node);

            XmlElement rootElement = m_Xdoc.CreateElement("Profile", null);
            rootElement.SetAttribute("app_version", Global.exeversion);
            rootElement.SetAttribute("config_version", Global.APP_CONFIG_VERSION.ToString());

            // Ex Mode (+1 line)
            XmlNode xmlUseExclNode = m_Xdoc.CreateNode(XmlNodeType.Element, "useExclusiveMode", null); xmlUseExclNode.InnerText = useExclusiveMode.ToString(); rootElement.AppendChild(xmlUseExclNode);
            XmlNode xmlStartMinimized = m_Xdoc.CreateNode(XmlNodeType.Element, "startMinimized", null); xmlStartMinimized.InnerText = startMinimized.ToString(); rootElement.AppendChild(xmlStartMinimized);
            XmlNode xmlminToTaskbar = m_Xdoc.CreateNode(XmlNodeType.Element, "minimizeToTaskbar", null); xmlminToTaskbar.InnerText = minToTaskbar.ToString(); rootElement.AppendChild(xmlminToTaskbar);
            XmlNode xmlFormWidth = m_Xdoc.CreateNode(XmlNodeType.Element, "formWidth", null); xmlFormWidth.InnerText = formWidth.ToString(); rootElement.AppendChild(xmlFormWidth);
            XmlNode xmlFormHeight = m_Xdoc.CreateNode(XmlNodeType.Element, "formHeight", null); xmlFormHeight.InnerText = formHeight.ToString(); rootElement.AppendChild(xmlFormHeight);
            XmlNode xmlFormLocationX = m_Xdoc.CreateNode(XmlNodeType.Element, "formLocationX", null); xmlFormLocationX.InnerText = formLocationX.ToString(); rootElement.AppendChild(xmlFormLocationX);
            XmlNode xmlFormLocationY = m_Xdoc.CreateNode(XmlNodeType.Element, "formLocationY", null); xmlFormLocationY.InnerText = formLocationY.ToString(); rootElement.AppendChild(xmlFormLocationY);

            for (int i = 0; i < Global.MAX_DS4_CONTROLLER_COUNT; i++)
            {
                string contTagName = $"Controller{i + 1}";
                XmlNode xmlControllerNode = m_Xdoc.CreateNode(XmlNodeType.Element, contTagName, null); xmlControllerNode.InnerText = !Global.linkedProfileCheck[i] ? profilePath[i] : olderProfilePath[i];
                if (!string.IsNullOrEmpty(xmlControllerNode.InnerText))
                {
                    rootElement.AppendChild(xmlControllerNode);
                }
            }

            XmlNode xmlLastChecked = m_Xdoc.CreateNode(XmlNodeType.Element, "LastChecked", null); xmlLastChecked.InnerText = lastChecked.ToString(); rootElement.AppendChild(xmlLastChecked);
            XmlNode xmlCheckWhen = m_Xdoc.CreateNode(XmlNodeType.Element, "CheckWhen", null); xmlCheckWhen.InnerText = CheckWhen.ToString(); rootElement.AppendChild(xmlCheckWhen);
            if (!string.IsNullOrEmpty(lastVersionChecked))
            {
                XmlNode xmlLastVersionChecked = m_Xdoc.CreateNode(XmlNodeType.Element, "LastVersionChecked", null); xmlLastVersionChecked.InnerText = lastVersionChecked.ToString(); rootElement.AppendChild(xmlLastVersionChecked);
            }

            XmlNode xmlNotifications = m_Xdoc.CreateNode(XmlNodeType.Element, "Notifications", null); xmlNotifications.InnerText = notifications.ToString(); rootElement.AppendChild(xmlNotifications);
            XmlNode xmlDisconnectBT = m_Xdoc.CreateNode(XmlNodeType.Element, "DisconnectBTAtStop", null); xmlDisconnectBT.InnerText = disconnectBTAtStop.ToString(); rootElement.AppendChild(xmlDisconnectBT);
            XmlNode xmlSwipeProfiles = m_Xdoc.CreateNode(XmlNodeType.Element, "SwipeProfiles", null); xmlSwipeProfiles.InnerText = swipeProfiles.ToString(); rootElement.AppendChild(xmlSwipeProfiles);
            //XmlNode xmlDS4Mapping = m_Xdoc.CreateNode(XmlNodeType.Element, "UseDS4ForMapping", null); xmlDS4Mapping.InnerText = ds4Mapping.ToString(); rootElement.AppendChild(xmlDS4Mapping);
            XmlNode xmlQuickCharge = m_Xdoc.CreateNode(XmlNodeType.Element, "QuickCharge", null); xmlQuickCharge.InnerText = quickCharge.ToString(); rootElement.AppendChild(xmlQuickCharge);
            XmlNode xmlCloseMini = m_Xdoc.CreateNode(XmlNodeType.Element, "CloseMinimizes", null); xmlCloseMini.InnerText = closeMini.ToString(); rootElement.AppendChild(xmlCloseMini);
            XmlNode xmlUseLang = m_Xdoc.CreateNode(XmlNodeType.Element, "UseLang", null); xmlUseLang.InnerText = useLang.ToString(); rootElement.AppendChild(xmlUseLang);
            XmlNode xmlDownloadLang = m_Xdoc.CreateNode(XmlNodeType.Element, "DownloadLang", null); xmlDownloadLang.InnerText = downloadLang.ToString(); rootElement.AppendChild(xmlDownloadLang);
            XmlNode xmlFlashWhenLate = m_Xdoc.CreateNode(XmlNodeType.Element, "FlashWhenLate", null); xmlFlashWhenLate.InnerText = flashWhenLate.ToString(); rootElement.AppendChild(xmlFlashWhenLate);
            XmlNode xmlFlashWhenLateAt = m_Xdoc.CreateNode(XmlNodeType.Element, "FlashWhenLateAt", null); xmlFlashWhenLateAt.InnerText = flashWhenLateAt.ToString(); rootElement.AppendChild(xmlFlashWhenLateAt);
            XmlNode xmlAppIconChoice = m_Xdoc.CreateNode(XmlNodeType.Element, "AppIcon", null); xmlAppIconChoice.InnerText = useIconChoice.ToString(); rootElement.AppendChild(xmlAppIconChoice);
            XmlNode xmlAppThemeChoice = m_Xdoc.CreateNode(XmlNodeType.Element, "AppTheme", null); xmlAppThemeChoice.InnerText = useCurrentTheme.ToString(); rootElement.AppendChild(xmlAppThemeChoice);
            XmlNode xmlUseUDPServ = m_Xdoc.CreateNode(XmlNodeType.Element, "UseUDPServer", null); xmlUseUDPServ.InnerText = useUDPServ.ToString(); rootElement.AppendChild(xmlUseUDPServ);
            XmlNode xmlUDPServPort = m_Xdoc.CreateNode(XmlNodeType.Element, "UDPServerPort", null); xmlUDPServPort.InnerText = udpServPort.ToString(); rootElement.AppendChild(xmlUDPServPort);
            XmlNode xmlUDPServListenAddress = m_Xdoc.CreateNode(XmlNodeType.Element, "UDPServerListenAddress", null); xmlUDPServListenAddress.InnerText = udpServListenAddress; rootElement.AppendChild(xmlUDPServListenAddress);

            XmlElement xmlUdpServerSmoothElement = m_Xdoc.CreateElement("UDPServerSmoothingOptions");
            XmlElement xmlUDPUseSmoothing = m_Xdoc.CreateElement("UseSmoothing"); xmlUDPUseSmoothing.InnerText = useUdpSmoothing.ToString(); xmlUdpServerSmoothElement.AppendChild(xmlUDPUseSmoothing);
            XmlElement xmlUDPSmoothMinCutoff = m_Xdoc.CreateElement("UdpSmoothMinCutoff"); xmlUDPSmoothMinCutoff.InnerText = udpSmoothingMincutoff.ToString(); xmlUdpServerSmoothElement.AppendChild(xmlUDPSmoothMinCutoff);
            XmlElement xmlUDPSmoothBeta = m_Xdoc.CreateElement("UdpSmoothBeta"); xmlUDPSmoothBeta.InnerText = udpSmoothingBeta.ToString(); xmlUdpServerSmoothElement.AppendChild(xmlUDPSmoothBeta);
            rootElement.AppendChild(xmlUdpServerSmoothElement);

            XmlNode xmlUseCustomSteamFolder = m_Xdoc.CreateNode(XmlNodeType.Element, "UseCustomSteamFolder", null); xmlUseCustomSteamFolder.InnerText = useCustomSteamFolder.ToString(); rootElement.AppendChild(xmlUseCustomSteamFolder);
            XmlNode xmlCustomSteamFolder = m_Xdoc.CreateNode(XmlNodeType.Element, "CustomSteamFolder", null); xmlCustomSteamFolder.InnerText = customSteamFolder; rootElement.AppendChild(xmlCustomSteamFolder);
            XmlNode xmlAutoProfileRevertDefaultProfile = m_Xdoc.CreateNode(XmlNodeType.Element, "AutoProfileRevertDefaultProfile", null); xmlAutoProfileRevertDefaultProfile.InnerText = autoProfileRevertDefaultProfile.ToString(); rootElement.AppendChild(xmlAutoProfileRevertDefaultProfile);

            XmlElement xmlDeviceOptions = m_Xdoc.CreateElement("DeviceOptions", null);
            XmlElement xmlDS4Support = m_Xdoc.CreateElement("DS4SupportSettings", null);
            XmlElement xmlDS4Enabled = m_Xdoc.CreateElement("Enabled", null);
            xmlDS4Enabled.InnerText = deviceOptions.DS4DeviceOpts.Enabled.ToString();
            xmlDS4Support.AppendChild(xmlDS4Enabled);
            xmlDeviceOptions.AppendChild(xmlDS4Support);

            XmlElement xmlDualSenseSupport = m_Xdoc.CreateElement("DualSenseSupportSettings", null);
            XmlElement xmlDualSenseEnabled = m_Xdoc.CreateElement("Enabled", null);
            xmlDualSenseEnabled.InnerText = deviceOptions.DualSenseOpts.Enabled.ToString();
            xmlDualSenseSupport.AppendChild(xmlDualSenseEnabled);

            xmlDeviceOptions.AppendChild(xmlDualSenseSupport);

            XmlElement xmlSwitchProSupport = m_Xdoc.CreateElement("SwitchProSupportSettings", null);
            XmlElement xmlSwitchProEnabled = m_Xdoc.CreateElement("Enabled", null);
            xmlSwitchProEnabled.InnerText = deviceOptions.SwitchProDeviceOpts.Enabled.ToString();
            xmlSwitchProSupport.AppendChild(xmlSwitchProEnabled);

            xmlDeviceOptions.AppendChild(xmlSwitchProSupport);

            XmlElement xmlJoyConSupport = m_Xdoc.CreateElement("JoyConSupportSettings", null);
            XmlElement xmlJoyconEnabled = m_Xdoc.CreateElement("Enabled", null);
            xmlJoyconEnabled.InnerText = deviceOptions.JoyConDeviceOpts.Enabled.ToString();
            xmlJoyConSupport.AppendChild(xmlJoyconEnabled);

            xmlDeviceOptions.AppendChild(xmlJoyConSupport);

            rootElement.AppendChild(xmlDeviceOptions);

            for (int i = 0; i < Global.MAX_DS4_CONTROLLER_COUNT; i++)
            {
                XmlNode xmlCustomLed = m_Xdoc.CreateNode(XmlNodeType.Element, "CustomLed" + (1 + i), null);
                xmlCustomLed.InnerText = lightbarSettingInfo[i].ds4winSettings.useCustomLed + ":" + lightbarSettingInfo[i].ds4winSettings.m_CustomLed.red + "," + lightbarSettingInfo[i].ds4winSettings.m_CustomLed.green + "," + lightbarSettingInfo[i].ds4winSettings.m_CustomLed.blue;
                rootElement.AppendChild(xmlCustomLed);
            }

            m_Xdoc.AppendChild(rootElement);

            try
            {
                m_Xdoc.Save(m_Profile);
            }
            catch (UnauthorizedAccessException) { Saved = false; }

            bool adminNeeded = Global.AdminNeeded();
            if (Saved &&
                (!adminNeeded || (adminNeeded && Global.IsAdministrator())))
            {
                string custom_exe_name_path = Path.Combine(Global.exedirpath, Global.CUSTOM_EXE_CONFIG_FILENAME);
                bool fakeExeFileExists = File.Exists(custom_exe_name_path);
                if (!string.IsNullOrEmpty(fakeExeFileName) || fakeExeFileExists)
                {
                    File.WriteAllText(custom_exe_name_path, fakeExeFileName);
                }
            }

            return Saved;
        }

        private void CreateAction()
        {
            XmlDocument m_Xdoc = new XmlDocument();
            XmlNode Node;

            Node = m_Xdoc.CreateXmlDeclaration("1.0", "utf-8", String.Empty);
            m_Xdoc.AppendChild(Node);

            Node = m_Xdoc.CreateComment(String.Format(" Special Actions Configuration Data. {0} ", DateTime.Now));
            m_Xdoc.AppendChild(Node);

            Node = m_Xdoc.CreateWhitespace("\r\n");
            m_Xdoc.AppendChild(Node);

            Node = m_Xdoc.CreateNode(XmlNodeType.Element, "Actions", "");
            m_Xdoc.AppendChild(Node);
            m_Xdoc.Save(m_Actions);
        }

        public bool SaveAction(string name, string controls, int mode, string details, bool edit, string extras = "")
        {
            bool saved = true;
            if (!File.Exists(m_Actions))
                CreateAction();
            m_Xdoc.Load(m_Actions);
            XmlNode Node;

            Node = m_Xdoc.CreateComment(String.Format(" Special Actions Configuration Data. {0} ", DateTime.Now));
            foreach (XmlNode node in m_Xdoc.SelectNodes("//comment()"))
                node.ParentNode.ReplaceChild(Node, node);

            Node = m_Xdoc.SelectSingleNode("Actions");
            XmlElement el = m_Xdoc.CreateElement("Action");
            el.SetAttribute("Name", name);
            el.AppendChild(m_Xdoc.CreateElement("Trigger")).InnerText = controls;
            switch (mode)
            {
                case 1:
                    el.AppendChild(m_Xdoc.CreateElement("Type")).InnerText = "Macro";
                    el.AppendChild(m_Xdoc.CreateElement("Details")).InnerText = details;
                    if (extras != string.Empty)
                        el.AppendChild(m_Xdoc.CreateElement("Extras")).InnerText = extras;
                    break;
                case 2:
                    el.AppendChild(m_Xdoc.CreateElement("Type")).InnerText = "Program";
                    el.AppendChild(m_Xdoc.CreateElement("Details")).InnerText = details.Split('?')[0];
                    el.AppendChild(m_Xdoc.CreateElement("Arguements")).InnerText = extras;
                    el.AppendChild(m_Xdoc.CreateElement("Delay")).InnerText = details.Split('?')[1];
                    break;
                case 3:
                    el.AppendChild(m_Xdoc.CreateElement("Type")).InnerText = "Profile";
                    el.AppendChild(m_Xdoc.CreateElement("Details")).InnerText = details;
                    el.AppendChild(m_Xdoc.CreateElement("UnloadTrigger")).InnerText = extras;
                    break;
                case 4:
                    el.AppendChild(m_Xdoc.CreateElement("Type")).InnerText = "Key";
                    el.AppendChild(m_Xdoc.CreateElement("Details")).InnerText = details;
                    if (!string.IsNullOrEmpty(extras))
                    {
                        string[] exts = extras.Split('\n');
                        el.AppendChild(m_Xdoc.CreateElement("UnloadTrigger")).InnerText = exts[1];
                        el.AppendChild(m_Xdoc.CreateElement("UnloadStyle")).InnerText = exts[0];
                    }
                    break;
                case 5:
                    el.AppendChild(m_Xdoc.CreateElement("Type")).InnerText = "DisconnectBT";
                    el.AppendChild(m_Xdoc.CreateElement("Details")).InnerText = details;
                    break;
                case 6:
                    el.AppendChild(m_Xdoc.CreateElement("Type")).InnerText = "BatteryCheck";
                    el.AppendChild(m_Xdoc.CreateElement("Details")).InnerText = details;
                    break;
                case 7:
                    el.AppendChild(m_Xdoc.CreateElement("Type")).InnerText = "MultiAction";
                    el.AppendChild(m_Xdoc.CreateElement("Details")).InnerText = details;
                    break;
                case 8:
                    el.AppendChild(m_Xdoc.CreateElement("Type")).InnerText = "SASteeringWheelEmulationCalibrate";
                    el.AppendChild(m_Xdoc.CreateElement("Details")).InnerText = details;
                    break;
            }

            if (edit)
            {
                XmlNode oldxmlprocess = m_Xdoc.SelectSingleNode("/Actions/Action[@Name=\"" + name + "\"]");
                Node.ReplaceChild(el, oldxmlprocess);
            }
            else { Node.AppendChild(el); }

            m_Xdoc.AppendChild(Node);
            try { m_Xdoc.Save(m_Actions); }
            catch { saved = false; }
            LoadActions();
            return saved;
        }

        public void RemoveAction(string name)
        {
            m_Xdoc.Load(m_Actions);
            XmlNode Node = m_Xdoc.SelectSingleNode("Actions");
            XmlNode Item = m_Xdoc.SelectSingleNode("/Actions/Action[@Name=\"" + name + "\"]");
            if (Item != null)
                Node.RemoveChild(Item);

            m_Xdoc.AppendChild(Node);
            m_Xdoc.Save(m_Actions);
            LoadActions();
        }

        public bool LoadActions()
        {
            bool saved = true;
            if (!File.Exists(Global.appdatapath + "\\Actions.xml"))
            {
                SaveAction("Disconnect Controller", "PS/Options", 5, "0", false);
                saved = false;
            }

            try
            {
                actions.Clear();
                XmlDocument doc = new XmlDocument();
                doc.Load(Global.appdatapath + "\\Actions.xml");
                XmlNodeList actionslist = doc.SelectNodes("Actions/Action");
                string name, controls, type, details, extras, extras2;
                Mapping.actionDone.Clear();
                foreach (XmlNode x in actionslist)
                {
                    name = x.Attributes["Name"].Value;
                    controls = x.ChildNodes[0].InnerText;
                    type = x.ChildNodes[1].InnerText;
                    details = x.ChildNodes[2].InnerText;
                    Mapping.actionDone.Add(new Mapping.ActionState());
                    if (type == "Profile")
                    {
                        extras = x.ChildNodes[3].InnerText;
                        actions.Add(new SpecialAction(name, controls, type, details, 0, extras));
                    }
                    else if (type == "Macro")
                    {
                        if (x.ChildNodes[3] != null) extras = x.ChildNodes[3].InnerText;
                        else extras = string.Empty;
                        actions.Add(new SpecialAction(name, controls, type, details, 0, extras));
                    }
                    else if (type == "Key")
                    {
                        if (x.ChildNodes[3] != null)
                        {
                            extras = x.ChildNodes[3].InnerText;
                            extras2 = x.ChildNodes[4].InnerText;
                        }
                        else
                        {
                            extras = string.Empty;
                            extras2 = string.Empty;
                        }
                        if (!string.IsNullOrEmpty(extras))
                            actions.Add(new SpecialAction(name, controls, type, details, 0, extras2 + '\n' + extras));
                        else
                            actions.Add(new SpecialAction(name, controls, type, details));
                    }
                    else if (type == "DisconnectBT")
                    {
                        double doub;
                        if (double.TryParse(details, out doub))
                            actions.Add(new SpecialAction(name, controls, type, "", doub));
                        else
                            actions.Add(new SpecialAction(name, controls, type, ""));
                    }
                    else if (type == "BatteryCheck")
                    {
                        double doub;
                        if (double.TryParse(details.Split('|')[0], out doub))
                            actions.Add(new SpecialAction(name, controls, type, details, doub));
                        else if (double.TryParse(details.Split(',')[0], out doub))
                            actions.Add(new SpecialAction(name, controls, type, details, doub));
                        else
                            actions.Add(new SpecialAction(name, controls, type, details));
                    }
                    else if (type == "Program")
                    {
                        double doub;
                        if (x.ChildNodes[3] != null)
                        {
                            extras = x.ChildNodes[3].InnerText;
                            if (double.TryParse(x.ChildNodes[4].InnerText, out doub))
                                actions.Add(new SpecialAction(name, controls, type, details, doub, extras));
                            else
                                actions.Add(new SpecialAction(name, controls, type, details, 0, extras));
                        }
                        else
                        {
                            actions.Add(new SpecialAction(name, controls, type, details));
                        }
                    }
                    else if (type == "XboxGameDVR" || type == "MultiAction")
                    {
                        actions.Add(new SpecialAction(name, controls, type, details));
                    }
                    else if (type == "SASteeringWheelEmulationCalibrate")
                    {
                        double doub;
                        if (double.TryParse(details, out doub))
                            actions.Add(new SpecialAction(name, controls, type, "", doub));
                        else
                            actions.Add(new SpecialAction(name, controls, type, ""));
                    }
                }
            }
            catch { saved = false; }
            return saved;
        }

        public bool createLinkedProfiles()
        {
            bool saved = true;
            XmlDocument m_Xdoc = new XmlDocument();
            XmlNode Node;

            Node = m_Xdoc.CreateXmlDeclaration("1.0", "utf-8", string.Empty);
            m_Xdoc.AppendChild(Node);

            Node = m_Xdoc.CreateComment(string.Format(" Mac Address and Profile Linking Data. {0} ", DateTime.Now));
            m_Xdoc.AppendChild(Node);

            Node = m_Xdoc.CreateWhitespace("\r\n");
            m_Xdoc.AppendChild(Node);

            Node = m_Xdoc.CreateNode(XmlNodeType.Element, "LinkedControllers", "");
            m_Xdoc.AppendChild(Node);

            try { m_Xdoc.Save(m_linkedProfiles); }
            catch (UnauthorizedAccessException) { AppLogger.LogToGui("Unauthorized Access - Save failed to path: " + m_linkedProfiles, false); saved = false; }

            return saved;
        }

        public bool LoadLinkedProfiles()
        {
            bool loaded = true;
            if (File.Exists(m_linkedProfiles))
            {
                XmlDocument linkedXdoc = new XmlDocument();
                XmlNode Node;
                linkedXdoc.Load(m_linkedProfiles);
                linkedProfiles.Clear();

                try
                {
                    Node = linkedXdoc.SelectSingleNode("/LinkedControllers");
                    XmlNodeList links = Node.ChildNodes;
                    for (int i = 0, listLen = links.Count; i < listLen; i++)
                    {
                        XmlNode current = links[i];
                        string serial = current.Name.Replace("MAC", string.Empty);
                        string profile = current.InnerText;
                        linkedProfiles[serial] = profile;
                    }
                }
                catch { loaded = false; }
            }
            else
            {
                AppLogger.LogToGui("LinkedProfiles.xml can't be found.", false);
                loaded = false;
            }

            return loaded;
        }

        public bool SaveLinkedProfiles()
        {
            bool saved = true;
            if (File.Exists(m_linkedProfiles))
            {
                XmlDocument linkedXdoc = new XmlDocument();
                XmlNode Node;

                Node = linkedXdoc.CreateXmlDeclaration("1.0", "utf-8", string.Empty);
                linkedXdoc.AppendChild(Node);

                Node = linkedXdoc.CreateComment(string.Format(" Mac Address and Profile Linking Data. {0} ", DateTime.Now));
                linkedXdoc.AppendChild(Node);

                Node = linkedXdoc.CreateWhitespace("\r\n");
                linkedXdoc.AppendChild(Node);

                Node = linkedXdoc.CreateNode(XmlNodeType.Element, "LinkedControllers", "");
                linkedXdoc.AppendChild(Node);

                Dictionary<string, string>.KeyCollection serials = linkedProfiles.Keys;
                //for (int i = 0, itemCount = linkedProfiles.Count; i < itemCount; i++)
                for (var serialEnum = serials.GetEnumerator(); serialEnum.MoveNext();)
                {
                    //string serial = serials.ElementAt(i);
                    string serial = serialEnum.Current;
                    string profile = linkedProfiles[serial];
                    XmlElement link = linkedXdoc.CreateElement("MAC" + serial);
                    link.InnerText = profile;
                    Node.AppendChild(link);
                }

                try { linkedXdoc.Save(m_linkedProfiles); }
                catch (UnauthorizedAccessException) { AppLogger.LogToGui("Unauthorized Access - Save failed to path: " + m_linkedProfiles, false); saved = false; }
            }
            else
            {
                saved = createLinkedProfiles();
                saved = saved && SaveLinkedProfiles();
            }

            return saved;
        }

        public bool createControllerConfigs()
        {
            bool saved = true;
            XmlDocument configXdoc = new XmlDocument();
            XmlNode Node;

            Node = configXdoc.CreateXmlDeclaration("1.0", "utf-8", string.Empty);
            configXdoc.AppendChild(Node);

            Node = configXdoc.CreateComment(string.Format(" Controller config data. {0} ", DateTime.Now));
            configXdoc.AppendChild(Node);

            Node = configXdoc.CreateWhitespace("\r\n");
            configXdoc.AppendChild(Node);

            Node = configXdoc.CreateNode(XmlNodeType.Element, "Controllers", "");
            configXdoc.AppendChild(Node);

            try { configXdoc.Save(m_controllerConfigs); }
            catch (UnauthorizedAccessException) { AppLogger.LogToGui("Unauthorized Access - Save failed to path: " + m_controllerConfigs, false); saved = false; }

            return saved;
        }

        public bool LoadControllerConfigsForDevice(DS4Device device)
        {
            bool loaded = false;

            if (device == null) return false;
            if (!File.Exists(m_controllerConfigs)) createControllerConfigs();

            try
            {
                XmlDocument xmlDoc = new XmlDocument();
                xmlDoc.Load(m_controllerConfigs);

                XmlNode node = xmlDoc.SelectSingleNode("/Controllers/Controller[@Mac=\"" + device.getMacAddress() + "\"]");
                if (node != null)
                {
                    Int32 intValue;
                    if (Int32.TryParse(node["wheelCenterPoint"].InnerText.Split(',')[0], out intValue)) device.wheelCenterPoint.X = intValue;
                    if (Int32.TryParse(node["wheelCenterPoint"].InnerText.Split(',')[1], out intValue)) device.wheelCenterPoint.Y = intValue;
                    if (Int32.TryParse(node["wheel90DegPointLeft"].InnerText.Split(',')[0], out intValue)) device.wheel90DegPointLeft.X = intValue;
                    if (Int32.TryParse(node["wheel90DegPointLeft"].InnerText.Split(',')[1], out intValue)) device.wheel90DegPointLeft.Y = intValue;
                    if (Int32.TryParse(node["wheel90DegPointRight"].InnerText.Split(',')[0], out intValue)) device.wheel90DegPointRight.X = intValue;
                    if (Int32.TryParse(node["wheel90DegPointRight"].InnerText.Split(',')[1], out intValue)) device.wheel90DegPointRight.Y = intValue;

                    device.optionsStore.LoadSettings(xmlDoc, node);

                    loaded = true;
                }
            }
            catch
            {
                AppLogger.LogToGui("ControllerConfigs.xml can't be found.", false);
                loaded = false;
            }

            return loaded;
        }

        public bool SaveControllerConfigsForDevice(DS4Device device)
        {
            bool saved = true;

            if (device == null) return false;
            if (!File.Exists(m_controllerConfigs)) createControllerConfigs();

            try
            {
                //XmlNode node = null;
                XmlDocument xmlDoc = new XmlDocument();
                xmlDoc.Load(m_controllerConfigs);

                XmlNode node = xmlDoc.SelectSingleNode("/Controllers/Controller[@Mac=\"" + device.getMacAddress() + "\"]");
                XmlNode xmlControllersNode = xmlDoc.SelectSingleNode("/Controllers");
                if (node == null)
                {
                    XmlElement el = xmlDoc.CreateElement("Controller");
                    el.SetAttribute("Mac", device.getMacAddress());
                    el.SetAttribute("ControllerType", device.DeviceType.ToString());

                    el.AppendChild(xmlDoc.CreateElement("wheelCenterPoint"));
                    el.AppendChild(xmlDoc.CreateElement("wheel90DegPointLeft"));
                    el.AppendChild(xmlDoc.CreateElement("wheel90DegPointRight"));

                    node = xmlControllersNode.AppendChild(el);
                }

                XmlAttribute tempAttr = node.Attributes["ControllerType"];
                if (tempAttr == null)
                {
                    tempAttr = xmlDoc.CreateAttribute("ControllerType");
                    node.Attributes.Append(tempAttr);
                }

                tempAttr.Value = device.DeviceType.ToString();
                node["wheelCenterPoint"].InnerText = $"{device.wheelCenterPoint.X},{device.wheelCenterPoint.Y}";
                node["wheel90DegPointLeft"].InnerText = $"{device.wheel90DegPointLeft.X},{device.wheel90DegPointLeft.Y}";
                node["wheel90DegPointRight"].InnerText = $"{device.wheel90DegPointRight.X},{device.wheel90DegPointRight.Y}";

                device.optionsStore.PersistSettings(xmlDoc, node);

                // Remove old elements
                xmlDoc.RemoveAll();

                XmlNode Node;
                Node = xmlDoc.CreateXmlDeclaration("1.0", "utf-8", string.Empty);
                xmlDoc.AppendChild(Node);

                Node = xmlDoc.CreateComment(string.Format(" Controller config data. {0} ", DateTime.Now));
                xmlDoc.AppendChild(Node);

                Node = xmlDoc.CreateWhitespace("\r\n");
                xmlDoc.AppendChild(Node);

                // Write old Controllers node back in
                xmlDoc.AppendChild(xmlControllersNode);

                // Save XML to file
                xmlDoc.Save(m_controllerConfigs);
            }
            catch (UnauthorizedAccessException)
            {
                AppLogger.LogToGui("Unauthorized Access - Save failed to path: " + m_controllerConfigs, false);
                saved = false;
            }

            return saved;
        }

        public void UpdateDS4CSetting(int deviceNum, string buttonName, bool shift, object action, string exts, DS4KeyType kt, int trigger = 0)
        {
            DS4Controls dc;
            if (buttonName.StartsWith("bn"))
                dc = getDS4ControlsByName(buttonName);
            else
                dc = (DS4Controls)Enum.Parse(typeof(DS4Controls), buttonName, true);

            int temp = (int)dc;
            if (temp > 0)
            {
                int index = temp - 1;
                DS4ControlSettings dcs = ds4settings[deviceNum][index];
                dcs.UpdateSettings(shift, action, exts, kt, trigger);
                Global.RefreshActionAlias(dcs, shift);
            }
        }

        public void UpdateDS4CExtra(int deviceNum, string buttonName, bool shift, string exts)
        {
            DS4Controls dc;
            if (buttonName.StartsWith("bn"))
                dc = getDS4ControlsByName(buttonName);
            else
                dc = (DS4Controls)Enum.Parse(typeof(DS4Controls), buttonName, true);

            int temp = (int)dc;
            if (temp > 0)
            {
                int index = temp - 1;
                DS4ControlSettings dcs = ds4settings[deviceNum][index];
                if (shift)
                    dcs.shiftExtras = exts;
                else
                    dcs.extras = exts;
            }
        }

        private void UpdateDS4CKeyType(int deviceNum, string buttonName, bool shift, DS4KeyType keyType)
        {
            DS4Controls dc;
            if (buttonName.StartsWith("bn"))
                dc = getDS4ControlsByName(buttonName);
            else
                dc = (DS4Controls)Enum.Parse(typeof(DS4Controls), buttonName, true);

            int temp = (int)dc;
            if (temp > 0)
            {
                int index = temp - 1;
                DS4ControlSettings dcs = ds4settings[deviceNum][index];
                if (shift)
                    dcs.shiftKeyType = keyType;
                else
                    dcs.keyType = keyType;
            }
        }

        public ControlActionData GetDS4Action(int deviceNum, string buttonName, bool shift)
        {
            DS4Controls dc;
            if (buttonName.StartsWith("bn"))
                dc = getDS4ControlsByName(buttonName);
            else
                dc = (DS4Controls)Enum.Parse(typeof(DS4Controls), buttonName, true);

            int temp = (int)dc;
            if (temp > 0)
            {
                int index = temp - 1;
                DS4ControlSettings dcs = ds4settings[deviceNum][index];
                if (shift)
                {
                    return dcs.shiftAction;
                }
                else
                {
                    return dcs.action;
                }
            }

            return null;
        }

        public ControlActionData GetDS4Action(int deviceNum, DS4Controls dc, bool shift)
        {
            int temp = (int)dc;
            if (temp > 0)
            {
                int index = temp - 1;
                DS4ControlSettings dcs = ds4settings[deviceNum][index];
                if (shift)
                {
                    return dcs.shiftAction;
                }
                else
                {
                    return dcs.action;
                }
            }

            return null;
        }

        public string GetDS4Extra(int deviceNum, string buttonName, bool shift)
        {
            DS4Controls dc;
            if (buttonName.StartsWith("bn"))
                dc = getDS4ControlsByName(buttonName);
            else
                dc = (DS4Controls)Enum.Parse(typeof(DS4Controls), buttonName, true);

            int temp = (int)dc;
            if (temp > 0)
            {
                int index = temp - 1;
                DS4ControlSettings dcs = ds4settings[deviceNum][index];
                if (shift)
                    return dcs.shiftExtras;
                else
                    return dcs.extras;
            }

            return null;
        }

        public DS4KeyType GetDS4KeyType(int deviceNum, string buttonName, bool shift)
        {
            DS4Controls dc;
            if (buttonName.StartsWith("bn"))
                dc = getDS4ControlsByName(buttonName);
            else
                dc = (DS4Controls)Enum.Parse(typeof(DS4Controls), buttonName, true);

            int temp = (int)dc;
            if (temp > 0)
            {
                int index = temp - 1;
                DS4ControlSettings dcs = ds4settings[deviceNum][index];
                if (shift)
                    return dcs.shiftKeyType;
                else
                    return dcs.keyType;
            }

            return DS4KeyType.None;
        }

        public int GetDS4STrigger(int deviceNum, string buttonName)
        {
            DS4Controls dc;
            if (buttonName.StartsWith("bn"))
                dc = getDS4ControlsByName(buttonName);
            else
                dc = (DS4Controls)Enum.Parse(typeof(DS4Controls), buttonName, true);

            int temp = (int)dc;
            if (temp > 0)
            {
                int index = temp - 1;
                DS4ControlSettings dcs = ds4settings[deviceNum][index];
                return dcs.shiftTrigger;
            }

            return 0;
        }

        public int GetDS4STrigger(int deviceNum, DS4Controls dc)
        {
            int temp = (int)dc;
            if (temp > 0)
            {
                int index = temp - 1;
                DS4ControlSettings dcs = ds4settings[deviceNum][index];
                return dcs.shiftTrigger;
            }

            return 0;
        }

        public DS4ControlSettings GetDS4CSetting(int deviceNum, string buttonName)
        {
            DS4Controls dc;
            if (buttonName.StartsWith("bn"))
                dc = getDS4ControlsByName(buttonName);
            else
                dc = (DS4Controls)Enum.Parse(typeof(DS4Controls), buttonName, true);

            int temp = (int)dc;
            if (temp > 0)
            {
                int index = temp - 1;
                DS4ControlSettings dcs = ds4settings[deviceNum][index];
                return dcs;
            }

            return null;
        }

        public DS4ControlSettings GetDS4CSetting(int deviceNum, DS4Controls dc)
        {
            int temp = (int)dc;
            if (temp > 0)
            {
                int index = temp - 1;
                DS4ControlSettings dcs = ds4settings[deviceNum][index];
                return dcs;
            }

            return null;
        }

        public bool HasCustomActions(int deviceNum)
        {
            List<DS4ControlSettings> ds4settingsList = ds4settings[deviceNum];
            for (int i = 0, settingsLen = ds4settingsList.Count; i < settingsLen; i++)
            {
                DS4ControlSettings dcs = ds4settingsList[i];
                if (dcs.actionType != DS4ControlSettings.ActionType.Default || dcs.shiftActionType != DS4ControlSettings.ActionType.Default)
                    return true;
            }

            return false;
        }

        public bool HasCustomExtras(int deviceNum)
        {
            List<DS4ControlSettings> ds4settingsList = ds4settings[deviceNum];
            for (int i = 0, settingsLen = ds4settingsList.Count; i < settingsLen; i++)
            {
                DS4ControlSettings dcs = ds4settingsList[i];
                if (dcs.extras != null || dcs.shiftExtras != null)
                    return true;
            }

            return false;
        }

        private void ResetMouseProperties(int device, ControlService control)
        {
            if (device < Global.MAX_DS4_CONTROLLER_COUNT &&
                    control.touchPad[device] != null)
            {
                control.touchPad[device]?.ResetToggleGyroModes();
            }
        }

        private void ResetProfile(int device)
        {
            buttonMouseInfos[device].Reset();
            gyroControlsInf[device].Reset();

            enableTouchToggle[device] = true;
            idleDisconnectTimeout[device] = 0;
            enableOutputDataToDS4[device] = true;
            touchpadJitterCompensation[device] = true;
            lowerRCOn[device] = false;
            touchClickPassthru[device] = false;

            rumble[device] = 100;
            rumbleAutostopTime[device] = 0;
            touchSensitivity[device] = 100;
            l2ModInfo[device].deadZone = r2ModInfo[device].deadZone = 0;
            lsModInfo[device].deadZone = rsModInfo[device].deadZone = 10;
            lsModInfo[device].antiDeadZone = rsModInfo[device].antiDeadZone = 20;
            lsModInfo[device].maxZone = rsModInfo[device].maxZone = 100;
            lsModInfo[device].maxOutput = rsModInfo[device].maxOutput = 100.0;
            lsModInfo[device].fuzz = rsModInfo[device].fuzz = StickDeadZoneInfo.DEFAULT_FUZZ;
            l2ModInfo[device].antiDeadZone = r2ModInfo[device].antiDeadZone = 0;
            l2ModInfo[device].maxZone = r2ModInfo[device].maxZone = 100;
            l2ModInfo[device].maxOutput = r2ModInfo[device].maxOutput = 100.0;

            LSRotation[device] = 0.0;
            RSRotation[device] = 0.0;
            SXDeadzone[device] = SZDeadzone[device] = 0.25;
            SXMaxzone[device] = SZMaxzone[device] = 1.0;
            SXAntiDeadzone[device] = SZAntiDeadzone[device] = 0.0;
            l2Sens[device] = r2Sens[device] = 1;
            LSSens[device] = RSSens[device] = 1;
            SXSens[device] = SZSens[device] = 1;
            tapSensitivity[device] = 0;
            doubleTap[device] = false;
            scrollSensitivity[device] = 0;
            touchpadInvert[device] = 0;
            btPollRate[device] = 4;

            lsOutputSettings[device].ResetSettings();
            rsOutputSettings[device].ResetSettings();
            l2OutputSettings[device].ResetSettings();
            r2OutputSettings[device].ResetSettings();

            LightbarSettingInfo lightbarSettings = lightbarSettingInfo[device];
            LightbarDS4WinInfo lightInfo = lightbarSettings.ds4winSettings;
            lightbarSettings.Mode = LightbarMode.DS4Win;
            lightInfo.m_LowLed = new DS4Color(Color.Black);
            //m_LowLeds[device] = new DS4Color(Color.Black);

            Color tempColor = Color.Blue;
            switch(device)
            {
                case 0: tempColor = Color.Blue; break;
                case 1: tempColor = Color.Red; break;
                case 2: tempColor = Color.Green; break;
                case 3: tempColor = Color.Pink; break;
                case 4: tempColor = Color.Blue; break;
                case 5: tempColor = Color.Red; break;
                case 6: tempColor = Color.Green; break;
                case 7: tempColor = Color.Pink; break;
                case 8: tempColor = Color.White; break;
                default: tempColor = Color.Blue; break;
            }

            lightInfo.m_Led = new DS4Color(tempColor);
            lightInfo.m_ChargingLed = new DS4Color(Color.Black);
            lightInfo.m_FlashLed = new DS4Color(Color.Black);
            lightInfo.flashAt = 0;
            lightInfo.flashType = 0;
            lightInfo.chargingType = 0;
            lightInfo.rainbow = 0;
            lightInfo.maxRainbowSat = 1.0;
            lightInfo.ledAsBattery = false;

            launchProgram[device] = string.Empty;
            dinputOnly[device] = false;
            startTouchpadOff[device] = false;
            touchOutMode[device] = TouchpadOutMode.Mouse;
            sATriggers[device] = "-1";
            sATriggerCond[device] = true;
            gyroOutMode[device] = GyroOutMode.Controls;
            sAMouseStickTriggers[device] = "-1";
            sAMouseStickTriggerCond[device] = true;

            gyroMStickInfo[device].Reset();
            gyroSwipeInfo[device].Reset();

            gyroMouseStickToggle[device] = false;
            gyroMouseStickTriggerTurns[device] = true;
            sASteeringWheelEmulationAxis[device] = SASteeringWheelEmulationAxisType.None;
            sASteeringWheelEmulationRange[device] = 360;
            saWheelFuzzValues[device] = 0;
            wheelSmoothInfo[device].Reset();
            touchDisInvertTriggers[device] = new int[1] { -1 };
            lsCurve[device] = rsCurve[device] = 0;
            gyroSensitivity[device] = 100;
            gyroSensVerticalScale[device] = 100;
            gyroInvert[device] = 0;
            gyroTriggerTurns[device] = true;
            gyroMouseInfo[device].Reset();

            gyroMouseHorizontalAxis[device] = 0;
            gyroMouseToggle[device] = false;
            squStickInfo[device].lsMode = false;
            squStickInfo[device].rsMode = false;
            squStickInfo[device].lsRoundness = 5.0;
            squStickInfo[device].rsRoundness = 5.0;
            setLsOutCurveMode(device, 0);
            setRsOutCurveMode(device, 0);
            setL2OutCurveMode(device, 0);
            setR2OutCurveMode(device, 0);
            setSXOutCurveMode(device, 0);
            setSZOutCurveMode(device, 0);
            trackballMode[device] = false;
            trackballFriction[device] = 10.0;
            touchpadAbsMouse[device].Reset();
            touchpadRelMouse[device].Reset();
            outputDevType[device] = OutContType.X360;
            ds4Mapping = false;
        }

        public void LoadBlankProfile(int device, bool launchprogram, ControlService control,
            string propath = "", bool xinputChange = true, bool postLoad = true)
        {
            bool xinputPlug = false;
            bool xinputStatus = false;

            OutContType oldContType = Global.activeOutDevType[device];

            // Make sure to reset currently set profile values before parsing
            ResetProfile(device);
            ResetMouseProperties(device, control);

            // Only change xinput devices under certain conditions. Avoid
            // performing this upon program startup before loading devices.
            if (xinputChange)
            {
                CheckOldDevicestatus(device, control, oldContType,
                    out xinputPlug, out xinputStatus);
            }

            foreach (DS4ControlSettings dcs in ds4settings[device])
                dcs.Reset();

            profileActions[device].Clear();
            containsCustomAction[device] = false;
            containsCustomExtras[device] = false;

            // If a device exists, make sure to transfer relevant profile device
            // options to device instance
            if (postLoad && device < Global.MAX_DS4_CONTROLLER_COUNT)
            {
                PostLoadSnippet(device, control, xinputStatus, xinputPlug);
            }
        }

        public void LoadDefaultGamepadGyroProfile(int device, bool launchprogram, ControlService control,
            string propath = "", bool xinputChange = true, bool postLoad = true)
        {
            bool xinputPlug = false;
            bool xinputStatus = false;

            OutContType oldContType = Global.activeOutDevType[device];

            // Make sure to reset currently set profile values before parsing
            ResetProfile(device);
            ResetMouseProperties(device, control);

            // Only change xinput devices under certain conditions. Avoid
            // performing this upon program startup before loading devices.
            if (xinputChange)
            {
                CheckOldDevicestatus(device, control, oldContType,
                    out xinputPlug, out xinputStatus);
            }

            foreach (DS4ControlSettings dcs in ds4settings[device])
                dcs.Reset();

            profileActions[device].Clear();
            containsCustomAction[device] = false;
            containsCustomExtras[device] = false;

            gyroOutMode[device] = GyroOutMode.MouseJoystick;
            sAMouseStickTriggers[device] = "4";
            sAMouseStickTriggerCond[device] = true;
            gyroMouseStickTriggerTurns[device] = false;
            gyroMStickInfo[device].useSmoothing = true;
            gyroMStickInfo[device].smoothingMethod = GyroMouseStickInfo.SmoothingMethod.OneEuro;

            // If a device exists, make sure to transfer relevant profile device
            // options to device instance
            if (postLoad && device < Global.MAX_DS4_CONTROLLER_COUNT)
            {
                PostLoadSnippet(device, control, xinputStatus, xinputPlug);
            }
        }

        public void LoadDefaultMixedGyroMouseProfile(int device, bool launchprogram, ControlService control,
            string propath = "", bool xinputChange = true, bool postLoad = true)
        {
            bool xinputPlug = false;
            bool xinputStatus = false;

            OutContType oldContType = Global.activeOutDevType[device];

            // Make sure to reset currently set profile values before parsing
            ResetProfile(device);
            ResetMouseProperties(device, control);

            // Only change xinput devices under certain conditions. Avoid
            // performing this upon program startup before loading devices.
            if (xinputChange)
            {
                CheckOldDevicestatus(device, control, oldContType,
                    out xinputPlug, out xinputStatus);
            }

            foreach (DS4ControlSettings dcs in ds4settings[device])
                dcs.Reset();

            profileActions[device].Clear();
            containsCustomAction[device] = false;
            containsCustomExtras[device] = false;

            gyroOutMode[device] = GyroOutMode.Mouse;
            sATriggers[device] = "4";
            sATriggerCond[device] = true;
            gyroTriggerTurns[device] = false;
            gyroMouseInfo[device].enableSmoothing = true;
            gyroMouseInfo[device].smoothingMethod = GyroMouseInfo.SmoothingMethod.OneEuro;

            StickDeadZoneInfo rsInfo = rsModInfo[device];
            rsInfo.deadZone = (int)(0.10 * 127);
            rsInfo.antiDeadZone = 0;
            rsInfo.maxZone = 90;

            // If a device exists, make sure to transfer relevant profile device
            // options to device instance
            if (postLoad && device < Global.MAX_DS4_CONTROLLER_COUNT)
            {
                PostLoadSnippet(device, control, xinputStatus, xinputPlug);
            }
        }

        public void LoadDefaultMixedControlsProfile(int device, bool launchprogram, ControlService control,
            string propath = "", bool xinputChange = true, bool postLoad = true)
        {
            bool xinputPlug = false;
            bool xinputStatus = false;

            OutContType oldContType = Global.activeOutDevType[device];

            // Make sure to reset currently set profile values before parsing
            ResetProfile(device);
            ResetMouseProperties(device, control);

            // Only change xinput devices under certain conditions. Avoid
            // performing this upon program startup before loading devices.
            if (xinputChange)
            {
                CheckOldDevicestatus(device, control, oldContType,
                    out xinputPlug, out xinputStatus);
            }

            foreach (DS4ControlSettings dcs in ds4settings[device])
                dcs.Reset();

            profileActions[device].Clear();
            containsCustomAction[device] = false;
            containsCustomExtras[device] = false;

            DS4ControlSettings setting = GetDS4CSetting(device, DS4Controls.RYNeg);
            setting.UpdateSettings(false, X360Controls.MouseUp, "", DS4KeyType.None);
            setting = GetDS4CSetting(device, DS4Controls.RYPos);
            setting.UpdateSettings(false, X360Controls.MouseDown, "", DS4KeyType.None);
            setting = GetDS4CSetting(device, DS4Controls.RXNeg);
            setting.UpdateSettings(false, X360Controls.MouseLeft, "", DS4KeyType.None);
            setting = GetDS4CSetting(device, DS4Controls.RXPos);
            setting.UpdateSettings(false, X360Controls.MouseRight, "", DS4KeyType.None);

            StickDeadZoneInfo rsInfo = rsModInfo[device];
            rsInfo.deadZone = (int)(0.035 * 127);
            rsInfo.antiDeadZone = 0;
            rsInfo.maxZone = 90;

            // If a device exists, make sure to transfer relevant profile device
            // options to device instance
            if (postLoad && device < Global.MAX_DS4_CONTROLLER_COUNT)
            {
                PostLoadSnippet(device, control, xinputStatus, xinputPlug);
            }
        }

        public void LoadDefaultKBMProfile(int device, bool launchprogram, ControlService control,
            string propath = "", bool xinputChange = true, bool postLoad = true)
        {
            bool xinputPlug = false;
            bool xinputStatus = false;

            OutContType oldContType = Global.activeOutDevType[device];

            // Make sure to reset currently set profile values before parsing
            ResetProfile(device);
            ResetMouseProperties(device, control);

            // Only change xinput devices under certain conditions. Avoid
            // performing this upon program startup before loading devices.
            if (xinputChange)
            {
                CheckOldDevicestatus(device, control, oldContType,
                    out xinputPlug, out xinputStatus);
            }

            foreach (DS4ControlSettings dcs in ds4settings[device])
                dcs.Reset();

            profileActions[device].Clear();
            containsCustomAction[device] = false;
            containsCustomExtras[device] = false;

            StickDeadZoneInfo lsInfo = lsModInfo[device];
            lsInfo.antiDeadZone = 0;

            StickDeadZoneInfo rsInfo = rsModInfo[device];
            rsInfo.deadZone = (int)(0.035 * 127);
            rsInfo.antiDeadZone = 0;
            rsInfo.maxZone = 90;

            TriggerDeadZoneZInfo l2Info = l2ModInfo[device];
            l2Info.deadZone = (byte)(0.20 * 255);

            TriggerDeadZoneZInfo r2Info = r2ModInfo[device];
            r2Info.deadZone = (byte)(0.20 * 255);

            // Flag to unplug virtual controller
            dinputOnly[device] = true;

            DS4ControlSettings setting = GetDS4CSetting(device, DS4Controls.LYNeg);
            setting.UpdateSettings(false, KeyInterop.VirtualKeyFromKey(Key.W), "", DS4KeyType.None);
            setting = GetDS4CSetting(device, DS4Controls.LXNeg);
            setting.UpdateSettings(false, KeyInterop.VirtualKeyFromKey(Key.A), "", DS4KeyType.None);
            setting = GetDS4CSetting(device, DS4Controls.LYPos);
            setting.UpdateSettings(false, KeyInterop.VirtualKeyFromKey(Key.S), "", DS4KeyType.None);
            setting = GetDS4CSetting(device, DS4Controls.LXPos);
            setting.UpdateSettings(false, KeyInterop.VirtualKeyFromKey(Key.D), "", DS4KeyType.None);
            setting = GetDS4CSetting(device, DS4Controls.L3);
            setting.UpdateSettings(false, KeyInterop.VirtualKeyFromKey(Key.LeftShift), "", DS4KeyType.None);

            setting = GetDS4CSetting(device, DS4Controls.RYNeg);
            setting.UpdateSettings(false, X360Controls.MouseUp, "", DS4KeyType.None);
            setting = GetDS4CSetting(device, DS4Controls.RYPos);
            setting.UpdateSettings(false, X360Controls.MouseDown, "", DS4KeyType.None);
            setting = GetDS4CSetting(device, DS4Controls.RXNeg);
            setting.UpdateSettings(false, X360Controls.MouseLeft, "", DS4KeyType.None);
            setting = GetDS4CSetting(device, DS4Controls.RXPos);
            setting.UpdateSettings(false, X360Controls.MouseRight, "", DS4KeyType.None);
            setting = GetDS4CSetting(device, DS4Controls.R3);
            setting.UpdateSettings(false, KeyInterop.VirtualKeyFromKey(Key.LeftCtrl), "", DS4KeyType.None);

            setting = GetDS4CSetting(device, DS4Controls.DpadUp);
            setting.UpdateSettings(false, X360Controls.Unbound, "", DS4KeyType.None);
            setting = GetDS4CSetting(device, DS4Controls.DpadRight);
            setting.UpdateSettings(false, X360Controls.WDOWN, "", DS4KeyType.None);
            setting = GetDS4CSetting(device, DS4Controls.DpadDown);
            setting.UpdateSettings(false, X360Controls.Unbound, "", DS4KeyType.None);
            setting = GetDS4CSetting(device, DS4Controls.DpadLeft);
            setting.UpdateSettings(false, X360Controls.WUP, "", DS4KeyType.None);

            setting = GetDS4CSetting(device, DS4Controls.Cross);
            setting.UpdateSettings(false, KeyInterop.VirtualKeyFromKey(Key.Space), "", DS4KeyType.None);
            setting = GetDS4CSetting(device, DS4Controls.Square);
            setting.UpdateSettings(false, KeyInterop.VirtualKeyFromKey(Key.F), "", DS4KeyType.None);
            setting = GetDS4CSetting(device, DS4Controls.Triangle);
            setting.UpdateSettings(false, KeyInterop.VirtualKeyFromKey(Key.E), "", DS4KeyType.None);
            setting = GetDS4CSetting(device, DS4Controls.Circle);
            setting.UpdateSettings(false, KeyInterop.VirtualKeyFromKey(Key.C), "", DS4KeyType.None);

            setting = GetDS4CSetting(device, DS4Controls.L1);
            setting.UpdateSettings(false, KeyInterop.VirtualKeyFromKey(Key.Q), "", DS4KeyType.None);
            setting = GetDS4CSetting(device, DS4Controls.L2);
            setting.UpdateSettings(false, X360Controls.RightMouse, "", DS4KeyType.None);
            setting = GetDS4CSetting(device, DS4Controls.R1);
            setting.UpdateSettings(false, KeyInterop.VirtualKeyFromKey(Key.R), "", DS4KeyType.None);
            setting = GetDS4CSetting(device, DS4Controls.R2);
            setting.UpdateSettings(false, X360Controls.LeftMouse, "", DS4KeyType.None);

            setting = GetDS4CSetting(device, DS4Controls.Share);
            setting.UpdateSettings(false, KeyInterop.VirtualKeyFromKey(Key.Tab), "", DS4KeyType.None);
            setting = GetDS4CSetting(device, DS4Controls.Options);
            setting.UpdateSettings(false, KeyInterop.VirtualKeyFromKey(Key.Escape), "", DS4KeyType.None);

            // If a device exists, make sure to transfer relevant profile device
            // options to device instance
            if (postLoad && device < Global.MAX_DS4_CONTROLLER_COUNT)
            {
                PostLoadSnippet(device, control, xinputStatus, xinputPlug);
            }
        }

        public void LoadDefaultKBMGyroMouseProfile(int device, bool launchprogram, ControlService control,
            string propath = "", bool xinputChange = true, bool postLoad = true)
        {
            bool xinputPlug = false;
            bool xinputStatus = false;

            OutContType oldContType = Global.activeOutDevType[device];

            // Make sure to reset currently set profile values before parsing
            ResetProfile(device);
            ResetMouseProperties(device, control);

            // Only change xinput devices under certain conditions. Avoid
            // performing this upon program startup before loading devices.
            if (xinputChange)
            {
                CheckOldDevicestatus(device, control, oldContType,
                    out xinputPlug, out xinputStatus);
            }

            foreach (DS4ControlSettings dcs in ds4settings[device])
                dcs.Reset();

            profileActions[device].Clear();
            containsCustomAction[device] = false;
            containsCustomExtras[device] = false;

            StickDeadZoneInfo lsInfo = lsModInfo[device];
            lsInfo.antiDeadZone = 0;

            StickDeadZoneInfo rsInfo = rsModInfo[device];
            rsInfo.deadZone = (int)(0.105 * 127);
            rsInfo.antiDeadZone = 0;
            rsInfo.maxZone = 90;

            TriggerDeadZoneZInfo l2Info = l2ModInfo[device];
            l2Info.deadZone = (byte)(0.20 * 255);

            TriggerDeadZoneZInfo r2Info = r2ModInfo[device];
            r2Info.deadZone = (byte)(0.20 * 255);

            gyroOutMode[device] = GyroOutMode.Mouse;
            sATriggers[device] = "4";
            sATriggerCond[device] = true;
            gyroTriggerTurns[device] = false;
            gyroMouseInfo[device].enableSmoothing = true;
            gyroMouseInfo[device].smoothingMethod = GyroMouseInfo.SmoothingMethod.OneEuro;

            // Flag to unplug virtual controller
            dinputOnly[device] = true;

            DS4ControlSettings setting = GetDS4CSetting(device, DS4Controls.LYNeg);
            setting.UpdateSettings(false, KeyInterop.VirtualKeyFromKey(Key.W), "", DS4KeyType.None);
            setting = GetDS4CSetting(device, DS4Controls.LXNeg);
            setting.UpdateSettings(false, KeyInterop.VirtualKeyFromKey(Key.A), "", DS4KeyType.None);
            setting = GetDS4CSetting(device, DS4Controls.LYPos);
            setting.UpdateSettings(false, KeyInterop.VirtualKeyFromKey(Key.S), "", DS4KeyType.None);
            setting = GetDS4CSetting(device, DS4Controls.LXPos);
            setting.UpdateSettings(false, KeyInterop.VirtualKeyFromKey(Key.D), "", DS4KeyType.None);
            setting = GetDS4CSetting(device, DS4Controls.L3);
            setting.UpdateSettings(false, KeyInterop.VirtualKeyFromKey(Key.LeftShift), "", DS4KeyType.None);

            setting = GetDS4CSetting(device, DS4Controls.RYNeg);
            setting.UpdateSettings(false, X360Controls.MouseUp, "", DS4KeyType.None);
            setting = GetDS4CSetting(device, DS4Controls.RYPos);
            setting.UpdateSettings(false, X360Controls.MouseDown, "", DS4KeyType.None);
            setting = GetDS4CSetting(device, DS4Controls.RXNeg);
            setting.UpdateSettings(false, X360Controls.MouseLeft, "", DS4KeyType.None);
            setting = GetDS4CSetting(device, DS4Controls.RXPos);
            setting.UpdateSettings(false, X360Controls.MouseRight, "", DS4KeyType.None);
            setting = GetDS4CSetting(device, DS4Controls.R3);
            setting.UpdateSettings(false, KeyInterop.VirtualKeyFromKey(Key.LeftCtrl), "", DS4KeyType.None);

            setting = GetDS4CSetting(device, DS4Controls.DpadUp);
            setting.UpdateSettings(false, X360Controls.Unbound, "", DS4KeyType.None);
            setting = GetDS4CSetting(device, DS4Controls.DpadRight);
            setting.UpdateSettings(false, X360Controls.WDOWN, "", DS4KeyType.None);
            setting = GetDS4CSetting(device, DS4Controls.DpadDown);
            setting.UpdateSettings(false, X360Controls.Unbound, "", DS4KeyType.None);
            setting = GetDS4CSetting(device, DS4Controls.DpadLeft);
            setting.UpdateSettings(false, X360Controls.WUP, "", DS4KeyType.None);

            setting = GetDS4CSetting(device, DS4Controls.Cross);
            setting.UpdateSettings(false, KeyInterop.VirtualKeyFromKey(Key.Space), "", DS4KeyType.None);
            setting = GetDS4CSetting(device, DS4Controls.Square);
            setting.UpdateSettings(false, KeyInterop.VirtualKeyFromKey(Key.F), "", DS4KeyType.None);
            setting = GetDS4CSetting(device, DS4Controls.Triangle);
            setting.UpdateSettings(false, KeyInterop.VirtualKeyFromKey(Key.E), "", DS4KeyType.None);
            setting = GetDS4CSetting(device, DS4Controls.Circle);
            setting.UpdateSettings(false, KeyInterop.VirtualKeyFromKey(Key.C), "", DS4KeyType.None);

            setting = GetDS4CSetting(device, DS4Controls.L1);
            setting.UpdateSettings(false, KeyInterop.VirtualKeyFromKey(Key.Q), "", DS4KeyType.None);
            setting = GetDS4CSetting(device, DS4Controls.L2);
            setting.UpdateSettings(false, X360Controls.RightMouse, "", DS4KeyType.None);
            setting = GetDS4CSetting(device, DS4Controls.R1);
            setting.UpdateSettings(false, KeyInterop.VirtualKeyFromKey(Key.R), "", DS4KeyType.None);
            setting = GetDS4CSetting(device, DS4Controls.R2);
            setting.UpdateSettings(false, X360Controls.LeftMouse, "", DS4KeyType.None);

            setting = GetDS4CSetting(device, DS4Controls.Share);
            setting.UpdateSettings(false, KeyInterop.VirtualKeyFromKey(Key.Tab), "", DS4KeyType.None);
            setting = GetDS4CSetting(device, DS4Controls.Options);
            setting.UpdateSettings(false, KeyInterop.VirtualKeyFromKey(Key.Escape), "", DS4KeyType.None);

            // If a device exists, make sure to transfer relevant profile device
            // options to device instance
            if (postLoad && device < Global.MAX_DS4_CONTROLLER_COUNT)
            {
                PostLoadSnippet(device, control, xinputStatus, xinputPlug);
            }
        }

        private void CheckOldDevicestatus(int device, ControlService control,
            OutContType oldContType, out bool xinputPlug, out bool xinputStatus)
        {
            xinputPlug = false;
            xinputStatus = false;

            if (device < Global.MAX_DS4_CONTROLLER_COUNT)
            {
                bool oldUseDInputOnly = Global.useDInputOnly[device];
                DS4Device tempDevice = control.DS4Controllers[device];
                bool exists = tempBool = (tempDevice != null);
                bool synced = tempBool = exists ? tempDevice.isSynced() : false;
                bool isAlive = tempBool = exists ? tempDevice.IsAlive() : false;
                if (dinputOnly[device] != oldUseDInputOnly)
                {
                    if (dinputOnly[device] == true)
                    {
                        xinputPlug = false;
                        xinputStatus = true;
                    }
                    else if (synced && isAlive)
                    {
                        xinputPlug = true;
                        xinputStatus = true;
                    }
                }
                else if (!dinputOnly[device] &&
                    oldContType != outputDevType[device])
                {
                    xinputPlug = true;
                    xinputStatus = true;
                }
            }
        }

        private void PostLoadSnippet(int device, ControlService control, bool xinputStatus, bool xinputPlug)
        {
            DS4Device tempDev = control.DS4Controllers[device];
            if (tempDev != null && tempDev.isSynced())
            {
                tempDev.queueEvent(() =>
                {
                    tempDev.setIdleTimeout(idleDisconnectTimeout[device]);
                    tempDev.setBTPollRate(btPollRate[device]);
                    if (xinputStatus && xinputPlug)
                    {
                        OutputDevice tempOutDev = control.outputDevices[device];
                        if (tempOutDev != null)
                        {
                            tempOutDev = null;
                            //Global.activeOutDevType[device] = OutContType.None;
                            control.UnplugOutDev(device, tempDev);
                        }

                        OutContType tempContType = outputDevType[device];
                        control.PluginOutDev(device, tempDev);
                        //Global.useDInputOnly[device] = false;

                    }
                    else if (xinputStatus && !xinputPlug)
                    {
                        //Global.activeOutDevType[device] = OutContType.None;
                        control.UnplugOutDev(device, tempDev);
                    }

                    tempDev.RumbleAutostopTime = rumbleAutostopTime[device];
                    tempDev.setRumble(0, 0);
                    tempDev.LightBarColor = Global.getMainColor(device);
                });

                Program.rootHub.touchPad[device]?.ResetTrackAccel(trackballFriction[device]);
            }
        }
    }

    public class SpecialAction
    {
        public enum ActionTypeId { None, Key, Program, Profile, Macro, DisconnectBT, BatteryCheck, MultiAction, XboxGameDVR, SASteeringWheelEmulationCalibrate }

        public string name;
        public List<DS4Controls> trigger = new List<DS4Controls>();
        public string type;
        public ActionTypeId typeID;
        public string controls;
        public List<int> macro = new List<int>();
        public string details;
        public List<DS4Controls> uTrigger = new List<DS4Controls>();
        public string ucontrols;
        public double delayTime = 0;
        public string extra;
        public bool pressRelease = false;
        public DS4KeyType keyType;
        public bool tappedOnce = false;
        public bool firstTouch = false;
        public bool secondtouchbegin = false;
        public DateTime pastTime;
        public DateTime firstTap;
        public DateTime TimeofEnd;
        public bool automaticUntrigger = false;
        public string prevProfileName;  // Name of the previous profile where automaticUntrigger would jump back to (could be regular or temporary profile. Empty name is the same as regular profile)
        public bool synchronized = false; // If the same trigger has both "key down" and "key released" macros then run those synchronized if this attribute is TRUE (ie. key down macro fully completed before running the key release macro)
        public bool keepKeyState = false; // By default special action type "Macro" resets all keys used in the macro back to default "key up" state after completing the macro even when the macro itself doesn't do it explicitly. If this is TRUE then key states are NOT reset automatically (macro is expected to do it or to leave a key to down state on purpose)

        public SpecialAction(string name, string controls, string type, string details, double delay = 0, string extras = "")
        {
            this.name = name;
            this.type = type;
            this.typeID = ActionTypeId.None;
            this.controls = controls;
            delayTime = delay;
            string[] ctrls = controls.Split('/');
            foreach (string s in ctrls)
                trigger.Add(getDS4ControlsByName(s));

            if (type == "Key")
            {
                typeID = ActionTypeId.Key;
                this.details = details.Split(' ')[0];
                if (!string.IsNullOrEmpty(extras))
                {
                    string[] exts = extras.Split('\n');
                    pressRelease = exts[0] == "Release";
                    this.ucontrols = exts[1];
                    string[] uctrls = exts[1].Split('/');
                    foreach (string s in uctrls)
                        uTrigger.Add(getDS4ControlsByName(s));
                }
                if (details.Contains("Scan Code"))
                    keyType |= DS4KeyType.ScanCode;
            }
            else if (type == "Program")
            {
                typeID = ActionTypeId.Program;
                this.details = details;
                if (extras != string.Empty)
                    extra = extras;
            }
            else if (type == "Profile")
            {
                typeID = ActionTypeId.Profile;
                this.details = details;
                if (extras != string.Empty)
                {
                    extra = extras;
                }
            }
            else if (type == "Macro")
            {
                typeID = ActionTypeId.Macro;
                string[] macs = details.Split('/');
                foreach (string s in macs)
                {
                    int v;
                    if (int.TryParse(s, out v))
                        macro.Add(v);
                }
                if (extras.Contains("Scan Code"))
                    keyType |= DS4KeyType.ScanCode;
                if (extras.Contains("RunOnRelease"))
                    pressRelease = true;
                if (extras.Contains("Sync"))
                    synchronized = true;
                if (extras.Contains("KeepKeyState"))
                    keepKeyState = true;
                if (extras.Contains("Repeat"))
                    keyType |= DS4KeyType.RepeatMacro;
            }
            else if (type == "DisconnectBT")
            {
                typeID = ActionTypeId.DisconnectBT;
            }
            else if (type == "BatteryCheck")
            {
                typeID = ActionTypeId.BatteryCheck;
                string[] dets = details.Split('|');
                this.details = string.Join(",", dets);
            }
            else if (type == "MultiAction")
            {
                typeID = ActionTypeId.MultiAction;
                this.details = details;
            }
            else if (type == "XboxGameDVR")
            {
                this.typeID = ActionTypeId.XboxGameDVR;
                string[] dets = details.Split(',');
                List<string> macros = new List<string>();
                //string dets = "";
                int typeT = 0;
                for (int i = 0; i < 3; i++)
                {
                    if (int.TryParse(dets[i], out typeT))
                    {
                        switch (typeT)
                        {
                            case 0: macros.Add("91/71/71/91"); break;
                            case 1: macros.Add("91/164/82/82/164/91"); break;
                            case 2: macros.Add("91/164/44/44/164/91"); break;
                            case 3: macros.Add(dets[3] + "/" + dets[3]); break;
                            case 4: macros.Add("91/164/71/71/164/91"); break;
                        }
                    }
                }
                this.type = "MultiAction";
                type = "MultiAction";
                this.details = string.Join(",", macros);
            }
            else if (type == "SASteeringWheelEmulationCalibrate")
            {
                typeID = ActionTypeId.SASteeringWheelEmulationCalibrate;
            }
            else
                this.details = details;

            if (type != "Key" && !string.IsNullOrEmpty(extras))
            {
                this.ucontrols = extras;
                string[] uctrls = extras.Split('/');
                foreach (string s in uctrls)
                {
                    if (s == "AutomaticUntrigger") this.automaticUntrigger = true;
                    else uTrigger.Add(getDS4ControlsByName(s));
                }
            }
        }

        private DS4Controls getDS4ControlsByName(string key)
        {
            switch (key)
            {
                case "Share": return DS4Controls.Share;
                case "L3": return DS4Controls.L3;
                case "R3": return DS4Controls.R3;
                case "Options": return DS4Controls.Options;
                case "Up": return DS4Controls.DpadUp;
                case "Right": return DS4Controls.DpadRight;
                case "Down": return DS4Controls.DpadDown;
                case "Left": return DS4Controls.DpadLeft;

                case "L1": return DS4Controls.L1;
                case "R1": return DS4Controls.R1;
                case "Triangle": return DS4Controls.Triangle;
                case "Circle": return DS4Controls.Circle;
                case "Cross": return DS4Controls.Cross;
                case "Square": return DS4Controls.Square;

                case "PS": return DS4Controls.PS;
                case "Mute": return DS4Controls.Mute;
                case "Left Stick Left": return DS4Controls.LXNeg;
                case "Left Stick Up": return DS4Controls.LYNeg;
                case "Right Stick Left": return DS4Controls.RXNeg;
                case "Right Stick Up": return DS4Controls.RYNeg;

                case "Left Stick Right": return DS4Controls.LXPos;
                case "Left Stick Down": return DS4Controls.LYPos;
                case "Right Stick Right": return DS4Controls.RXPos;
                case "Right Stick Down": return DS4Controls.RYPos;
                case "L2": return DS4Controls.L2;
                case "L2 Full Pull": return DS4Controls.L2FullPull;
                case "R2": return DS4Controls.R2;
                case "R2 Full Pull": return DS4Controls.R2FullPull;

                case "Left Touch": return DS4Controls.TouchLeft;
                case "Multitouch": return DS4Controls.TouchMulti;
                case "Upper Touch": return DS4Controls.TouchUpper;
                case "Right Touch": return DS4Controls.TouchRight;

                case "Swipe Up": return DS4Controls.SwipeUp;
                case "Swipe Down": return DS4Controls.SwipeDown;
                case "Swipe Left": return DS4Controls.SwipeLeft;
                case "Swipe Right": return DS4Controls.SwipeRight;

                case "Tilt Up": return DS4Controls.GyroZNeg;
                case "Tilt Down": return DS4Controls.GyroZPos;
                case "Tilt Left": return DS4Controls.GyroXPos;
                case "Tilt Right": return DS4Controls.GyroXNeg;
            }

            return 0;
        }
    }
}<|MERGE_RESOLUTION|>--- conflicted
+++ resolved
@@ -74,22 +74,16 @@
         public DS4KeyType keyType = DS4KeyType.None;
         public enum ActionType : byte { Default, Key, Button, Macro };
         public ActionType actionType = ActionType.Default;
-<<<<<<< HEAD
-        public object action = null;
-        // Alias to real value for current output KB+M event system.
+        public ControlActionData action = new ControlActionData();
+		// Alias to real value for current output KB+M event system.
         // Allows skipping a translation call every frame
         public uint actionAlias = 0;
-
+		
         public ActionType shiftActionType = ActionType.Default;
-        public object shiftAction = null;
-        // Alias to real value for current output KB+M event system.
+        public ControlActionData shiftAction = new ControlActionData();
+		// Alias to real value for current output KB+M event system.
         // Allows skipping a translation call every frame
         public uint shiftActionAlias = 0;
-=======
-        public ControlActionData action = new ControlActionData();
-        public ActionType shiftActionType = ActionType.Default;
-        public ControlActionData shiftAction = new ControlActionData();
->>>>>>> 7b3f1cd3
         public int shiftTrigger = 0;
         public string shiftExtras = null;
         public DS4KeyType shiftKeyType = DS4KeyType.None;
@@ -107,18 +101,12 @@
             extras = null;
             keyType = DS4KeyType.None;
             actionType = ActionType.Default;
-<<<<<<< HEAD
-            action = null;
-            actionAlias = 0;
-
-            shiftActionType = ActionType.Default;
-            shiftAction = null;
-            shiftActionAlias = 0;
-=======
             action = new ControlActionData();
+			actionAlias = 0;
+
             shiftActionType = ActionType.Default;
             shiftAction = new ControlActionData();
->>>>>>> 7b3f1cd3
+			shiftActionAlias = 0;
             shiftTrigger = 0;
             shiftExtras = null;
             shiftKeyType = DS4KeyType.None;
