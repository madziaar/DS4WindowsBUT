--- conflicted
+++ resolved
@@ -471,13 +471,7 @@
             DS4Windows.OutContType.None, DS4Windows.OutContType.None,
             DS4Windows.OutContType.None, DS4Windows.OutContType.None,
             DS4Windows.OutContType.None};
-<<<<<<< HEAD
-        public static bool vigemInstalled = IsViGEmBusInstalled();
-        public static bool hidguardInstalled = IsHidGuardianInstalled();
-        public static string vigembusVersion = ViGEmBusVersion();
-        public static VirtualKBMBase outputKBMHandler = null;
-        public static VirtualKBMMapping outputKBMMapping = null;
-=======
+
         public const string BLANK_VIGEMBUS_VERSION = "0.0.0.0";
         public const string MIN_SUPPORTED_VIGEMBUS_VERSION = "1.16.112.0";
 
@@ -485,13 +479,15 @@
         public static bool vigemInstalled = false;
         //public static string vigembusVersion = ViGEmBusVersion();
         public static string vigembusVersion = BLANK_VIGEMBUS_VERSION;
->>>>>>> dc187510
         public static Version vigemBusVersionInfo =
             new Version(!string.IsNullOrEmpty(vigembusVersion) ? vigembusVersion :
                 BLANK_VIGEMBUS_VERSION);
         public static Version minSupportedViGEmBusVersionInfo = new Version(MIN_SUPPORTED_VIGEMBUS_VERSION);
         public static bool hidguardInstalled = IsHidGuardianInstalled();
         public static bool hidHideInstalled = IsHidHideInstalled();
+		
+		public static VirtualKBMBase outputKBMHandler = null;
+        public static VirtualKBMMapping outputKBMMapping = null;
 
         public const int CONFIG_VERSION = 5;
         public const int APP_CONFIG_VERSION = 2;
