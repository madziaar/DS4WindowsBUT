﻿using System;
using System.Collections.Generic;
using System.Linq;

using System.IO;
using System.Reflection;
using System.Xml;
using System.Drawing;

using System.Security.Principal;
using System.Threading;
using System.Threading.Tasks;
using System.Globalization;
using System.Diagnostics;
using Sensorit.Base;
using DS4Windows.DS4Control;

namespace DS4Windows
{
    [Flags]
    public enum DS4KeyType : byte { None = 0, ScanCode = 1, Toggle = 2, Unbound = 4, Macro = 8, HoldMacro = 16, RepeatMacro = 32 }; // Increment by exponents of 2*, starting at 2^0
    public enum Ds3PadId : byte { None = 0xFF, One = 0x00, Two = 0x01, Three = 0x02, Four = 0x03, All = 0x04 };
    public enum DS4Controls : byte { None, LXNeg, LXPos, LYNeg, LYPos, RXNeg, RXPos, RYNeg, RYPos, L1, L2, L3, R1, R2, R3, Square, Triangle, Circle, Cross, DpadUp, DpadRight, DpadDown, DpadLeft, PS, TouchLeft, TouchUpper, TouchMulti, TouchRight, Share, Options, GyroXPos, GyroXNeg, GyroZPos, GyroZNeg, SwipeLeft, SwipeRight, SwipeUp, SwipeDown };
    public enum X360Controls : byte { None, LXNeg, LXPos, LYNeg, LYPos, RXNeg, RXPos, RYNeg, RYPos, LB, LT, LS, RB, RT, RS, X, Y, B, A, DpadUp, DpadRight, DpadDown, DpadLeft, Guide, Back, Start, LeftMouse, RightMouse, MiddleMouse, FourthMouse, FifthMouse, WUP, WDOWN, MouseUp, MouseDown, MouseLeft, MouseRight, Unbound };

    public enum SASteeringWheelEmulationAxisType: byte { None = 0, LX, LY, RX, RY, L2R2, VJoy1X, VJoy1Y, VJoy1Z, VJoy2X, VJoy2Y, VJoy2Z };
    public enum OutContType : uint { None = 0, X360, DS4 }

    public enum GyroOutMode : uint
    {
        None,
        Controls,
        Mouse,
        MouseJoystick,
    }

    public class DS4ControlSettings
    {
        public DS4Controls control;
        public string extras = null;
        public DS4KeyType keyType = DS4KeyType.None;
        public enum ActionType : byte { Default, Key, Button, Macro };
        public ActionType actionType = ActionType.Default;
        public object action = null;
        // Alias to real value for current output KB+M event system.
        // Allows skipping a translation call every frame
        public uint actionAlias = 0;

        public ActionType shiftActionType = ActionType.Default;
        public object shiftAction = null;
        // Alias to real value for current output KB+M event system.
        // Allows skipping a translation call every frame
        public uint shiftActionAlias = 0;
        public int shiftTrigger = 0;
        public string shiftExtras = null;
        public DS4KeyType shiftKeyType = DS4KeyType.None;

        public DS4ControlSettings(DS4Controls ctrl)
        {
            control = ctrl;
        }

        public void Reset()
        {
            extras = null;
            keyType = DS4KeyType.None;
            actionType = ActionType.Default;
            action = null;
            actionAlias = 0;

            shiftActionType = ActionType.Default;
            shiftAction = null;
            shiftActionAlias = 0;
            shiftTrigger = 0;
            shiftExtras = null;
            shiftKeyType = DS4KeyType.None;
        }

        internal void UpdateSettings(bool shift, object act, string exts, DS4KeyType kt, int trigger = 0)
        {
            if (!shift)
            {
                if (act is int || act is ushort)
                    actionType = ActionType.Key;
                else if (act is string || act is X360Controls)
                    actionType = ActionType.Button;
                else if (act is int[])
                    actionType = ActionType.Macro;
                else
                    actionType = ActionType.Default;

                action = act;
                extras = exts;
                keyType = kt;
            }
            else
            {
                if (act is int || act is ushort)
                    shiftActionType = ActionType.Key;
                else if (act is string || act is X360Controls)
                    shiftActionType = ActionType.Button;
                else if (act is int[])
                    shiftActionType = ActionType.Macro;
                else
                    shiftActionType = ActionType.Default;

                shiftAction = act;
                shiftExtras = exts;
                shiftKeyType = kt;
                shiftTrigger = trigger;
            }
        }
    }

    public class DebugEventArgs : EventArgs
    {
        protected DateTime m_Time = DateTime.Now;
        protected string m_Data = string.Empty;
        protected bool warning = false;
        protected bool temporary = false;
        public DebugEventArgs(string Data, bool warn, bool temporary = false)
        {
            m_Data = Data;
            warning = warn;
            this.temporary = temporary;
        }

        public DateTime Time => m_Time;
        public string Data => m_Data;
        public bool Warning => warning;
        public bool Temporary => temporary;
    }

    public class MappingDoneEventArgs : EventArgs
    {
        protected int deviceNum = -1;

        public MappingDoneEventArgs(int DeviceID)
        {
            deviceNum = DeviceID;
        }

        public int DeviceID => deviceNum;
    }

    public class ReportEventArgs : EventArgs
    {
        protected Ds3PadId m_Pad = Ds3PadId.None;
        protected byte[] m_Report = new byte[64];

        public ReportEventArgs()
        {
        }

        public ReportEventArgs(Ds3PadId Pad)
        {
            m_Pad = Pad;
        }

        public Ds3PadId Pad
        {
            get { return m_Pad; }
            set { m_Pad = value; }
        }

        public Byte[] Report
        {
            get { return m_Report; }
        }
    }

    public class BatteryReportArgs : EventArgs
    {
        private int index;
        private int level;
        private bool charging;

        public BatteryReportArgs(int index, int level, bool charging)
        {
            this.index = index;
            this.level = level;
            this.charging = charging;
        }

        public int getIndex()
        {
            return index;
        }

        public int getLevel()
        {
            return level;
        }

        public bool isCharging()
        {
            return charging;
        }
    }

    public class ControllerRemovedArgs : EventArgs
    {
        private int index;

        public ControllerRemovedArgs(int index)
        {
            this.index = index;
        }

        public int getIndex()
        {
            return this.index;
        }
    }

    public class DeviceStatusChangeEventArgs : EventArgs
    {
        private int index;

        public DeviceStatusChangeEventArgs(int index)
        {
            this.index = index;
        }

        public int getIndex()
        {
            return index;
        }
    }

    public class SerialChangeArgs : EventArgs
    {
        private int index;
        private string serial;

        public SerialChangeArgs(int index, string serial)
        {
            this.index = index;
            this.serial = serial;
        }

        public int getIndex()
        {
            return index;
        }

        public string getSerial()
        {
            return serial;
        }
    }

    public class OneEuroFilterPair
    {
        public const double DEFAULT_WHEEL_CUTOFF = 0.1;
        public const double DEFAULT_WHEEL_BETA = 0.1;

        public OneEuroFilter axis1Filter = new OneEuroFilter(minCutoff: DEFAULT_WHEEL_CUTOFF, beta: DEFAULT_WHEEL_BETA);
        public OneEuroFilter axis2Filter = new OneEuroFilter(minCutoff: DEFAULT_WHEEL_CUTOFF, beta: DEFAULT_WHEEL_BETA);
    }

    public class Global
    {
        protected static BackingStore m_Config = new BackingStore();
        protected static Int32 m_IdleTimeout = 600000;
        public static string exelocation = Assembly.GetExecutingAssembly().Location;
        public static string exedirpath = Directory.GetParent(exelocation).FullName;
        public static string exeFileName = Path.GetFileName(exelocation);
        public static FileVersionInfo fileVersion = FileVersionInfo.GetVersionInfo(exelocation);
        public static string exeversion = fileVersion.ProductVersion;
        public static ulong exeversionLong = (ulong)fileVersion.ProductMajorPart << 48 |
            (ulong)fileVersion.ProductMinorPart << 32 | (ulong)fileVersion.ProductBuildPart << 16;
        public static ulong fullExeVersionLong = exeversionLong | (ushort)fileVersion.ProductPrivatePart;
        public static string appdatapath;
        public static bool firstRun = false;
        public static bool multisavespots = false;
        public static string appDataPpath = Environment.GetFolderPath(Environment.SpecialFolder.ApplicationData) + "\\DS4Windows";
        public static bool runHotPlug = false;
        public static string[] tempprofilename = new string[5] { string.Empty, string.Empty, string.Empty, string.Empty, string.Empty };
        public static bool[] useTempProfile = new bool[5] { false, false, false, false, false };
        public static bool[] tempprofileDistance = new bool[5] { false, false, false, false, false };
        public static bool[] useDInputOnly = new bool[5] { true, true, true, true, true };
        public static bool[] linkedProfileCheck = new bool[4] { false, false, false, false };
        public static bool[] touchpadActive = new bool[5] { true, true, true, true, true };
        // Used to hold device type desired from Profile Editor
        public static OutContType[] outDevTypeTemp = new OutContType[5] { DS4Windows.OutContType.X360, DS4Windows.OutContType.X360,
            DS4Windows.OutContType.X360, DS4Windows.OutContType.X360,
            DS4Windows.OutContType.X360 };
        // Used to hold the currently active controller output type in use for a slot
        public static OutContType[] activeOutDevType = new OutContType[5] { DS4Windows.OutContType.None, DS4Windows.OutContType.None,
            DS4Windows.OutContType.None, DS4Windows.OutContType.None,
            DS4Windows.OutContType.None };
        public static bool vigemInstalled = IsViGEmBusInstalled();
        public static bool hidguardInstalled = IsHidGuardianInstalled();
        public static string vigembusVersion = ViGEmBusVersion();
<<<<<<< HEAD
        public static VirtualKBMBase outputKBMHandler = null;
        public static VirtualKBMMapping outputKBMMapping = null;
        public const int CONFIG_VERSION = 3;
=======
        public const int CONFIG_VERSION = 4;
>>>>>>> dbe6ca63
        public const string ASSEMBLY_RESOURCE_PREFIX = "pack://application:,,,/DS4Windows;";
        public const string CUSTOM_EXE_CONFIG_FILENAME = "custom_exe_name.txt";

        public static X360Controls[] defaultButtonMapping = { X360Controls.None, X360Controls.LXNeg, X360Controls.LXPos,
            X360Controls.LYNeg, X360Controls.LYPos, X360Controls.RXNeg, X360Controls.RXPos, X360Controls.RYNeg, X360Controls.RYPos,
            X360Controls.LB, X360Controls.LT, X360Controls.LS, X360Controls.RB, X360Controls.RT, X360Controls.RS, X360Controls.X,
            X360Controls.Y, X360Controls.B, X360Controls.A, X360Controls.DpadUp, X360Controls.DpadRight, X360Controls.DpadDown,
            X360Controls.DpadLeft, X360Controls.Guide, X360Controls.LeftMouse, X360Controls.MiddleMouse, X360Controls.RightMouse, X360Controls.LeftMouse,
            X360Controls.Back, X360Controls.Start, X360Controls.None, X360Controls.None, X360Controls.None, X360Controls.None,
            X360Controls.None, X360Controls.None, X360Controls.None, X360Controls.None
        };

        // Create mapping array at runtime
        public static DS4Controls[] reverseX360ButtonMapping = new Func<DS4Controls[]>(() =>
        {
            DS4Controls[] temp = new DS4Controls[defaultButtonMapping.Length];
            for (int i = 0, arlen = defaultButtonMapping.Length; i < arlen; i++)
            {
                X360Controls mapping = defaultButtonMapping[i];
                if (mapping != X360Controls.None)
                {
                    temp[(int)mapping] = (DS4Controls)i;
                }
            }

            return temp;
        })();

        public static Dictionary<X360Controls, string> xboxDefaultNames = new Dictionary<X360Controls, string>()
        {
            [X360Controls.LXNeg] = "Left X-Axis-",
            [X360Controls.LXPos] = "Left X-Axis+",
            [X360Controls.LYNeg] = "Left Y-Axis-",
            [X360Controls.LYPos] = "Left Y-Axis+",
            [X360Controls.RXNeg] = "Right X-Axis-",
            [X360Controls.RXPos] = "Right X-Axis+",
            [X360Controls.RYNeg] = "Right Y-Axis-",
            [X360Controls.RYPos] = "Right Y-Axis+",
            [X360Controls.LB] = "Left Bumper",
            [X360Controls.LT] = "Left Trigger",
            [X360Controls.LS] = "Left Stick",
            [X360Controls.RB] = "Right Bumper",
            [X360Controls.RT] = "Right Trigger",
            [X360Controls.RS] = "Right Stick",
            [X360Controls.X] = "X Button",
            [X360Controls.Y] = "Y Button",
            [X360Controls.B] = "B Button",
            [X360Controls.A] = "A Button",
            [X360Controls.DpadUp] = "Up Button",
            [X360Controls.DpadRight] = "Right Button",
            [X360Controls.DpadDown] = "Down Button",
            [X360Controls.DpadLeft] = "Left Button",
            [X360Controls.Guide] = "Guide",
            [X360Controls.Back] = "Back",
            [X360Controls.Start] = "Start",
            [X360Controls.LeftMouse] = "Left Mouse Button",
            [X360Controls.RightMouse] = "Right Mouse Button",
            [X360Controls.MiddleMouse] = "Middle Mouse Button",
            [X360Controls.FourthMouse] = "4th Mouse Button",
            [X360Controls.FifthMouse] = "5th Mouse Button",
            [X360Controls.WUP] = "Mouse Wheel Up",
            [X360Controls.WDOWN] = "Mouse Wheel Down",
            [X360Controls.MouseUp] = "Mouse Up",
            [X360Controls.MouseDown] = "Mouse Down",
            [X360Controls.MouseLeft] = "Mouse Left",
            [X360Controls.MouseRight] = "Mouse Right",
            [X360Controls.Unbound] = "Unbound",
        };

        public static Dictionary<X360Controls, string> ds4DefaultNames = new Dictionary<X360Controls, string>()
        {
            [X360Controls.LXNeg] = "Left X-Axis-",
            [X360Controls.LXPos] = "Left X-Axis+",
            [X360Controls.LYNeg] = "Left Y-Axis-",
            [X360Controls.LYPos] = "Left Y-Axis+",
            [X360Controls.RXNeg] = "Right X-Axis-",
            [X360Controls.RXPos] = "Right X-Axis+",
            [X360Controls.RYNeg] = "Right Y-Axis-",
            [X360Controls.RYPos] = "Right Y-Axis+",
            [X360Controls.LB] = "L1",
            [X360Controls.LT] = "L2",
            [X360Controls.LS] = "L3",
            [X360Controls.RB] = "R1",
            [X360Controls.RT] = "R2",
            [X360Controls.RS] = "R3",
            [X360Controls.X] = "Square",
            [X360Controls.Y] = "Triangle",
            [X360Controls.B] = "Circle",
            [X360Controls.A] = "Cross",
            [X360Controls.DpadUp] = "Dpad Up",
            [X360Controls.DpadRight] = "Dpad Right",
            [X360Controls.DpadDown] = "Dpad Down",
            [X360Controls.DpadLeft] = "Dpad Left",
            [X360Controls.Guide] = "PS",
            [X360Controls.Back] = "Share",
            [X360Controls.Start] = "Options",
            [X360Controls.LeftMouse] = "Left Mouse Button",
            [X360Controls.RightMouse] = "Right Mouse Button",
            [X360Controls.MiddleMouse] = "Middle Mouse Button",
            [X360Controls.FourthMouse] = "4th Mouse Button",
            [X360Controls.FifthMouse] = "5th Mouse Button",
            [X360Controls.WUP] = "Mouse Wheel Up",
            [X360Controls.WDOWN] = "Mouse Wheel Down",
            [X360Controls.MouseUp] = "Mouse Up",
            [X360Controls.MouseDown] = "Mouse Down",
            [X360Controls.MouseLeft] = "Mouse Left",
            [X360Controls.MouseRight] = "Mouse Right",
            [X360Controls.Unbound] = "Unbound",
        };

        public static string getX360ControlString(X360Controls key, OutContType conType)
        {
            string result = string.Empty;
            if (conType == DS4Windows.OutContType.X360)
            {
                xboxDefaultNames.TryGetValue(key, out result);
            }
            else if (conType == DS4Windows.OutContType.DS4)
            {
                ds4DefaultNames.TryGetValue(key, out result);
            }

            return result;
        }

        public static Dictionary<DS4Controls, string> ds4inputNames = new Dictionary<DS4Controls, string>()
        {
            [DS4Controls.LXNeg] = "Left X-Axis-",
            [DS4Controls.LXPos] = "Left X-Axis+",
            [DS4Controls.LYNeg] = "Left Y-Axis-",
            [DS4Controls.LYPos] = "Left Y-Axis+",
            [DS4Controls.RXNeg] = "Right X-Axis-",
            [DS4Controls.RXPos] = "Right X-Axis+",
            [DS4Controls.RYNeg] = "Right Y-Axis-",
            [DS4Controls.RYPos] = "Right Y-Axis+",
            [DS4Controls.L1] = "L1",
            [DS4Controls.L2] = "L2",
            [DS4Controls.L3] = "L3",
            [DS4Controls.R1] = "R1",
            [DS4Controls.R2] = "R2",
            [DS4Controls.R3] = "R3",
            [DS4Controls.Square] = "Square",
            [DS4Controls.Triangle] = "Triangle",
            [DS4Controls.Circle] = "Circle",
            [DS4Controls.Cross] = "Cross",
            [DS4Controls.DpadUp] = "Dpad Up",
            [DS4Controls.DpadRight] = "Dpad Right",
            [DS4Controls.DpadDown] = "Dpad Down",
            [DS4Controls.DpadLeft] = "Dpad Left",
            [DS4Controls.PS] = "PS",
            [DS4Controls.Share] = "Share",
            [DS4Controls.Options] = "Options",
            [DS4Controls.TouchLeft] = "Left Touch",
            [DS4Controls.TouchUpper] = "Upper Touch",
            [DS4Controls.TouchMulti] = "Multitouch",
            [DS4Controls.TouchRight] = "Right Touch",
            [DS4Controls.GyroXPos] = "Gyro X+",
            [DS4Controls.GyroXNeg] = "Gyro X-",
            [DS4Controls.GyroZPos] = "Gyro Z+",
            [DS4Controls.GyroZNeg] = "Gyro Z-",
            [DS4Controls.SwipeLeft] = "Swipe Left",
            [DS4Controls.SwipeRight] = "Swipe Right",
            [DS4Controls.SwipeUp] = "Swipe Up",
            [DS4Controls.SwipeDown] = "Swipe Down",
        };

        public static Dictionary<DS4Controls, int> macroDS4Values = new Dictionary<DS4Controls, int>()
        {
            [DS4Controls.Cross] = 261, [DS4Controls.Circle] = 262,
            [DS4Controls.Square] = 263, [DS4Controls.Triangle] = 264,
            [DS4Controls.Options] = 265, [DS4Controls.Share] = 266,
            [DS4Controls.DpadUp] = 267, [DS4Controls.DpadDown] = 268,
            [DS4Controls.DpadLeft] = 269, [DS4Controls.DpadRight] = 270,
            [DS4Controls.PS] = 271, [DS4Controls.L1] = 272,
            [DS4Controls.R1] = 273, [DS4Controls.L2] = 274,
            [DS4Controls.R2] = 275, [DS4Controls.L3] = 276,
            [DS4Controls.R3] = 277, [DS4Controls.LXPos] = 278,
            [DS4Controls.LXNeg] = 279, [DS4Controls.LYPos] = 280,
            [DS4Controls.LYNeg] = 281, [DS4Controls.RXPos] = 282,
            [DS4Controls.RXNeg] = 283, [DS4Controls.RYPos] = 284,
            [DS4Controls.RYNeg] = 285,
        };

        public static void SaveWhere(string path)
        {
            appdatapath = path;
            m_Config.m_Profile = appdatapath + "\\Profiles.xml";
            m_Config.m_Actions = appdatapath + "\\Actions.xml";
            m_Config.m_linkedProfiles = Global.appdatapath + "\\LinkedProfiles.xml";
            m_Config.m_controllerConfigs = Global.appdatapath + "\\ControllerConfigs.xml";
        }

        public static bool SaveDefault(string path)
        {
            Boolean Saved = true;
            XmlDocument m_Xdoc = new XmlDocument();
            try
            {
                XmlNode Node;

                m_Xdoc.RemoveAll();

                Node = m_Xdoc.CreateXmlDeclaration("1.0", "utf-8", String.Empty);
                m_Xdoc.AppendChild(Node);

                Node = m_Xdoc.CreateComment(string.Format(" Profile Configuration Data. {0} ", DateTime.Now));
                m_Xdoc.AppendChild(Node);

                Node = m_Xdoc.CreateWhitespace("\r\n");
                m_Xdoc.AppendChild(Node);

                Node = m_Xdoc.CreateNode(XmlNodeType.Element, "Profile", null);

                m_Xdoc.AppendChild(Node);

                m_Xdoc.Save(path);
            }
            catch { Saved = false; }

            return Saved;
        }

        /// <summary>
        /// Check if Admin Rights are needed to write in Appliplation Directory
        /// </summary>
        /// <returns></returns>
        public static bool AdminNeeded()
        {
            try
            {
                File.WriteAllText(exedirpath + "\\test.txt", "test");
                File.Delete(exedirpath + "\\test.txt");
                return false;
            }
            catch (UnauthorizedAccessException)
            {
                return true;
            }
        }

        public static bool IsAdministrator()
        {
            var identity = WindowsIdentity.GetCurrent();
            var principal = new WindowsPrincipal(identity);
            return principal.IsInRole(WindowsBuiltInRole.Administrator);
        }

        public static bool CheckForDevice(string guid)
        {
            bool result = false;
            Guid deviceGuid = Guid.Parse(guid);
            NativeMethods.SP_DEVINFO_DATA deviceInfoData =
                new NativeMethods.SP_DEVINFO_DATA();
            deviceInfoData.cbSize =
                System.Runtime.InteropServices.Marshal.SizeOf(deviceInfoData);

            IntPtr deviceInfoSet = NativeMethods.SetupDiGetClassDevs(ref deviceGuid, null, 0,
                NativeMethods.DIGCF_DEVICEINTERFACE);
            result = NativeMethods.SetupDiEnumDeviceInfo(deviceInfoSet, 0, ref deviceInfoData);

            if (deviceInfoSet.ToInt64() != NativeMethods.INVALID_HANDLE_VALUE)
            {
                NativeMethods.SetupDiDestroyDeviceInfoList(deviceInfoSet);
            }

            return result;
        }

        private static bool CheckForSysDevice(string searchHardwareId)
        {
            bool result = false;
            Guid sysGuid = Guid.Parse("{4d36e97d-e325-11ce-bfc1-08002be10318}");
            NativeMethods.SP_DEVINFO_DATA deviceInfoData =
                new NativeMethods.SP_DEVINFO_DATA();
            deviceInfoData.cbSize =
                System.Runtime.InteropServices.Marshal.SizeOf(deviceInfoData);
            var dataBuffer = new byte[4096];
            ulong propertyType = 0;
            var requiredSize = 0;
            IntPtr deviceInfoSet = NativeMethods.SetupDiGetClassDevs(ref sysGuid, null, 0, 0);
            for (int i = 0; !result && NativeMethods.SetupDiEnumDeviceInfo(deviceInfoSet, i, ref deviceInfoData); i++)
            {
                if (NativeMethods.SetupDiGetDeviceProperty(deviceInfoSet, ref deviceInfoData,
                    ref NativeMethods.DEVPKEY_Device_HardwareIds, ref propertyType,
                    dataBuffer, dataBuffer.Length, ref requiredSize, 0))
                {
                    string hardwareId = dataBuffer.ToUTF16String();
                    //if (hardwareIds.Contains("Virtual Gamepad Emulation Bus"))
                    //    result = true;
                    if (hardwareId.Equals(searchHardwareId))
                        result = true;
                }
            }

            if (deviceInfoSet.ToInt64() != NativeMethods.INVALID_HANDLE_VALUE)
            {
                NativeMethods.SetupDiDestroyDeviceInfoList(deviceInfoSet);
            }

            return result;
        }

        internal static string GetDeviceProperty(string deviceInstanceId,
            NativeMethods.DEVPROPKEY prop)
        {
            string result = string.Empty;
            NativeMethods.SP_DEVINFO_DATA deviceInfoData = new NativeMethods.SP_DEVINFO_DATA();
            deviceInfoData.cbSize = System.Runtime.InteropServices.Marshal.SizeOf(deviceInfoData);
            var dataBuffer = new byte[4096];
            ulong propertyType = 0;
            var requiredSize = 0;

            Guid hidGuid = new Guid();
            NativeMethods.HidD_GetHidGuid(ref hidGuid);
            IntPtr deviceInfoSet = NativeMethods.SetupDiGetClassDevs(ref hidGuid, deviceInstanceId, 0, NativeMethods.DIGCF_PRESENT | NativeMethods.DIGCF_DEVICEINTERFACE);
            NativeMethods.SetupDiEnumDeviceInfo(deviceInfoSet, 0, ref deviceInfoData);
            if (NativeMethods.SetupDiGetDeviceProperty(deviceInfoSet, ref deviceInfoData, ref prop, ref propertyType,
                    dataBuffer, dataBuffer.Length, ref requiredSize, 0))
            {
                result = dataBuffer.ToUTF16String();
            }

            if (deviceInfoSet.ToInt64() != NativeMethods.INVALID_HANDLE_VALUE)
            {
                NativeMethods.SetupDiDestroyDeviceInfoList(deviceInfoSet);
            }

            return result;
        }

        private static string GetViGEmDriverProperty(NativeMethods.DEVPROPKEY prop)
        {
            string result = string.Empty;
            Guid deviceGuid = Guid.Parse(VIGEMBUS_GUID);
            NativeMethods.SP_DEVINFO_DATA deviceInfoData =
                new NativeMethods.SP_DEVINFO_DATA();
            deviceInfoData.cbSize =
                System.Runtime.InteropServices.Marshal.SizeOf(deviceInfoData);

            var dataBuffer = new byte[4096];
            ulong propertyType = 0;
            var requiredSize = 0;

            IntPtr deviceInfoSet = NativeMethods.SetupDiGetClassDevs(ref deviceGuid, null, 0,
                NativeMethods.DIGCF_DEVICEINTERFACE);
            NativeMethods.SetupDiEnumDeviceInfo(deviceInfoSet, 0, ref deviceInfoData);
            if (NativeMethods.SetupDiGetDeviceProperty(deviceInfoSet, ref deviceInfoData, ref prop, ref propertyType,
                    dataBuffer, dataBuffer.Length, ref requiredSize, 0))
            {
                result = dataBuffer.ToUTF16String();
            }

            if (deviceInfoSet.ToInt64() != NativeMethods.INVALID_HANDLE_VALUE)
            {
                NativeMethods.SetupDiDestroyDeviceInfoList(deviceInfoSet);
            }

            return result;
        }

        public static bool CheckAffectedStatus(string deviceInstanceId,
            HashSet<string> affectedDevs, HashSet<string> exemptedDevices, bool force=false)
        {
            bool result = false;
            List<string> hardwareIdList = GrabDeviceHardwareIds(deviceInstanceId);
            bool foundExempt = false;
            foreach(string hardwareId in hardwareIdList)
            {
                foundExempt = foundExempt || exemptedDevices.Contains(hardwareId);
            }

            if (!foundExempt)
            {
                if (force)
                {
                    result = true;
                }
                else
                {
                    foreach (string hardwareId in hardwareIdList)
                    {
                        result = result || affectedDevs.Contains(hardwareId);
                    }
                }
            }
            else
            {
                result = false;
            }

            return result;
        }

        private static List<string> GrabDeviceHardwareIds(string deviceInstanceId)
        {
            bool success;
            List<string> hardwareIds = new List<string>();
            Guid hidGuid = HidDevices.HidClassGuid;
            IntPtr deviceInfoSet = NativeMethods.SetupDiGetClassDevs(ref hidGuid, deviceInstanceId, 0, NativeMethods.DIGCF_PRESENT | NativeMethods.DIGCF_DEVICEINTERFACE);

            if (deviceInfoSet.ToInt64() != NativeMethods.INVALID_HANDLE_VALUE)
            {
                NativeMethods.SP_DEVINFO_DATA deviceInfoData = new NativeMethods.SP_DEVINFO_DATA();
                deviceInfoData.cbSize = System.Runtime.InteropServices.Marshal.SizeOf(deviceInfoData);
                success = NativeMethods.SetupDiEnumDeviceInfo(deviceInfoSet, 0, ref deviceInfoData);

                var requiredSize = 0;
                ulong propertyType = 0;

                NativeMethods.SetupDiGetDeviceProperty(deviceInfoSet, ref deviceInfoData,
                                                        ref NativeMethods.DEVPKEY_Device_HardwareIds, ref propertyType,
                                                        null, 0,
                                                        ref requiredSize, 0);

                if (requiredSize > 0)
                {
                    var descriptionBuffer = new byte[requiredSize];
                    NativeMethods.SetupDiGetDeviceProperty(deviceInfoSet, ref deviceInfoData,
                                                            ref NativeMethods.DEVPKEY_Device_HardwareIds, ref propertyType,
                                                            descriptionBuffer, descriptionBuffer.Length,
                                                            ref requiredSize, 0);

                    string tmpitnow = System.Text.Encoding.Unicode.GetString(descriptionBuffer);
                    string tempStrip = tmpitnow.Remove(tmpitnow.IndexOf("\0\0"));
                    string[] tmparray = tempStrip.Split((char)0);
                    hardwareIds.AddRange(tmparray);
                }

                NativeMethods.SetupDiDestroyDeviceInfoList(deviceInfoSet);
            }

            return hardwareIds;
        }

        public static bool IsHidGuardianInstalled()
        {
            return CheckForSysDevice(@"Root\HidGuardian");
        }

        const string VIGEMBUS_GUID = "{96E42B22-F5E9-42F8-B043-ED0F932F014F}";
        public static bool IsViGEmBusInstalled()
        {
            return CheckForDevice(VIGEMBUS_GUID);
        }

        public static string ViGEmBusVersion()
        {
            return GetViGEmDriverProperty(NativeMethods.DEVPKEY_Device_DriverVersion);
        }

        public static void FindConfigLocation()
        {
            if (File.Exists(exedirpath + "\\Auto Profiles.xml")
                && File.Exists(appDataPpath + "\\Auto Profiles.xml"))
            {
                Global.firstRun = true;
                Global.multisavespots = true;
            }
            else if (File.Exists(exedirpath + "\\Auto Profiles.xml"))
                SaveWhere(exedirpath);
            else if (File.Exists(appDataPpath + "\\Auto Profiles.xml"))
                SaveWhere(appDataPpath);
            else if (!File.Exists(exedirpath + "\\Auto Profiles.xml")
                && !File.Exists(appDataPpath + "\\Auto Profiles.xml"))
            {
                Global.firstRun = true;
                Global.multisavespots = false;
            }
        }

        public static void SetCulture(string culture)
        {
            try
            {
                Thread.CurrentThread.CurrentUICulture = CultureInfo.GetCultureInfo(culture);
                CultureInfo.DefaultThreadCurrentUICulture = CultureInfo.GetCultureInfo(culture);
            }
            catch { /* Skip setting culture that we cannot set */ }
        }

        public static void CreateStdActions()
        {
            XmlDocument xDoc = new XmlDocument();
            try
            {
                string[] profiles = Directory.GetFiles(appdatapath + @"\Profiles\");
                string s = string.Empty;
                //foreach (string s in profiles)
                for (int i = 0, proflen = profiles.Length; i < proflen; i++)
                {
                    s = profiles[i];
                    if (Path.GetExtension(s) == ".xml")
                    {
                        xDoc.Load(s);
                        XmlNode el = xDoc.SelectSingleNode("DS4Windows/ProfileActions");
                        if (el != null)
                        {
                            if (string.IsNullOrEmpty(el.InnerText))
                                el.InnerText = "Disconnect Controller";
                            else
                                el.InnerText += "/Disconnect Controller";
                        }
                        else
                        {
                            XmlNode Node = xDoc.SelectSingleNode("DS4Windows");
                            el = xDoc.CreateElement("ProfileActions");
                            el.InnerText = "Disconnect Controller";
                            Node.AppendChild(el);
                        }

                        xDoc.Save(s);
                        LoadActions();
                    }
                }
            }
            catch { }
        }

        public static bool CreateAutoProfiles(string m_Profile)
        {
            bool Saved = true;

            try
            {
                XmlNode Node;
                XmlDocument doc = new XmlDocument();

                Node = doc.CreateXmlDeclaration("1.0", "utf-8", String.Empty);
                doc.AppendChild(Node);

                Node = doc.CreateComment(string.Format(" Auto-Profile Configuration Data. {0} ", DateTime.Now));
                doc.AppendChild(Node);

                Node = doc.CreateWhitespace("\r\n");
                doc.AppendChild(Node);

                Node = doc.CreateNode(XmlNodeType.Element, "Programs", "");
                doc.AppendChild(Node);
                doc.Save(m_Profile);
            }
            catch { Saved = false; }

            return Saved;
        }

        public static event EventHandler<EventArgs> ControllerStatusChange; // called when a controller is added/removed/battery or touchpad mode changes/etc.
        public static void ControllerStatusChanged(object sender)
        {
            if (ControllerStatusChange != null)
                ControllerStatusChange(sender, EventArgs.Empty);
        }

        public static event EventHandler<BatteryReportArgs> BatteryStatusChange;
        public static void OnBatteryStatusChange(object sender, int index, int level, bool charging)
        {
            if (BatteryStatusChange != null)
            {
                BatteryReportArgs args = new BatteryReportArgs(index, level, charging);
                BatteryStatusChange(sender, args);
            }
        }

        public static event EventHandler<ControllerRemovedArgs> ControllerRemoved;
        public static void OnControllerRemoved(object sender, int index)
        {
            if (ControllerRemoved != null)
            {
                ControllerRemovedArgs args = new ControllerRemovedArgs(index);
                ControllerRemoved(sender, args);
            }
        }

        public static event EventHandler<DeviceStatusChangeEventArgs> DeviceStatusChange;
        public static void OnDeviceStatusChanged(object sender, int index)
        {
            if (DeviceStatusChange != null)
            {
                DeviceStatusChangeEventArgs args = new DeviceStatusChangeEventArgs(index);
                DeviceStatusChange(sender, args);
            }
        }

        public static event EventHandler<SerialChangeArgs> DeviceSerialChange;
        public static void OnDeviceSerialChange(object sender, int index, string serial)
        {
            if (DeviceSerialChange != null)
            {
                SerialChangeArgs args = new SerialChangeArgs(index, serial);
                DeviceSerialChange(sender, args);
            }
        }

        public static ulong CompileVersionNumberFromString(string versionStr)
        {
            ulong result = 0;
            try
            {
                Version tmpVersion = new Version(versionStr);
                result = CompileVersionNumber(tmpVersion.Major, tmpVersion.Minor,
                    tmpVersion.Build, tmpVersion.Revision);
            }
            catch (Exception) { }

            return result;
        }

        public static ulong CompileVersionNumber(int majorPart, int minorPart,
            int buildPart, int privatePart)
        {
            ulong result = (ulong)majorPart << 48 | (ulong)minorPart << 32 |
                (ulong)buildPart << 16 | (ushort)privatePart;
            return result;
        }

        // general values
        public static bool UseExclusiveMode
        {
            set { m_Config.useExclusiveMode = value; }
            get { return m_Config.useExclusiveMode; }
        }

        public static bool getUseExclusiveMode()
        {
            return m_Config.useExclusiveMode;
        }

        public static DateTime LastChecked
        {
            set { m_Config.lastChecked = value; }
            get { return m_Config.lastChecked; }
        }

        public static int CheckWhen
        {
            set { m_Config.CheckWhen = value; }
            get { return m_Config.CheckWhen; }
        }

        public static string LastVersionChecked
        {
            get { return m_Config.lastVersionChecked; }
            set
            {
                m_Config.lastVersionChecked = value;
                m_Config.lastVersionCheckedNum = CompileVersionNumberFromString(value);
            }
        }

        public static ulong LastVersionCheckedNum
        {
            get { return m_Config.lastVersionCheckedNum; }
        }

        public static int Notifications
        {
            set { m_Config.notifications = value; }
            get { return m_Config.notifications; }
        }

        public static bool DCBTatStop
        {
            set { m_Config.disconnectBTAtStop = value; }
            get { return m_Config.disconnectBTAtStop; }
        }

        public static bool SwipeProfiles
        {
            set { m_Config.swipeProfiles = value; }
            get { return m_Config.swipeProfiles; }
        }

        public static bool DS4Mapping
        {
            set { m_Config.ds4Mapping = value; }
            get { return m_Config.ds4Mapping; }
        }

        public static bool QuickCharge
        {
            set { m_Config.quickCharge = value; }
            get { return m_Config.quickCharge; }
        }

        public static bool getQuickCharge()
        {
            return m_Config.quickCharge;
        }

        public static bool CloseMini
        {
            set { m_Config.closeMini = value; }
            get { return m_Config.closeMini; }
        }

        public static bool StartMinimized
        {
            set { m_Config.startMinimized = value; }
            get { return m_Config.startMinimized; }
        }

        public static bool MinToTaskbar
        {
            set { m_Config.minToTaskbar = value; }
            get { return m_Config.minToTaskbar; }
        }

        public static bool GetMinToTaskbar()
        {
            return m_Config.minToTaskbar;
        }

        public static int FormWidth
        {
            set { m_Config.formWidth = value; }
            get { return m_Config.formWidth; }
        }

        public static int FormHeight
        {
            set { m_Config.formHeight = value; }
            get { return m_Config.formHeight; }
        }

        public static int FormLocationX
        {
            set { m_Config.formLocationX = value; }
            get { return m_Config.formLocationX; }
        }

        public static int FormLocationY
        {
            set { m_Config.formLocationY = value; }
            get { return m_Config.formLocationY; }
        }

        public static string UseLang
        {
            set { m_Config.useLang = value; }
            get { return m_Config.useLang; }
        }

        public static bool DownloadLang
        {
            set { m_Config.downloadLang = value; }
            get { return m_Config.downloadLang; }
        }

        public static bool FlashWhenLate
        {
            set { m_Config.flashWhenLate = value; }
            get { return m_Config.flashWhenLate; }
        }

        public static bool getFlashWhenLate()
        {
            return m_Config.flashWhenLate;
        }

        public static int FlashWhenLateAt
        {
            set { m_Config.flashWhenLateAt = value; }
            get { return m_Config.flashWhenLateAt; }
        }

        public static int getFlashWhenLateAt()
        {
            return m_Config.flashWhenLateAt;
        }

        public static bool isUsingUDPServer()
        {
            return m_Config.useUDPServ;
        }
        public static void setUsingUDPServer(bool state)
        {
            m_Config.useUDPServ = state;
        }

        public static int getUDPServerPortNum()
        {
            return m_Config.udpServPort;
        }
        public static void setUDPServerPort(int value)
        {
            m_Config.udpServPort = value;
        }

        public static string getUDPServerListenAddress()
        {
            return m_Config.udpServListenAddress;
        }
        public static void setUDPServerListenAddress(string value)
        {
            m_Config.udpServListenAddress = value.Trim();
        }

        public static bool UseWhiteIcon
        {
            set { m_Config.useWhiteIcon = value; }
            get { return m_Config.useWhiteIcon; }
        }

        public static bool UseCustomSteamFolder
        {
            set { m_Config.useCustomSteamFolder = value; }
            get { return m_Config.useCustomSteamFolder; }
        }

        public static string CustomSteamFolder
        {
            set { m_Config.customSteamFolder = value; }
            get { return m_Config.customSteamFolder; }
        }

        public static bool AutoProfileRevertDefaultProfile
        {
            set { m_Config.autoProfileRevertDefaultProfile = value; }
            get { return m_Config.autoProfileRevertDefaultProfile; }
        }

        public static string FakeExeName
        {
            get { return m_Config.fakeExeFileName; }
            set
            {
                bool valid = !(value.IndexOfAny(Path.GetInvalidFileNameChars()) >= 0);
                if (valid)
                {
                    m_Config.fakeExeFileName = value;
                }
            }
        }

        // controller/profile specfic values
        public static ButtonMouseInfo[] ButtonMouseInfos => m_Config.buttonMouseInfos;

        public static byte[] RumbleBoost => m_Config.rumble;
        public static byte getRumbleBoost(int index)
        {
            return m_Config.rumble[index];
        }

        public static void setRumbleAutostopTime(int index, int value)
        {
            m_Config.rumbleAutostopTime[index] = value;
            
            DS4Device tempDev = Program.rootHub.DS4Controllers[index];
            if (tempDev != null && tempDev.isSynced())
                tempDev.RumbleAutostopTime = value;
        }

        public static int getRumbleAutostopTime(int index)
        {
            return m_Config.rumbleAutostopTime[index];
        }

        public static bool[] EnableTouchToggle => m_Config.enableTouchToggle;
        public static bool getEnableTouchToggle(int index)
        {
            return m_Config.enableTouchToggle[index];
        }

        public static int[] IdleDisconnectTimeout => m_Config.idleDisconnectTimeout;
        public static int getIdleDisconnectTimeout(int index)
        {
            return m_Config.idleDisconnectTimeout[index];
        }

        public static bool[] EnableOutputDataToDS4 => m_Config.enableOutputDataToDS4;
        public static bool getEnableOutputDataToDS4(int index)
        {
            return m_Config.enableOutputDataToDS4[index];
        }

        public static byte[] TouchSensitivity => m_Config.touchSensitivity;
        public static byte[] getTouchSensitivity()
        {
            return m_Config.touchSensitivity;
        }

        public static byte getTouchSensitivity(int index)
        {
            return m_Config.touchSensitivity[index];
        }

        public static bool[] TouchActive => touchpadActive;
        public static bool GetTouchActive(int index)
        {
            return touchpadActive[index];
        }

        public static LightbarSettingInfo[] LightbarSettingsInfo => m_Config.lightbarSettingInfo;
        public static LightbarSettingInfo getLightbarSettingsInfo(int index)
        {
            return m_Config.lightbarSettingInfo[index];
        }

        public static bool[] DinputOnly => m_Config.dinputOnly;
        public static bool getDInputOnly(int index)
        {
            return m_Config.dinputOnly[index];
        }

        public static bool[] StartTouchpadOff => m_Config.startTouchpadOff;

        public static bool[] UseTPforControls => m_Config.useTPforControls;
        public static bool getUseTPforControls(int index)
        {
            return m_Config.useTPforControls[index];
        }

        public static bool[] UseSAforMouse => m_Config.useSAforMouse;
        public static bool isUsingSAforMouse(int index)
        {
            return m_Config.gyroOutMode[index] == DS4Windows.GyroOutMode.Mouse;
        }

        public static string[] SATriggers => m_Config.sATriggers;
        public static string getSATriggers(int index)
        {
            return m_Config.sATriggers[index];
        }

        public static bool[] SATriggerCond => m_Config.sATriggerCond;
        public static bool getSATriggerCond(int index)
        {
            return m_Config.sATriggerCond[index];
        }
        public static void SetSaTriggerCond(int index, string text)
        {
            m_Config.SetSaTriggerCond(index, text);
        }


        public static GyroOutMode[] GyroOutputMode => m_Config.gyroOutMode;
        public static GyroOutMode GetGyroOutMode(int device)
        {
            return m_Config.gyroOutMode[device];
        }

        public static string[] SAMousestickTriggers => m_Config.sAMouseStickTriggers;
        public static string GetSAMouseStickTriggers(int device)
        {
            return m_Config.sAMouseStickTriggers[device];
        }

        public static bool[] SAMouseStickTriggerCond => m_Config.sAMouseStickTriggerCond;
        public static bool GetSAMouseStickTriggerCond(int device)
        {
            return m_Config.sAMouseStickTriggerCond[device];
        }
        public static void SetSaMouseStickTriggerCond(int index, string text)
        {
            m_Config.SetSaMouseStickTriggerCond(index, text);
        }

        public static bool[] GyroMouseStickTriggerTurns = m_Config.gyroMouseStickTriggerTurns;
        public static bool GetGyroMouseStickTriggerTurns(int device)
        {
            return m_Config.gyroMouseStickTriggerTurns[device];
        }

        public static int[] GyroMouseStickHorizontalAxis =>
            m_Config.gyroMouseStickHorizontalAxis;
        public static int getGyroMouseStickHorizontalAxis(int index)
        {
            return m_Config.gyroMouseStickHorizontalAxis[index];
        }

        public static GyroMouseStickInfo[] GyroMouseStickInf => m_Config.gyroMStickInfo;
        public static GyroMouseStickInfo GetGyroMouseStickInfo(int device)
        {
            return m_Config.gyroMStickInfo[device];
        }

        public static bool[] GyroMouseStickToggle => m_Config.gyroMouseStickToggle;
        public static void SetGyroMouseStickToggle(int index, bool value, ControlService control)
            => m_Config.SetGyroMouseStickToggle(index, value, control);

        public static SASteeringWheelEmulationAxisType[] SASteeringWheelEmulationAxis => m_Config.sASteeringWheelEmulationAxis;
        public static SASteeringWheelEmulationAxisType GetSASteeringWheelEmulationAxis(int index)
        {
            return m_Config.sASteeringWheelEmulationAxis[index];
        }

        public static int[] SASteeringWheelEmulationRange => m_Config.sASteeringWheelEmulationRange;
        public static int GetSASteeringWheelEmulationRange(int index)
        {
            return m_Config.sASteeringWheelEmulationRange[index];
        }

        public static int[][] TouchDisInvertTriggers => m_Config.touchDisInvertTriggers;
        public static int[] getTouchDisInvertTriggers(int index)
        {
            return m_Config.touchDisInvertTriggers[index];
        }

        public static int[] GyroSensitivity => m_Config.gyroSensitivity;
        public static int getGyroSensitivity(int index)
        {
            return m_Config.gyroSensitivity[index];
        }

        public static int[] GyroSensVerticalScale => m_Config.gyroSensVerticalScale;
        public static int getGyroSensVerticalScale(int index)
        {
            return m_Config.gyroSensVerticalScale[index];
        }

        public static int[] GyroInvert => m_Config.gyroInvert;
        public static int getGyroInvert(int index)
        {
            return m_Config.gyroInvert[index];
        }

        public static bool[] GyroTriggerTurns => m_Config.gyroTriggerTurns;
        public static bool getGyroTriggerTurns(int index)
        {
            return m_Config.gyroTriggerTurns[index];
        }

        public static int[] GyroMouseHorizontalAxis => m_Config.gyroMouseHorizontalAxis;
        public static int getGyroMouseHorizontalAxis(int index)
        {
            return m_Config.gyroMouseHorizontalAxis[index];
        }

        public static int[] GyroMouseDeadZone => m_Config.gyroMouseDZ;
        public static int GetGyroMouseDeadZone(int index)
        {
            return m_Config.gyroMouseDZ[index];
        }

        public static void SetGyroMouseDeadZone(int index, int value, ControlService control)
        {
            m_Config.SetGyroMouseDZ(index, value, control);
        }

        public static bool[] GyroMouseToggle => m_Config.gyroMouseToggle;
        public static void SetGyroMouseToggle(int index, bool value, ControlService control) 
            => m_Config.SetGyroMouseToggle(index, value, control);

        public static GyroMouseInfo[] GyroMouseInfo => m_Config.gyroMouseInfo;

        public static SteeringWheelSmoothingInfo[] WheelSmoothInfo => m_Config.wheelSmoothInfo;

        //public static DS4Color[] MainColor => m_Config.m_Leds;
        public static ref DS4Color getMainColor(int index)
        {
            return ref m_Config.lightbarSettingInfo[index].ds4winSettings.m_Led;
            //return ref m_Config.m_Leds[index];
        }

        //public static DS4Color[] LowColor => m_Config.m_LowLeds;
        public static ref DS4Color getLowColor(int index)
        {
            return ref m_Config.lightbarSettingInfo[index].ds4winSettings.m_LowLed;
            //return ref m_Config.m_LowLeds[index];
        }

        //public static DS4Color[] ChargingColor => m_Config.m_ChargingLeds;
        public static ref DS4Color getChargingColor(int index)
        {
            return ref m_Config.lightbarSettingInfo[index].ds4winSettings.m_ChargingLed;
            //return ref m_Config.m_ChargingLeds[index];
        }

        //public static DS4Color[] CustomColor => m_Config.m_CustomLeds;
        public static ref DS4Color getCustomColor(int index)
        {
            return ref m_Config.lightbarSettingInfo[index].ds4winSettings.m_CustomLed;
            //return ref m_Config.m_CustomLeds[index];
        }

        //public static bool[] UseCustomLed => m_Config.useCustomLeds;
        public static bool getUseCustomLed(int index)
        {
            return m_Config.lightbarSettingInfo[index].ds4winSettings.useCustomLed;
            //return m_Config.useCustomLeds[index];
        }

        //public static DS4Color[] FlashColor => m_Config.m_FlashLeds;
        public static ref DS4Color getFlashColor(int index)
        {
            return ref m_Config.lightbarSettingInfo[index].ds4winSettings.m_FlashLed;
            //return ref m_Config.m_FlashLeds[index];
        }

        public static byte[] TapSensitivity => m_Config.tapSensitivity;
        public static byte getTapSensitivity(int index)
        {
            return m_Config.tapSensitivity[index];
        }

        public static bool[] DoubleTap => m_Config.doubleTap;
        public static bool getDoubleTap(int index)
        {
            return m_Config.doubleTap[index];
        }

        public static int[] ScrollSensitivity => m_Config.scrollSensitivity;
        public static int[] getScrollSensitivity()
        {
            return m_Config.scrollSensitivity;
        }
        public static int getScrollSensitivity(int index)
        {
            return m_Config.scrollSensitivity[index];
        }

        public static bool[] LowerRCOn => m_Config.lowerRCOn;
        public static bool[] TouchpadJitterCompensation => m_Config.touchpadJitterCompensation;
        public static bool getTouchpadJitterCompensation(int index)
        {
            return m_Config.touchpadJitterCompensation[index];
        }

        public static int[] TouchpadInvert => m_Config.touchpadInvert;
        public static int getTouchpadInvert(int index)
        {
            return m_Config.touchpadInvert[index];
        }

        public static TriggerDeadZoneZInfo[] L2ModInfo => m_Config.l2ModInfo;
        public static TriggerDeadZoneZInfo GetL2ModInfo(int index)
        {
            return m_Config.l2ModInfo[index];
        }

        //public static byte[] L2Deadzone => m_Config.l2Deadzone;
        public static byte getL2Deadzone(int index)
        {
            return m_Config.l2ModInfo[index].deadZone;
            //return m_Config.l2Deadzone[index];
        }

        public static TriggerDeadZoneZInfo[] R2ModInfo => m_Config.r2ModInfo;
        public static TriggerDeadZoneZInfo GetR2ModInfo(int index)
        {
            return m_Config.r2ModInfo[index];
        }

        //public static byte[] R2Deadzone => m_Config.r2Deadzone;
        public static byte getR2Deadzone(int index)
        {
            return m_Config.r2ModInfo[index].deadZone;
            //return m_Config.r2Deadzone[index];
        }

        public static double[] SXDeadzone => m_Config.SXDeadzone;
        public static double getSXDeadzone(int index)
        {
            return m_Config.SXDeadzone[index];
        }

        public static double[] SZDeadzone => m_Config.SZDeadzone;
        public static double getSZDeadzone(int index)
        {
            return m_Config.SZDeadzone[index];
        }

        //public static int[] LSDeadzone => m_Config.LSDeadzone;
        public static int getLSDeadzone(int index)
        {
            return m_Config.lsModInfo[index].deadZone;
            //return m_Config.LSDeadzone[index];
        }

        //public static int[] RSDeadzone => m_Config.RSDeadzone;
        public static int getRSDeadzone(int index)
        {
            return m_Config.rsModInfo[index].deadZone;
            //return m_Config.RSDeadzone[index];
        }

        //public static int[] LSAntiDeadzone => m_Config.LSAntiDeadzone;
        public static int getLSAntiDeadzone(int index)
        {
            return m_Config.lsModInfo[index].antiDeadZone;
            //return m_Config.LSAntiDeadzone[index];
        }

        //public static int[] RSAntiDeadzone => m_Config.RSAntiDeadzone;
        public static int getRSAntiDeadzone(int index)
        {
            return m_Config.rsModInfo[index].antiDeadZone;
            //return m_Config.RSAntiDeadzone[index];
        }

        public static StickDeadZoneInfo[] LSModInfo => m_Config.lsModInfo;
        public static StickDeadZoneInfo GetLSDeadInfo(int index)
        {
            return m_Config.lsModInfo[index];
        }

        public static StickDeadZoneInfo[] RSModInfo => m_Config.rsModInfo;
        public static StickDeadZoneInfo GetRSDeadInfo(int index)
        {
            return m_Config.rsModInfo[index];
        }

        public static double[] SXAntiDeadzone => m_Config.SXAntiDeadzone;
        public static double getSXAntiDeadzone(int index)
        {
            return m_Config.SXAntiDeadzone[index];
        }

        public static double[] SZAntiDeadzone => m_Config.SZAntiDeadzone;
        public static double getSZAntiDeadzone(int index)
        {
            return m_Config.SZAntiDeadzone[index];
        }

        //public static int[] LSMaxzone => m_Config.LSMaxzone;
        public static int getLSMaxzone(int index)
        {
            return m_Config.lsModInfo[index].maxZone;
            //return m_Config.LSMaxzone[index];
        }

        //public static int[] RSMaxzone => m_Config.RSMaxzone;
        public static int getRSMaxzone(int index)
        {
            return m_Config.rsModInfo[index].maxZone;
            //return m_Config.RSMaxzone[index];
        }

        public static double[] SXMaxzone => m_Config.SXMaxzone;
        public static double getSXMaxzone(int index)
        {
            return m_Config.SXMaxzone[index];
        }

        public static double[] SZMaxzone => m_Config.SZMaxzone;
        public static double getSZMaxzone(int index)
        {
            return m_Config.SZMaxzone[index];
        }

        //public static int[] L2AntiDeadzone => m_Config.l2AntiDeadzone;
        public static int getL2AntiDeadzone(int index)
        {
            return m_Config.l2ModInfo[index].antiDeadZone;
            //return m_Config.l2AntiDeadzone[index];
        }

        //public static int[] R2AntiDeadzone => m_Config.r2AntiDeadzone;
        public static int getR2AntiDeadzone(int index)
        {
            return m_Config.r2ModInfo[index].antiDeadZone;
            //return m_Config.r2AntiDeadzone[index];
        }

        //public static int[] L2Maxzone => m_Config.l2Maxzone;
        public static int getL2Maxzone(int index)
        {
            return m_Config.l2ModInfo[index].maxZone;
            //return m_Config.l2Maxzone[index];
        }

        //public static int[] R2Maxzone => m_Config.r2Maxzone;
        public static int getR2Maxzone(int index)
        {
            return m_Config.r2ModInfo[index].maxZone;
            //return m_Config.r2Maxzone[index];
        }

        public static int[] LSCurve => m_Config.lsCurve;
        public static int getLSCurve(int index)
        {
            return m_Config.lsCurve[index];
        }

        public static int[] RSCurve => m_Config.rsCurve;
        public static int getRSCurve(int index)
        {
            return m_Config.rsCurve[index];
        }

        public static double[] LSRotation => m_Config.LSRotation;
        public static double getLSRotation(int index)
        {
            return m_Config.LSRotation[index];
        }

        public static double[] RSRotation => m_Config.RSRotation;
        public static double getRSRotation(int index)
        {
            return m_Config.RSRotation[index];
        }

        public static double[] L2Sens => m_Config.l2Sens;
        public static double getL2Sens(int index)
        {
            return m_Config.l2Sens[index];
        }

        public static double[] R2Sens => m_Config.r2Sens;
        public static double getR2Sens(int index)
        {
            return m_Config.r2Sens[index];
        }

        public static double[] SXSens => m_Config.SXSens;
        public static double getSXSens(int index)
        {
            return m_Config.SXSens[index];
        }

        public static double[] SZSens => m_Config.SZSens;
        public static double getSZSens(int index)
        {
            return m_Config.SZSens[index];
        }

        public static double[] LSSens => m_Config.LSSens;
        public static double getLSSens(int index)
        {
            return m_Config.LSSens[index];
        }

        public static double[] RSSens => m_Config.RSSens;
        public static double getRSSens(int index)
        {
            return m_Config.RSSens[index];
        }

        public static int[] BTPollRate => m_Config.btPollRate;
        public static int getBTPollRate(int index)
        {
            return m_Config.btPollRate[index];
        }

        public static SquareStickInfo[] SquStickInfo = m_Config.squStickInfo;
        public static SquareStickInfo GetSquareStickInfo(int device)
        {
            return m_Config.squStickInfo[device];
        }

        public static void setLsOutCurveMode(int index, int value)
        {
            m_Config.setLsOutCurveMode(index, value);
        }
        public static int getLsOutCurveMode(int index)
        {
            return m_Config.getLsOutCurveMode(index);
        }
        public static BezierCurve[] lsOutBezierCurveObj => m_Config.lsOutBezierCurveObj;

        public static void setRsOutCurveMode(int index, int value)
        {
            m_Config.setRsOutCurveMode(index, value);
        }
        public static int getRsOutCurveMode(int index)
        {
            return m_Config.getRsOutCurveMode(index);
        }
        public static BezierCurve[] rsOutBezierCurveObj => m_Config.rsOutBezierCurveObj;

        public static void setL2OutCurveMode(int index, int value)
        {
            m_Config.setL2OutCurveMode(index, value);
        }
        public static int getL2OutCurveMode(int index)
        {
            return m_Config.getL2OutCurveMode(index);
        }
        public static BezierCurve[] l2OutBezierCurveObj => m_Config.l2OutBezierCurveObj;

        public static void setR2OutCurveMode(int index, int value)
        {
            m_Config.setR2OutCurveMode(index, value);
        }
        public static int getR2OutCurveMode(int index)
        {
            return m_Config.getR2OutCurveMode(index);
        }
        public static BezierCurve[] r2OutBezierCurveObj => m_Config.r2OutBezierCurveObj;

        public static void setSXOutCurveMode(int index, int value)
        {
            m_Config.setSXOutCurveMode(index, value);
        }
        public static int getSXOutCurveMode(int index)
        {
            return m_Config.getSXOutCurveMode(index);
        }
        public static BezierCurve[] sxOutBezierCurveObj => m_Config.sxOutBezierCurveObj;

        public static void setSZOutCurveMode(int index, int value)
        {
            m_Config.setSZOutCurveMode(index, value);
        }
        public static int getSZOutCurveMode(int index)
        {
            return m_Config.getSZOutCurveMode(index);
        }
        public static BezierCurve[] szOutBezierCurveObj => m_Config.szOutBezierCurveObj;

        public static bool[] TrackballMode => m_Config.trackballMode;
        public static bool getTrackballMode(int index)
        {
            return m_Config.trackballMode[index];
        }

        public static double[] TrackballFriction => m_Config.trackballFriction;
        public static double getTrackballFriction(int index)
        {
            return m_Config.trackballFriction[index];
        }

        public static OutContType[] OutContType => m_Config.outputDevType;
        public static string[] LaunchProgram => m_Config.launchProgram;
        public static string[] ProfilePath => m_Config.profilePath;
        public static string[] OlderProfilePath => m_Config.olderProfilePath;
        public static bool[] DistanceProfiles = m_Config.distanceProfiles;

        public static List<string>[] ProfileActions => m_Config.profileActions;
        public static int getProfileActionCount(int index)
        {
            return m_Config.profileActionCount[index];
        }

        public static void CalculateProfileActionCount(int index)
        {
            m_Config.CalculateProfileActionCount(index);
        }

        public static List<string> getProfileActions(int index)
        {
            return m_Config.profileActions[index];
        }
        
        public static void UpdateDS4CSetting (int deviceNum, string buttonName, bool shift, object action, string exts, DS4KeyType kt, int trigger = 0)
        {
            m_Config.UpdateDS4CSetting(deviceNum, buttonName, shift, action, exts, kt, trigger);
            m_Config.containsCustomAction[deviceNum] = m_Config.HasCustomActions(deviceNum);
            m_Config.containsCustomExtras[deviceNum] = m_Config.HasCustomExtras(deviceNum);
        }

        public static void UpdateDS4Extra(int deviceNum, string buttonName, bool shift, string exts)
        {
            m_Config.UpdateDS4CExtra(deviceNum, buttonName, shift, exts);
            m_Config.containsCustomAction[deviceNum] = m_Config.HasCustomActions(deviceNum);
            m_Config.containsCustomExtras[deviceNum] = m_Config.HasCustomExtras(deviceNum);
        }

        public static object GetDS4Action(int deviceNum, string buttonName, bool shift) => m_Config.GetDS4Action(deviceNum, buttonName, shift);
        public static object GetDS4Action(int deviceNum, DS4Controls control, bool shift) => m_Config.GetDS4Action(deviceNum, control, shift);
        public static DS4KeyType GetDS4KeyType(int deviceNum, string buttonName, bool shift) => m_Config.GetDS4KeyType(deviceNum, buttonName, shift);
        public static string GetDS4Extra(int deviceNum, string buttonName, bool shift) => m_Config.GetDS4Extra(deviceNum, buttonName, shift);
        public static int GetDS4STrigger(int deviceNum, string buttonName) => m_Config.GetDS4STrigger(deviceNum, buttonName);
        public static int GetDS4STrigger(int deviceNum, DS4Controls control) => m_Config.GetDS4STrigger(deviceNum, control);
        public static List<DS4ControlSettings> getDS4CSettings(int device) => m_Config.ds4settings[device];
        public static DS4ControlSettings getDS4CSetting(int deviceNum, string control) => m_Config.getDS4CSetting(deviceNum, control);
        public static DS4ControlSettings getDS4CSetting(int deviceNum, DS4Controls control) => m_Config.getDS4CSetting(deviceNum, control);
        public static bool HasCustomActions(int deviceNum) => m_Config.HasCustomActions(deviceNum);
        public static bool HasCustomExtras(int deviceNum) => m_Config.HasCustomExtras(deviceNum);

        public static bool containsCustomAction(int deviceNum)
        {
            return m_Config.containsCustomAction[deviceNum];
        }

        public static bool containsCustomExtras(int deviceNum)
        {
            return m_Config.containsCustomExtras[deviceNum];
        }

        public static void SaveAction(string name, string controls, int mode,
            string details, bool edit, string extras = "")
        {
            m_Config.SaveAction(name, controls, mode, details, edit, extras);
            Mapping.actionDone.Add(new Mapping.ActionState());
        }

        public static void RemoveAction(string name)
        {
            m_Config.RemoveAction(name);
        }

        public static bool LoadActions() => m_Config.LoadActions();

        public static List<SpecialAction> GetActions() => m_Config.actions;

        public static int GetActionIndexOf(string name)
        {
            return m_Config.GetActionIndexOf(name);
        }

        public static int GetProfileActionIndexOf(int device, string name)
        {
            int index = -1;
            m_Config.profileActionIndexDict[device].TryGetValue(name, out index);
            return index;
        }

        public static SpecialAction GetAction(string name)
        {
            return m_Config.GetAction(name);
        }

        public static SpecialAction GetProfileAction(int device, string name)
        {
            SpecialAction sA = null;
            m_Config.profileActionDict[device].TryGetValue(name, out sA);
            return sA;
        }

        public static void CalculateProfileActionDicts(int device)
        {
            m_Config.CalculateProfileActionDicts(device);
        }

        public static void CacheProfileCustomsFlags(int device)
        {
            m_Config.CacheProfileCustomsFlags(device);
        }

        public static void CacheExtraProfileInfo(int device)
        {
            m_Config.CacheExtraProfileInfo(device);
        }

        public static X360Controls getX360ControlsByName(string key)
        {
            return m_Config.getX360ControlsByName(key);
        }

        public static string getX360ControlString(X360Controls key)
        {
            return m_Config.getX360ControlString(key);
        }

        public static DS4Controls getDS4ControlsByName(string key)
        {
            return m_Config.getDS4ControlsByName(key);
        }

        public static X360Controls getDefaultX360ControlBinding(DS4Controls dc)
        {
            return defaultButtonMapping[(int)dc];
        }

        public static bool containsLinkedProfile(string serial)
        {
            string tempSerial = serial.Replace(":", string.Empty);
            return m_Config.linkedProfiles.ContainsKey(tempSerial);
        }

        public static string getLinkedProfile(string serial)
        {
            string temp = string.Empty;
            string tempSerial = serial.Replace(":", string.Empty);
            if (m_Config.linkedProfiles.ContainsKey(tempSerial))
            {
                temp = m_Config.linkedProfiles[tempSerial];
            }

            return temp;
        }

        public static void changeLinkedProfile(string serial, string profile)
        {
            string tempSerial = serial.Replace(":", string.Empty);
            m_Config.linkedProfiles[tempSerial] = profile;
        }

        public static void removeLinkedProfile(string serial)
        {
            string tempSerial = serial.Replace(":", string.Empty);
            if (m_Config.linkedProfiles.ContainsKey(tempSerial))
            {
                m_Config.linkedProfiles.Remove(tempSerial);
            }
        }

        public static bool Load() => m_Config.Load();
        
        public static void LoadProfile(int device, bool launchprogram, ControlService control,
            bool xinputChange = true, bool postLoad = true)
        {
            m_Config.LoadProfile(device, launchprogram, control, "", xinputChange, postLoad);
            tempprofilename[device] = string.Empty;
            useTempProfile[device] = false;
            tempprofileDistance[device] = false;
        }

        public static void LoadTempProfile(int device, string name, bool launchprogram,
            ControlService control, bool xinputChange = true)
        {
            m_Config.LoadProfile(device, launchprogram, control, appdatapath + @"\Profiles\" + name + ".xml");
            tempprofilename[device] = name;
            useTempProfile[device] = true;
            tempprofileDistance[device] = name.ToLower().Contains("distance");
        }

        public static void LoadBlankDevProfile(int device, bool launchprogram, ControlService control,
            bool xinputChange = true, bool postLoad = true)
        {
            m_Config.LoadBlankProfile(device, launchprogram, control, "", xinputChange, postLoad);
            m_Config.EstablishDefaultSpecialActions(device);
            m_Config.CacheExtraProfileInfo(device);

            tempprofilename[device] = string.Empty;
            useTempProfile[device] = false;
            tempprofileDistance[device] = false;
        }

        public static bool Save()
        {
            return m_Config.Save();
        }

        public static void SaveProfile(int device, string propath)
        {
            m_Config.SaveProfile(device, propath);
        }

        public static void SaveAsNewProfile(int device, string propath)
        {
            m_Config.SaveAsNewProfile(device, propath);
        }

        public static bool SaveLinkedProfiles()
        {
            return m_Config.SaveLinkedProfiles();
        }

        public static bool LoadLinkedProfiles()
        {
            return m_Config.LoadLinkedProfiles();
        }

        public static bool SaveControllerConfigs(DS4Device device = null)
        {
            if (device != null)
                return m_Config.SaveControllerConfigsForDevice(device);

            for (int idx = 0; idx < ControlService.DS4_CONTROLLER_COUNT; idx++)
                if (Program.rootHub.DS4Controllers[idx] != null)
                    m_Config.SaveControllerConfigsForDevice(Program.rootHub.DS4Controllers[idx]);

            return true;
        }

        public static bool LoadControllerConfigs(DS4Device device = null)
        {
            if (device != null)
                return m_Config.LoadControllerConfigsForDevice(device);

            for (int idx = 0; idx < ControlService.DS4_CONTROLLER_COUNT; idx++)
                if (Program.rootHub.DS4Controllers[idx] != null)
                    m_Config.LoadControllerConfigsForDevice(Program.rootHub.DS4Controllers[idx]);

            return true;
        }

        private static byte applyRatio(byte b1, byte b2, double r)
        {
            if (r > 100.0)
                r = 100.0;
            else if (r < 0.0)
                r = 0.0;

            r *= 0.01;
            return (byte)Math.Round((b1 * (1 - r)) + b2 * r, 0);
        }

        public static DS4Color getTransitionedColor(ref DS4Color c1, ref DS4Color c2, double ratio)
        {
            //Color cs = Color.FromArgb(c1.red, c1.green, c1.blue);
            DS4Color cs = new DS4Color
            {
                red = applyRatio(c1.red, c2.red, ratio),
                green = applyRatio(c1.green, c2.green, ratio),
                blue = applyRatio(c1.blue, c2.blue, ratio)
            };
            return cs;
        }

        private static Color applyRatio(Color c1, Color c2, uint r)
        {
            float ratio = r / 100f;
            float hue1 = c1.GetHue();
            float hue2 = c2.GetHue();
            float bri1 = c1.GetBrightness();
            float bri2 = c2.GetBrightness();
            float sat1 = c1.GetSaturation();
            float sat2 = c2.GetSaturation();
            float hr = hue2 - hue1;
            float br = bri2 - bri1;
            float sr = sat2 - sat1;
            Color csR;
            if (bri1 == 0)
                csR = HuetoRGB(hue2,sat2,bri2 - br*ratio);
            else
                csR = HuetoRGB(hue2 - hr * ratio, sat2 - sr * ratio, bri2 - br * ratio);

            return csR;
        }

        public static Color HuetoRGB(float hue, float sat, float bri)
        {
            float C = (1-Math.Abs(2*bri)-1)* sat;
            float X = C * (1 - Math.Abs((hue / 60) % 2 - 1));
            float m = bri - C / 2;
            float R, G, B;
            if (0 <= hue && hue < 60)
            {
                R = C; G = X; B = 0;
            }
            else if (60 <= hue && hue < 120)
            {
                R = X; G = C; B = 0;
            }
            else if (120 <= hue && hue < 180)
            {
                R = 0; G = C; B = X;
            }
            else if (180 <= hue && hue < 240)
            {
                R = 0; G = X; B = C;
            }
            else if (240 <= hue && hue < 300)
            {
                R = X; G = 0; B = C;
            }
            else if (300 <= hue && hue < 360)
            {
                R = C; G = 0; B = X;
            }
            else
            {
                R = 255; G = 0; B = 0;
            }

            R += m; G += m; B += m;
            R *= 255.0f; G *= 255.0f; B *= 255.0f;
            return Color.FromArgb((int)R, (int)G, (int)B);
        }

        public static double Clamp(double min, double value, double max)
        {
            return (value < min) ? min : (value > max) ? max : value;
        }

        private static int ClampInt(int min, int value, int max)
        {
            return (value < min) ? min : (value > max) ? max : value;
        }

        public static void InitOutputKBMHandler(string identifier)
        {
            outputKBMHandler = VirtualKBMFactory.DetermineHandler(identifier);
        }

        public static void InitOutputKBMMapping(string identifier)
        {
            outputKBMMapping = VirtualKBMFactory.GetMappingInstance(identifier);
        }

        public static void RefreshActionAlias(DS4ControlSettings setting, bool shift)
        {
            if (!shift)
            {
                setting.actionAlias = 0;
                if (setting.actionType == DS4ControlSettings.ActionType.Key)
                {
                    setting.actionAlias = outputKBMMapping.GetRealEventKey(Convert.ToUInt32(setting.action));
                }
            }
            else
            {
                setting.shiftActionAlias = 0;
                if (setting.shiftActionType == DS4ControlSettings.ActionType.Key)
                {
                    setting.shiftActionAlias = outputKBMMapping.GetRealEventKey(Convert.ToUInt32(setting.shiftAction));
                }
            }
        }
    }

    public class BackingStore
    {
        //public String m_Profile = Environment.GetFolderPath(Environment.SpecialFolder.ApplicationData) + "\\DS4Tool" + "\\Profiles.xml";
        public String m_Profile = Directory.GetParent(Assembly.GetExecutingAssembly().Location).FullName + "\\Profiles.xml";
        public String m_Actions = Global.appdatapath + "\\Actions.xml";
        public string m_linkedProfiles = Global.appdatapath + "\\LinkedProfiles.xml";
        public string m_controllerConfigs = Global.appdatapath + "\\ControllerConfigs.xml";

        protected XmlDocument m_Xdoc = new XmlDocument();
        // fifth value used for options, not fifth controller
        public ButtonMouseInfo[] buttonMouseInfos = new ButtonMouseInfo[5]
        {
            new ButtonMouseInfo(), new ButtonMouseInfo(), new ButtonMouseInfo(),
            new ButtonMouseInfo(), new ButtonMouseInfo(),
        };

        public bool[] enableTouchToggle = new bool[5] { true, true, true, true, true };
        public int[] idleDisconnectTimeout = new int[5] { 0, 0, 0, 0, 0 };
        public bool[] enableOutputDataToDS4 = new bool[5] { true, true, true, true, true };
        public bool[] touchpadJitterCompensation = new bool[5] { true, true, true, true, true };
        public bool[] lowerRCOn = new bool[5] { false, false, false, false, false };
        public string[] profilePath = new string[5] { string.Empty, string.Empty, string.Empty, string.Empty, string.Empty };
        public string[] olderProfilePath = new string[5] { string.Empty, string.Empty, string.Empty, string.Empty, string.Empty };
        public Dictionary<string, string> linkedProfiles = new Dictionary<string, string>();
        // Cache properties instead of performing a string comparison every frame
        public bool[] distanceProfiles = new bool[5] { false, false, false, false, false };
        public Byte[] rumble = new Byte[5] { 100, 100, 100, 100, 100 };
        public int[] rumbleAutostopTime = new int[5] { 0, 0, 0, 0, 0 }; // Value in milliseconds (0=autustop timer disabled)
        public Byte[] touchSensitivity = new Byte[5] { 100, 100, 100, 100, 100 };
        public StickDeadZoneInfo[] lsModInfo = new StickDeadZoneInfo[5]
        {
            new StickDeadZoneInfo(), new StickDeadZoneInfo(),
            new StickDeadZoneInfo(), new StickDeadZoneInfo(),
            new StickDeadZoneInfo()
        };
        public StickDeadZoneInfo[] rsModInfo = new StickDeadZoneInfo[5]
        {
            new StickDeadZoneInfo(), new StickDeadZoneInfo(),
            new StickDeadZoneInfo(), new StickDeadZoneInfo(),
            new StickDeadZoneInfo()
        };
        public TriggerDeadZoneZInfo[] l2ModInfo = new TriggerDeadZoneZInfo[5]
        {
            new TriggerDeadZoneZInfo(), new TriggerDeadZoneZInfo(),
            new TriggerDeadZoneZInfo(), new TriggerDeadZoneZInfo(),
            new TriggerDeadZoneZInfo()
        };
        public TriggerDeadZoneZInfo[] r2ModInfo = new TriggerDeadZoneZInfo[5]
        {
            new TriggerDeadZoneZInfo(), new TriggerDeadZoneZInfo(),
            new TriggerDeadZoneZInfo(), new TriggerDeadZoneZInfo(),
            new TriggerDeadZoneZInfo()
        };

        public double[] LSRotation = new double[5] { 0.0, 0.0, 0.0, 0.0, 0.0 }, RSRotation = new double[5] { 0.0, 0.0, 0.0, 0.0, 0.0 };
        public double[] SXDeadzone = new double[5] { 0.25, 0.25, 0.25, 0.25, 0.25 }, SZDeadzone = new double[5] { 0.25, 0.25, 0.25, 0.25, 0.25 };
        public double[] SXMaxzone = new double[5] { 1.0, 1.0, 1.0, 1.0, 1.0 },
            SZMaxzone = new double[5] { 1.0, 1.0, 1.0, 1.0, 1.0 };
        public double[] SXAntiDeadzone = new double[5] { 0.0, 0.0, 0.0, 0.0, 0.0 },
            SZAntiDeadzone = new double[5] { 0.0, 0.0, 0.0, 0.0, 0.0 };
        public double[] l2Sens = new double[5] { 1.0, 1.0, 1.0, 1.0, 1.0 }, r2Sens = new double[5] { 1.0, 1.0, 1.0, 1.0, 1.0 };
        public double[] LSSens = new double[5] { 1.0, 1.0, 1.0, 1.0, 1.0 }, RSSens = new double[5] { 1.0, 1.0, 1.0, 1.0, 1.0 };
        public double[] SXSens = new double[5] { 1.0, 1.0, 1.0, 1.0, 1.0 }, SZSens = new double[5] { 1.0, 1.0, 1.0, 1.0, 1.0 };
        public Byte[] tapSensitivity = new Byte[5] { 0, 0, 0, 0, 0 };
        public bool[] doubleTap = new bool[5] { false, false, false, false, false };
        public int[] scrollSensitivity = new int[5] { 0, 0, 0, 0, 0 };
        public int[] touchpadInvert = new int[5] { 0, 0, 0, 0, 0 };
        public int[] btPollRate = new int[5] { 4, 4, 4, 4, 4 };
        public int[] gyroMouseDZ = new int[5] { MouseCursor.GYRO_MOUSE_DEADZONE, MouseCursor.GYRO_MOUSE_DEADZONE,
            MouseCursor.GYRO_MOUSE_DEADZONE, MouseCursor.GYRO_MOUSE_DEADZONE,
            MouseCursor.GYRO_MOUSE_DEADZONE };
        public bool[] gyroMouseToggle = new bool[5] { false, false, false,
            false, false };

        public SquareStickInfo[] squStickInfo = new SquareStickInfo[5]
        {
            new SquareStickInfo(), new SquareStickInfo(),
            new SquareStickInfo(), new SquareStickInfo(),
            new SquareStickInfo(),
        };

        public SteeringWheelSmoothingInfo[] wheelSmoothInfo = new SteeringWheelSmoothingInfo[5]
        {
            new SteeringWheelSmoothingInfo(), new SteeringWheelSmoothingInfo(),
            new SteeringWheelSmoothingInfo(), new SteeringWheelSmoothingInfo(),
            new SteeringWheelSmoothingInfo(),
        };

        private void setOutBezierCurveObjArrayItem(BezierCurve[] bezierCurveArray, int device, int curveOptionValue, BezierCurve.AxisType axisType)
        {
            // Set bezier curve obj of axis. 0=Linear (no curve mapping), 1-5=Pre-defined curves, 6=User supplied custom curve string value of a profile (comma separated list of 4 decimal numbers)
            switch (curveOptionValue)
            {
                // Commented out case 1..5 because Mapping.cs:SetCurveAndDeadzone function has the original IF-THEN-ELSE code logic for those original 1..5 output curve mappings (ie. no need to initialize the lookup result table).
                // Only the new bezier custom curve option 6 uses the lookup result table (initialized in BezierCurve class based on an input curve definition).
                //case 1: bezierCurveArray[device].InitBezierCurve(99.0, 91.0, 0.00, 0.00, axisType); break;  // Enhanced Precision (hard-coded curve) (almost the same curve as bezier 0.70, 0.28, 1.00, 1.00)
                //case 2: bezierCurveArray[device].InitBezierCurve(99.0, 92.0, 0.00, 0.00, axisType); break;  // Quadric
                //case 3: bezierCurveArray[device].InitBezierCurve(99.0, 93.0, 0.00, 0.00, axisType); break;  // Cubic
                //case 4: bezierCurveArray[device].InitBezierCurve(99.0, 94.0, 0.00, 0.00, axisType); break;  // Easeout Quad
                //case 5: bezierCurveArray[device].InitBezierCurve(99.0, 95.0, 0.00, 0.00, axisType); break;  // Easeout Cubic
                case 6: bezierCurveArray[device].InitBezierCurve(bezierCurveArray[device].CustomDefinition, axisType); break;  // Custom output curve
            }
        }

        public BezierCurve[] lsOutBezierCurveObj = new BezierCurve[5] { new BezierCurve(), new BezierCurve(), new BezierCurve(), new BezierCurve(), new BezierCurve() };
        public BezierCurve[] rsOutBezierCurveObj = new BezierCurve[5] { new BezierCurve(), new BezierCurve(), new BezierCurve(), new BezierCurve(), new BezierCurve() };
        public BezierCurve[] l2OutBezierCurveObj = new BezierCurve[5] { new BezierCurve(), new BezierCurve(), new BezierCurve(), new BezierCurve(), new BezierCurve() };
        public BezierCurve[] r2OutBezierCurveObj = new BezierCurve[5] { new BezierCurve(), new BezierCurve(), new BezierCurve(), new BezierCurve(), new BezierCurve() };
        public BezierCurve[] sxOutBezierCurveObj = new BezierCurve[5] { new BezierCurve(), new BezierCurve(), new BezierCurve(), new BezierCurve(), new BezierCurve() };
        public BezierCurve[] szOutBezierCurveObj = new BezierCurve[5] { new BezierCurve(), new BezierCurve(), new BezierCurve(), new BezierCurve(), new BezierCurve() };

        private int[] _lsOutCurveMode = new int[5] { 0, 0, 0, 0, 0 };
        public int getLsOutCurveMode(int index) { return _lsOutCurveMode[index];  }
        public void setLsOutCurveMode(int index, int value)
        {
            if (value >= 1) setOutBezierCurveObjArrayItem(lsOutBezierCurveObj, index, value, BezierCurve.AxisType.LSRS);
            _lsOutCurveMode[index] = value;
        }

        private int[] _rsOutCurveMode = new int[5] { 0, 0, 0, 0, 0 };
        public int getRsOutCurveMode(int index) { return _rsOutCurveMode[index]; }
        public void setRsOutCurveMode(int index, int value)
        {
            if (value >= 1) setOutBezierCurveObjArrayItem(rsOutBezierCurveObj, index, value, BezierCurve.AxisType.LSRS);
            _rsOutCurveMode[index] = value;
        }

        private int[] _l2OutCurveMode = new int[5] { 0, 0, 0, 0, 0 };
        public int getL2OutCurveMode(int index) { return _l2OutCurveMode[index]; }
        public void setL2OutCurveMode(int index, int value)
        {
            if (value >= 1) setOutBezierCurveObjArrayItem(l2OutBezierCurveObj, index, value, BezierCurve.AxisType.L2R2);
            _l2OutCurveMode[index] = value;
        }

        private int[] _r2OutCurveMode = new int[5] { 0, 0, 0, 0, 0 };
        public int getR2OutCurveMode(int index) { return _r2OutCurveMode[index]; }
        public void setR2OutCurveMode(int index, int value)
        {
            if (value >= 1) setOutBezierCurveObjArrayItem(r2OutBezierCurveObj, index, value, BezierCurve.AxisType.L2R2);
            _r2OutCurveMode[index] = value;
        }

        private int[] _sxOutCurveMode = new int[5] { 0, 0, 0, 0, 0 };
        public int getSXOutCurveMode(int index) { return _sxOutCurveMode[index]; }
        public void setSXOutCurveMode(int index, int value)
        {
            if (value >= 1) setOutBezierCurveObjArrayItem(sxOutBezierCurveObj, index, value, BezierCurve.AxisType.SA);
            _sxOutCurveMode[index] = value;
        }

        private int[] _szOutCurveMode = new int[5] { 0, 0, 0, 0, 0 };
        public int getSZOutCurveMode(int index) { return _szOutCurveMode[index]; }
        public void setSZOutCurveMode(int index, int value)
        {
            if (value >= 1) setOutBezierCurveObjArrayItem(szOutBezierCurveObj, index, value, BezierCurve.AxisType.SA);
            _szOutCurveMode[index] = value;
        }

        public LightbarSettingInfo[] lightbarSettingInfo = new LightbarSettingInfo[5]
        {
            new LightbarSettingInfo(), new LightbarSettingInfo(),
            new LightbarSettingInfo(), new LightbarSettingInfo(),
            new LightbarSettingInfo()
        };

        public string[] launchProgram = new string[5] { string.Empty, string.Empty, string.Empty, string.Empty, string.Empty };
        public bool[] dinputOnly = new bool[5] { false, false, false, false, false };
        public bool[] startTouchpadOff = new bool[5] { false, false, false, false, false };
        public bool[] useTPforControls = new bool[5] { false, false, false, false, false };
        public bool[] useSAforMouse = new bool[5] { false, false, false, false, false };
        public GyroOutMode[] gyroOutMode = new GyroOutMode[5] { GyroOutMode.Controls, GyroOutMode.Controls,
            GyroOutMode.Controls, GyroOutMode.Controls, GyroOutMode.Controls };
        public string[] sATriggers = new string[5] { "-1", "-1", "-1", "-1", "-1" };
        public string[] sAMouseStickTriggers = new string[5] { "-1", "-1", "-1", "-1", "-1" };
        public bool[] sATriggerCond = new bool[5] { true, true, true, true, true };
        public bool[] sAMouseStickTriggerCond = new bool[5] { true, true, true, true, true };
        public bool[] gyroMouseStickTriggerTurns = new bool[5] { true, true, true, true, true };
        public GyroMouseStickInfo[] gyroMStickInfo = new GyroMouseStickInfo[5]
        {
            new GyroMouseStickInfo(),
            new GyroMouseStickInfo(),
            new GyroMouseStickInfo(), new GyroMouseStickInfo(),
            new GyroMouseStickInfo()
        };
        
        public bool[] gyroMouseStickToggle = new bool[5] { false, false, false,
            false, false };

        public SASteeringWheelEmulationAxisType[] sASteeringWheelEmulationAxis = new SASteeringWheelEmulationAxisType[5] { SASteeringWheelEmulationAxisType.None, SASteeringWheelEmulationAxisType.None, SASteeringWheelEmulationAxisType.None, SASteeringWheelEmulationAxisType.None, SASteeringWheelEmulationAxisType.None };
        public int[] sASteeringWheelEmulationRange = new int[5] { 360, 360, 360, 360, 360 };
        public int[][] touchDisInvertTriggers = new int[5][] { new int[1] { -1 }, new int[1] { -1 }, new int[1] { -1 },
            new int[1] { -1 }, new int[1] { -1 } };
        public int[] lsCurve = new int[5] { 0, 0, 0, 0, 0 };
        public int[] rsCurve = new int[5] { 0, 0, 0, 0, 0 };
        public Boolean useExclusiveMode = false;
        public Int32 formWidth = 782;
        public Int32 formHeight = 550;
        public int formLocationX = 0;
        public int formLocationY = 0;
        public Boolean startMinimized = false;
        public Boolean minToTaskbar = false;
        public DateTime lastChecked;
        public string lastVersionChecked = string.Empty;
        public ulong lastVersionCheckedNum;
        public int CheckWhen = 24;
        public int notifications = 2;
        public bool disconnectBTAtStop = false;
        public bool swipeProfiles = true;
        public bool ds4Mapping = false;
        public bool quickCharge = false;
        public bool closeMini = false;
        public List<SpecialAction> actions = new List<SpecialAction>();
        public List<DS4ControlSettings>[] ds4settings = new List<DS4ControlSettings>[5]
            { new List<DS4ControlSettings>(), new List<DS4ControlSettings>(), new List<DS4ControlSettings>(),
              new List<DS4ControlSettings>(), new List<DS4ControlSettings>() };

        public List<string>[] profileActions = new List<string>[5] { null, null, null, null, null };
        public int[] profileActionCount = new int[5] { 0, 0, 0, 0, 0 };
        public Dictionary<string, SpecialAction>[] profileActionDict = new Dictionary<string, SpecialAction>[5]
            { new Dictionary<string, SpecialAction>(), new Dictionary<string, SpecialAction>(), new Dictionary<string, SpecialAction>(),
              new Dictionary<string, SpecialAction>(), new Dictionary<string, SpecialAction>() };

        public Dictionary<string, int>[] profileActionIndexDict = new Dictionary<string, int>[5]
            { new Dictionary<string, int>(), new Dictionary<string, int>(), new Dictionary<string, int>(),
              new Dictionary<string, int>(), new Dictionary<string, int>() };

        public string useLang = "";
        public bool downloadLang = true;
        public bool useWhiteIcon;
        public bool flashWhenLate = true;
        public int flashWhenLateAt = 20;
        public bool useUDPServ = false;
        public int udpServPort = 26760;
        public string udpServListenAddress = "127.0.0.1"; // 127.0.0.1=IPAddress.Loopback (default), 0.0.0.0=IPAddress.Any as all interfaces, x.x.x.x = Specific ipv4 interface address or hostname
        public bool useCustomSteamFolder;
        public string customSteamFolder;
        public string fakeExeFileName = string.Empty;

        // Cache whether profile has custom action
        public bool[] containsCustomAction = new bool[5] { false, false, false, false, false };

        // Cache whether profile has custom extras
        public bool[] containsCustomExtras = new bool[5] { false, false, false, false, false };

        public int[] gyroSensitivity = new int[5] { 100, 100, 100, 100, 100 };
        public int[] gyroSensVerticalScale = new int[5] { 100, 100, 100, 100, 100 };
        public int[] gyroInvert = new int[5] { 0, 0, 0, 0, 0 };
        public bool[] gyroTriggerTurns = new bool[5] { true, true, true, true, true };

        public GyroMouseInfo[] gyroMouseInfo = new GyroMouseInfo[5]
        {
            new GyroMouseInfo(), new GyroMouseInfo(),
            new GyroMouseInfo(), new GyroMouseInfo(),
            new GyroMouseInfo(),
        };

        public int[] gyroMouseHorizontalAxis = new int[5] { 0, 0, 0, 0, 0 };

        public int[] gyroMouseStickHorizontalAxis = new int[5] { 0, 0, 0, 0, 0 };

        public bool[] trackballMode = new bool[5] { false, false, false, false, false };
        public double[] trackballFriction = new double[5] { 10.0, 10.0, 10.0, 10.0, 10.0 };
        // Used to hold the controller type desired in a profile
        public OutContType[] outputDevType = new OutContType[5] { OutContType.X360,
            OutContType.X360, OutContType.X360,
            OutContType.X360, OutContType.X360 };

        // TRUE=AutoProfile reverts to default profile if current foreground process is unknown, FALSE=Leave existing profile active when a foreground proces is unknown (ie. no matching auto-profile rule)
        public bool autoProfileRevertDefaultProfile = true;

        bool tempBool = false;

        public BackingStore()
        {
            for (int i = 0; i < 5; i++)
            {
                foreach (DS4Controls dc in Enum.GetValues(typeof(DS4Controls)))
                {
                    if (dc != DS4Controls.None)
                        ds4settings[i].Add(new DS4ControlSettings(dc));
                }

                EstablishDefaultSpecialActions(i);
                CacheExtraProfileInfo(i);
            }

            SetupDefaultColors();
        }

        public void EstablishDefaultSpecialActions(int idx)
        {
            profileActions[idx] = new List<string>();
            profileActions[idx].Add("Disconnect Controller");
            profileActionCount[idx] = profileActions[idx].Count;
        }

        public void CacheProfileCustomsFlags(int device)
        {
            bool customAct = false;
            containsCustomAction[device] = customAct = HasCustomActions(device);
            containsCustomExtras[device] = HasCustomExtras(device);

            if (!customAct)
            {
                customAct = gyroOutMode[device] == GyroOutMode.MouseJoystick;
                customAct = customAct || sASteeringWheelEmulationAxis[device] >= SASteeringWheelEmulationAxisType.VJoy1X;
                containsCustomAction[device] = customAct;
            }
        }

        private void SetupDefaultColors()
        {
            lightbarSettingInfo[0].ds4winSettings.m_Led = new DS4Color(Color.Blue);
            lightbarSettingInfo[1].ds4winSettings.m_Led = new DS4Color(Color.Red);
            lightbarSettingInfo[2].ds4winSettings.m_Led = new DS4Color(Color.Green);
            lightbarSettingInfo[3].ds4winSettings.m_Led = new DS4Color(Color.Pink);
            lightbarSettingInfo[4].ds4winSettings.m_Led = new DS4Color(Color.White);
        }

        public void CacheExtraProfileInfo(int device)
        {
            CalculateProfileActionCount(device);
            CalculateProfileActionDicts(device);
            CacheProfileCustomsFlags(device);
        }

        public void CalculateProfileActionCount(int index)
        {
            profileActionCount[index] = profileActions[index].Count;
        }

        public void CalculateProfileActionDicts(int device)
        {
            profileActionDict[device].Clear();
            profileActionIndexDict[device].Clear();

            foreach (string actionname in profileActions[device])
            {
                profileActionDict[device][actionname] = GetAction(actionname);
                profileActionIndexDict[device][actionname] = GetActionIndexOf(actionname);
            }
        }

        public SpecialAction GetAction(string name)
        {
            //foreach (SpecialAction sA in actions)
            for (int i = 0, actionCount = actions.Count; i < actionCount; i++)
            {
                SpecialAction sA = actions[i];
                if (sA.name == name)
                    return sA;
            }

            return new SpecialAction("null", "null", "null", "null");
        }

        public int GetActionIndexOf(string name)
        {
            for (int i = 0, actionCount = actions.Count; i < actionCount; i++)
            {
                if (actions[i].name == name)
                    return i;
            }

            return -1;
        }

        private string stickOutputCurveString(int id)
        {
            string result = "linear";
            switch (id)
            {
                case 0: break;
                case 1: result = "enhanced-precision"; break;
                case 2: result = "quadratic"; break;
                case 3: result = "cubic"; break;
                case 4: result = "easeout-quad"; break;
                case 5: result = "easeout-cubic"; break;
                case 6: result = "custom"; break;
                default: break;
            }

            return result;
        }

        private int stickOutputCurveId(string name)
        {
            int id = 0;
            switch (name)
            {
                case "linear": id = 0; break;
                case "enhanced-precision": id = 1; break;
                case "quadratic": id = 2; break;
                case "cubic": id = 3; break;
                case "easeout-quad": id = 4; break;
                case "easeout-cubic": id = 5; break;
                case "custom": id = 6; break;
                default: break;
            }

            return id;
        }

        private string axisOutputCurveString(int id)
        {
            return stickOutputCurveString(id);
        }

        private int axisOutputCurveId(string name)
        {
            return stickOutputCurveId(name);
        }

        private bool SaTriggerCondValue(string text)
        {
            bool result = true;
            switch (text)
            {
                case "and": result = true; break;
                case "or": result = false; break;
                default: result = true; break;
            }

            return result;
        }

        private string SaTriggerCondString(bool value)
        {
            string result = value ? "and" : "or";
            return result;
        }

        public void SetSaTriggerCond(int index, string text)
        {
            sATriggerCond[index] = SaTriggerCondValue(text);
        }

        public void SetSaMouseStickTriggerCond(int index, string text)
        {
            sAMouseStickTriggerCond[index] = SaTriggerCondValue(text);
        }

        public void SetGyroMouseDZ(int index, int value, ControlService control)
        {
            gyroMouseDZ[index] = value;
            if (index < 4 && control.touchPad[index] != null)
                control.touchPad[index].CursorGyroDead = value;
        }

        public void SetGyroMouseToggle(int index, bool value, ControlService control)
        {
            gyroMouseToggle[index] = value;
            if (index < 4 && control.touchPad[index] != null)
                control.touchPad[index].ToggleGyroMouse = value;
        }

        public void SetGyroMouseStickToggle(int index, bool value, ControlService control)
        {
            gyroMouseStickToggle[index] = value;
            if (index < 4 && control.touchPad[index] != null)
                control.touchPad[index].ToggleGyroMouse = value;
        }

        private string OutContDeviceString(OutContType id)
        {
            string result = "X360";
            switch (id)
            {
                case OutContType.None:
                case OutContType.X360: result = "X360"; break;
                case OutContType.DS4: result = "DS4"; break;
                default: break;
            }

            return result;
        }

        private OutContType OutContDeviceId(string name)
        {
            OutContType id = OutContType.X360;
            switch (name)
            {
                case "None":
                case "X360": id = OutContType.X360; break;
                case "DS4": id = OutContType.DS4; break;
                default: break;
            }

            return id;
        }

        private void PortOldGyroSettings(int device)
        {
            if (gyroOutMode[device] == GyroOutMode.None)
            {
                gyroOutMode[device] = GyroOutMode.Controls;
            }
        }

        private string GetGyroOutModeString(GyroOutMode mode)
        {
            string result = "None";
            switch(mode)
            {
                case GyroOutMode.Controls:
                    result = "Controls";
                    break;
                case GyroOutMode.Mouse:
                    result = "Mouse";
                    break;
                case GyroOutMode.MouseJoystick:
                    result = "MouseJoystick";
                    break;
                default:
                    break;
            }

            return result;
        }

        private GyroOutMode GetGyroOutModeType(string modeString)
        {
            GyroOutMode result = GyroOutMode.None;
            switch(modeString)
            {
                case "Controls":
                    result = GyroOutMode.Controls;
                    break;
                case "Mouse":
                    result = GyroOutMode.Mouse;
                    break;
                case "MouseJoystick":
                    result = GyroOutMode.MouseJoystick;
                    break;
                default:
                    break;
            }

            return result;
        }

        private string GetLightbarModeString(LightbarMode mode)
        {
            string result = "DS4Win";
            switch (mode)
            {
                case LightbarMode.DS4Win:
                    result = "DS4Win";
                    break;
                case LightbarMode.Passthru:
                    result = "Passthru";
                    break;
                default:
                    break;
            }
            return result;
        }

        private LightbarMode GetLightbarModeType(string modeString)
        {
            LightbarMode result = LightbarMode.DS4Win;
            switch (modeString)
            {
                case "DS4Win":
                    result = LightbarMode.DS4Win;
                    break;
                case "Passthru":
                    result = LightbarMode.Passthru;
                    break;
                default:
                    break;
            }

            return result;
        }

        public bool SaveAsNewProfile(int device, string propath)
        {
            bool Saved = true;
            ResetProfile(device);
            Saved = SaveProfile(device, propath);
            return Saved;
        }

        public bool SaveProfile(int device, string propath)
        {
            bool Saved = true;
            string path = Global.appdatapath + @"\Profiles\" + Path.GetFileNameWithoutExtension(propath) + ".xml";
            try
            {
                XmlNode tmpNode;
                XmlNode xmlControls = m_Xdoc.SelectSingleNode("/DS4Windows/Control");
                XmlNode xmlShiftControls = m_Xdoc.SelectSingleNode("/DS4Windows/ShiftControl");
                m_Xdoc.RemoveAll();

                tmpNode = m_Xdoc.CreateXmlDeclaration("1.0", "utf-8", string.Empty);
                m_Xdoc.AppendChild(tmpNode);

                tmpNode = m_Xdoc.CreateComment(string.Format(" DS4Windows Configuration Data. {0} ", DateTime.Now));
                m_Xdoc.AppendChild(tmpNode);

                tmpNode = m_Xdoc.CreateComment(string.Format(" Made with DS4Windows version {0} ", Global.exeversion));
                m_Xdoc.AppendChild(tmpNode);

                tmpNode = m_Xdoc.CreateWhitespace("\r\n");
                m_Xdoc.AppendChild(tmpNode);

                XmlElement rootElement = m_Xdoc.CreateElement("DS4Windows", null);
                rootElement.SetAttribute("app_version", Global.exeversion);
                rootElement.SetAttribute("config_version", Global.CONFIG_VERSION.ToString());

                LightbarSettingInfo lightbarSettings = lightbarSettingInfo[device];
                LightbarDS4WinInfo lightInfo = lightbarSettings.ds4winSettings;

                XmlNode xmlTouchToggle = m_Xdoc.CreateNode(XmlNodeType.Element, "touchToggle", null); xmlTouchToggle.InnerText = enableTouchToggle[device].ToString(); rootElement.AppendChild(xmlTouchToggle);
                XmlNode xmlIdleDisconnectTimeout = m_Xdoc.CreateNode(XmlNodeType.Element, "idleDisconnectTimeout", null); xmlIdleDisconnectTimeout.InnerText = idleDisconnectTimeout[device].ToString(); rootElement.AppendChild(xmlIdleDisconnectTimeout);
                XmlNode xmlOutputDataToDS4 = m_Xdoc.CreateNode(XmlNodeType.Element, "outputDataToDS4", null); xmlOutputDataToDS4.InnerText = enableOutputDataToDS4[device].ToString(); rootElement.AppendChild(xmlOutputDataToDS4);
                XmlNode xmlColor = m_Xdoc.CreateNode(XmlNodeType.Element, "Color", null);
                xmlColor.InnerText = lightInfo.m_Led.red.ToString() + "," + lightInfo.m_Led.green.ToString() + "," + lightInfo.m_Led.blue.ToString();
                rootElement.AppendChild(xmlColor);
                XmlNode xmlRumbleBoost = m_Xdoc.CreateNode(XmlNodeType.Element, "RumbleBoost", null); xmlRumbleBoost.InnerText = rumble[device].ToString(); rootElement.AppendChild(xmlRumbleBoost);
                XmlNode xmlRumbleAutostopTime = m_Xdoc.CreateNode(XmlNodeType.Element, "RumbleAutostopTime", null); xmlRumbleAutostopTime.InnerText = rumbleAutostopTime[device].ToString(); rootElement.AppendChild(xmlRumbleAutostopTime);
                XmlNode xmlLightbarMode = m_Xdoc.CreateNode(XmlNodeType.Element, "LightbarMode", null); xmlLightbarMode.InnerText = GetLightbarModeString(lightbarSettings.mode); rootElement.AppendChild(xmlLightbarMode);
                XmlNode xmlLedAsBatteryIndicator = m_Xdoc.CreateNode(XmlNodeType.Element, "ledAsBatteryIndicator", null); xmlLedAsBatteryIndicator.InnerText = lightInfo.ledAsBattery.ToString(); rootElement.AppendChild(xmlLedAsBatteryIndicator);
                XmlNode xmlLowBatteryFlash = m_Xdoc.CreateNode(XmlNodeType.Element, "FlashType", null); xmlLowBatteryFlash.InnerText = lightInfo.flashType.ToString(); rootElement.AppendChild(xmlLowBatteryFlash);
                XmlNode xmlFlashBatterAt = m_Xdoc.CreateNode(XmlNodeType.Element, "flashBatteryAt", null); xmlFlashBatterAt.InnerText = lightInfo.flashAt.ToString(); rootElement.AppendChild(xmlFlashBatterAt);
                XmlNode xmlTouchSensitivity = m_Xdoc.CreateNode(XmlNodeType.Element, "touchSensitivity", null); xmlTouchSensitivity.InnerText = touchSensitivity[device].ToString(); rootElement.AppendChild(xmlTouchSensitivity);
                XmlNode xmlLowColor = m_Xdoc.CreateNode(XmlNodeType.Element, "LowColor", null);
                xmlLowColor.InnerText = lightInfo.m_LowLed.red.ToString() + "," + lightInfo.m_LowLed.green.ToString() + "," + lightInfo.m_LowLed.blue.ToString();
                rootElement.AppendChild(xmlLowColor);
                XmlNode xmlChargingColor = m_Xdoc.CreateNode(XmlNodeType.Element, "ChargingColor", null);
                xmlChargingColor.InnerText = lightInfo.m_ChargingLed.red.ToString() + "," + lightInfo.m_ChargingLed.green.ToString() + "," + lightInfo.m_ChargingLed.blue.ToString();
                rootElement.AppendChild(xmlChargingColor);
                XmlNode xmlFlashColor = m_Xdoc.CreateNode(XmlNodeType.Element, "FlashColor", null);
                xmlFlashColor.InnerText = lightInfo.m_FlashLed.red.ToString() + "," + lightInfo.m_FlashLed.green.ToString() + "," + lightInfo.m_FlashLed.blue.ToString();
                rootElement.AppendChild(xmlFlashColor);
                XmlNode xmlTouchpadJitterCompensation = m_Xdoc.CreateNode(XmlNodeType.Element, "touchpadJitterCompensation", null); xmlTouchpadJitterCompensation.InnerText = touchpadJitterCompensation[device].ToString(); rootElement.AppendChild(xmlTouchpadJitterCompensation);
                XmlNode xmlLowerRCOn = m_Xdoc.CreateNode(XmlNodeType.Element, "lowerRCOn", null); xmlLowerRCOn.InnerText = lowerRCOn[device].ToString(); rootElement.AppendChild(xmlLowerRCOn);
                XmlNode xmlTapSensitivity = m_Xdoc.CreateNode(XmlNodeType.Element, "tapSensitivity", null); xmlTapSensitivity.InnerText = tapSensitivity[device].ToString(); rootElement.AppendChild(xmlTapSensitivity);
                XmlNode xmlDouble = m_Xdoc.CreateNode(XmlNodeType.Element, "doubleTap", null); xmlDouble.InnerText = doubleTap[device].ToString(); rootElement.AppendChild(xmlDouble);
                XmlNode xmlScrollSensitivity = m_Xdoc.CreateNode(XmlNodeType.Element, "scrollSensitivity", null); xmlScrollSensitivity.InnerText = scrollSensitivity[device].ToString(); rootElement.AppendChild(xmlScrollSensitivity);
                XmlNode xmlLeftTriggerMiddle = m_Xdoc.CreateNode(XmlNodeType.Element, "LeftTriggerMiddle", null); xmlLeftTriggerMiddle.InnerText = l2ModInfo[device].deadZone.ToString(); rootElement.AppendChild(xmlLeftTriggerMiddle);
                XmlNode xmlRightTriggerMiddle = m_Xdoc.CreateNode(XmlNodeType.Element, "RightTriggerMiddle", null); xmlRightTriggerMiddle.InnerText = r2ModInfo[device].deadZone.ToString(); rootElement.AppendChild(xmlRightTriggerMiddle);
                XmlNode xmlTouchpadInvert = m_Xdoc.CreateNode(XmlNodeType.Element, "TouchpadInvert", null); xmlTouchpadInvert.InnerText = touchpadInvert[device].ToString(); rootElement.AppendChild(xmlTouchpadInvert);
                XmlNode xmlL2AD = m_Xdoc.CreateNode(XmlNodeType.Element, "L2AntiDeadZone", null); xmlL2AD.InnerText = l2ModInfo[device].antiDeadZone.ToString(); rootElement.AppendChild(xmlL2AD);
                XmlNode xmlR2AD = m_Xdoc.CreateNode(XmlNodeType.Element, "R2AntiDeadZone", null); xmlR2AD.InnerText = r2ModInfo[device].antiDeadZone.ToString(); rootElement.AppendChild(xmlR2AD);
                XmlNode xmlL2Maxzone = m_Xdoc.CreateNode(XmlNodeType.Element, "L2MaxZone", null); xmlL2Maxzone.InnerText = l2ModInfo[device].maxZone.ToString(); rootElement.AppendChild(xmlL2Maxzone);
                XmlNode xmlR2Maxzone = m_Xdoc.CreateNode(XmlNodeType.Element, "R2MaxZone", null); xmlR2Maxzone.InnerText = r2ModInfo[device].maxZone.ToString(); rootElement.AppendChild(xmlR2Maxzone);
                XmlNode xmlL2MaxOutput = m_Xdoc.CreateNode(XmlNodeType.Element, "L2MaxOutput", null); xmlL2MaxOutput.InnerText = l2ModInfo[device].maxOutput.ToString(); rootElement.AppendChild(xmlL2MaxOutput);
                XmlNode xmlR2MaxOutput = m_Xdoc.CreateNode(XmlNodeType.Element, "R2MaxOutput", null); xmlR2MaxOutput.InnerText = r2ModInfo[device].maxOutput.ToString(); rootElement.AppendChild(xmlR2MaxOutput);
                XmlNode xmlButtonMouseSensitivity = m_Xdoc.CreateNode(XmlNodeType.Element, "ButtonMouseSensitivity", null); xmlButtonMouseSensitivity.InnerText = buttonMouseInfos[device].buttonSensitivity.ToString(); rootElement.AppendChild(xmlButtonMouseSensitivity);
                XmlNode xmlButtonMouseOffset = m_Xdoc.CreateNode(XmlNodeType.Element, "ButtonMouseOffset", null); xmlButtonMouseOffset.InnerText = buttonMouseInfos[device].mouseVelocityOffset.ToString(); rootElement.AppendChild(xmlButtonMouseOffset);
                XmlNode xmlRainbow = m_Xdoc.CreateNode(XmlNodeType.Element, "Rainbow", null); xmlRainbow.InnerText = lightInfo.rainbow.ToString(); rootElement.AppendChild(xmlRainbow);
                XmlNode xmlMaxSatRainbow = m_Xdoc.CreateNode(XmlNodeType.Element, "MaxSatRainbow", null); xmlMaxSatRainbow.InnerText = Convert.ToInt32(lightInfo.maxRainbowSat * 100.0).ToString(); rootElement.AppendChild(xmlMaxSatRainbow);
                XmlNode xmlLSD = m_Xdoc.CreateNode(XmlNodeType.Element, "LSDeadZone", null); xmlLSD.InnerText = lsModInfo[device].deadZone.ToString(); rootElement.AppendChild(xmlLSD);
                XmlNode xmlRSD = m_Xdoc.CreateNode(XmlNodeType.Element, "RSDeadZone", null); xmlRSD.InnerText = rsModInfo[device].deadZone.ToString(); rootElement.AppendChild(xmlRSD);
                XmlNode xmlLSAD = m_Xdoc.CreateNode(XmlNodeType.Element, "LSAntiDeadZone", null); xmlLSAD.InnerText = lsModInfo[device].antiDeadZone.ToString(); rootElement.AppendChild(xmlLSAD);
                XmlNode xmlRSAD = m_Xdoc.CreateNode(XmlNodeType.Element, "RSAntiDeadZone", null); xmlRSAD.InnerText = rsModInfo[device].antiDeadZone.ToString(); rootElement.AppendChild(xmlRSAD);
                XmlNode xmlLSMaxZone = m_Xdoc.CreateNode(XmlNodeType.Element, "LSMaxZone", null); xmlLSMaxZone.InnerText = lsModInfo[device].maxZone.ToString(); rootElement.AppendChild(xmlLSMaxZone);
                XmlNode xmlRSMaxZone = m_Xdoc.CreateNode(XmlNodeType.Element, "RSMaxZone", null); xmlRSMaxZone.InnerText = rsModInfo[device].maxZone.ToString(); rootElement.AppendChild(xmlRSMaxZone);
                XmlNode xmlLSMaxOutput = m_Xdoc.CreateNode(XmlNodeType.Element, "LSMaxOutput", null); xmlLSMaxOutput.InnerText = lsModInfo[device].maxOutput.ToString(); rootElement.AppendChild(xmlLSMaxOutput);
                XmlNode xmlRSMaxOutput = m_Xdoc.CreateNode(XmlNodeType.Element, "RSMaxOutput", null); xmlRSMaxOutput.InnerText = rsModInfo[device].maxOutput.ToString(); rootElement.AppendChild(xmlRSMaxOutput);
                XmlNode xmlLSRotation = m_Xdoc.CreateNode(XmlNodeType.Element, "LSRotation", null); xmlLSRotation.InnerText = Convert.ToInt32(LSRotation[device] * 180.0 / Math.PI).ToString(); rootElement.AppendChild(xmlLSRotation);
                XmlNode xmlRSRotation = m_Xdoc.CreateNode(XmlNodeType.Element, "RSRotation", null); xmlRSRotation.InnerText = Convert.ToInt32(RSRotation[device] * 180.0 / Math.PI).ToString(); rootElement.AppendChild(xmlRSRotation);

                XmlNode xmlSXD = m_Xdoc.CreateNode(XmlNodeType.Element, "SXDeadZone", null); xmlSXD.InnerText = SXDeadzone[device].ToString(); rootElement.AppendChild(xmlSXD);
                XmlNode xmlSZD = m_Xdoc.CreateNode(XmlNodeType.Element, "SZDeadZone", null); xmlSZD.InnerText = SZDeadzone[device].ToString(); rootElement.AppendChild(xmlSZD);

                XmlNode xmlSXMaxzone = m_Xdoc.CreateNode(XmlNodeType.Element, "SXMaxZone", null); xmlSXMaxzone.InnerText = Convert.ToInt32(SXMaxzone[device] * 100.0).ToString(); rootElement.AppendChild(xmlSXMaxzone);
                XmlNode xmlSZMaxzone = m_Xdoc.CreateNode(XmlNodeType.Element, "SZMaxZone", null); xmlSZMaxzone.InnerText = Convert.ToInt32(SZMaxzone[device] * 100.0).ToString(); rootElement.AppendChild(xmlSZMaxzone);

                XmlNode xmlSXAntiDeadzone = m_Xdoc.CreateNode(XmlNodeType.Element, "SXAntiDeadZone", null); xmlSXAntiDeadzone.InnerText = Convert.ToInt32(SXAntiDeadzone[device] * 100.0).ToString(); rootElement.AppendChild(xmlSXAntiDeadzone);
                XmlNode xmlSZAntiDeadzone = m_Xdoc.CreateNode(XmlNodeType.Element, "SZAntiDeadZone", null); xmlSZAntiDeadzone.InnerText = Convert.ToInt32(SZAntiDeadzone[device] * 100.0).ToString(); rootElement.AppendChild(xmlSZAntiDeadzone);

                XmlNode xmlSens = m_Xdoc.CreateNode(XmlNodeType.Element, "Sensitivity", null);
                xmlSens.InnerText = $"{LSSens[device]}|{RSSens[device]}|{l2Sens[device]}|{r2Sens[device]}|{SXSens[device]}|{SZSens[device]}";
                rootElement.AppendChild(xmlSens);

                XmlNode xmlChargingType = m_Xdoc.CreateNode(XmlNodeType.Element, "ChargingType", null); xmlChargingType.InnerText = lightInfo.chargingType.ToString(); rootElement.AppendChild(xmlChargingType);
                XmlNode xmlMouseAccel = m_Xdoc.CreateNode(XmlNodeType.Element, "MouseAcceleration", null); xmlMouseAccel.InnerText = buttonMouseInfos[device].mouseAccel.ToString(); rootElement.AppendChild(xmlMouseAccel);
                //XmlNode xmlShiftMod = m_Xdoc.CreateNode(XmlNodeType.Element, "ShiftModifier", null); xmlShiftMod.InnerText = shiftModifier[device].ToString(); rootElement.AppendChild(xmlShiftMod);
                XmlNode xmlLaunchProgram = m_Xdoc.CreateNode(XmlNodeType.Element, "LaunchProgram", null); xmlLaunchProgram.InnerText = launchProgram[device].ToString(); rootElement.AppendChild(xmlLaunchProgram);
                XmlNode xmlDinput = m_Xdoc.CreateNode(XmlNodeType.Element, "DinputOnly", null); xmlDinput.InnerText = dinputOnly[device].ToString(); rootElement.AppendChild(xmlDinput);
                XmlNode xmlStartTouchpadOff = m_Xdoc.CreateNode(XmlNodeType.Element, "StartTouchpadOff", null); xmlStartTouchpadOff.InnerText = startTouchpadOff[device].ToString(); rootElement.AppendChild(xmlStartTouchpadOff);
                XmlNode xmlUseTPforControls = m_Xdoc.CreateNode(XmlNodeType.Element, "UseTPforControls", null); xmlUseTPforControls.InnerText = useTPforControls[device].ToString(); rootElement.AppendChild(xmlUseTPforControls);
                XmlNode xmlUseSAforMouse = m_Xdoc.CreateNode(XmlNodeType.Element, "UseSAforMouse", null); xmlUseSAforMouse.InnerText = useSAforMouse[device].ToString(); rootElement.AppendChild(xmlUseSAforMouse);
                XmlNode xmlSATriggers = m_Xdoc.CreateNode(XmlNodeType.Element, "SATriggers", null); xmlSATriggers.InnerText = sATriggers[device].ToString(); rootElement.AppendChild(xmlSATriggers);
                XmlNode xmlSATriggerCond = m_Xdoc.CreateNode(XmlNodeType.Element, "SATriggerCond", null); xmlSATriggerCond.InnerText = SaTriggerCondString(sATriggerCond[device]); rootElement.AppendChild(xmlSATriggerCond);
                XmlNode xmlSASteeringWheelEmulationAxis = m_Xdoc.CreateNode(XmlNodeType.Element, "SASteeringWheelEmulationAxis", null); xmlSASteeringWheelEmulationAxis.InnerText = sASteeringWheelEmulationAxis[device].ToString("G"); rootElement.AppendChild(xmlSASteeringWheelEmulationAxis);
                XmlNode xmlSASteeringWheelEmulationRange = m_Xdoc.CreateNode(XmlNodeType.Element, "SASteeringWheelEmulationRange", null); xmlSASteeringWheelEmulationRange.InnerText = sASteeringWheelEmulationRange[device].ToString(); rootElement.AppendChild(xmlSASteeringWheelEmulationRange);

                XmlElement xmlSASteeringWheelSmoothingGroupEl = m_Xdoc.CreateElement("SASteeringWheelSmoothingOptions");
                XmlElement xmlSASteeringWheelUseSmoothing = m_Xdoc.CreateElement("SASteeringWheelUseSmoothing"); xmlSASteeringWheelUseSmoothing.InnerText = wheelSmoothInfo[device].Enabled.ToString(); xmlSASteeringWheelSmoothingGroupEl.AppendChild(xmlSASteeringWheelUseSmoothing);
                XmlElement xmlSASteeringWheelSmoothMinCutoff = m_Xdoc.CreateElement("SASteeringWheelSmoothMinCutoff"); xmlSASteeringWheelSmoothMinCutoff.InnerText = wheelSmoothInfo[device].MinCutoff.ToString(); xmlSASteeringWheelSmoothingGroupEl.AppendChild(xmlSASteeringWheelSmoothMinCutoff);
                XmlElement xmlSASteeringWheelSmoothBeta = m_Xdoc.CreateElement("SASteeringWheelSmoothBeta"); xmlSASteeringWheelSmoothBeta.InnerText = wheelSmoothInfo[device].Beta.ToString(); xmlSASteeringWheelSmoothingGroupEl.AppendChild(xmlSASteeringWheelSmoothBeta);
                rootElement.AppendChild(xmlSASteeringWheelSmoothingGroupEl);

                //XmlNode xmlSASteeringWheelUseSmoothing = m_Xdoc.CreateNode(XmlNodeType.Element, "SASteeringWheelUseSmoothing", null); xmlSASteeringWheelUseSmoothing.InnerText = wheelSmoothInfo[device].Enabled.ToString(); rootElement.AppendChild(xmlSASteeringWheelUseSmoothing);
                //XmlNode xmlSASteeringWheelSmoothMinCutoff = m_Xdoc.CreateNode(XmlNodeType.Element, "SASteeringWheelSmoothMinCutoff", null); xmlSASteeringWheelSmoothMinCutoff.InnerText = wheelSmoothInfo[device].MinCutoff.ToString(); rootElement.AppendChild(xmlSASteeringWheelSmoothMinCutoff);
                //XmlNode xmlSASteeringWheelSmoothBeta = m_Xdoc.CreateNode(XmlNodeType.Element, "SASteeringWheelSmoothBeta", null); xmlSASteeringWheelSmoothBeta.InnerText = wheelSmoothInfo[device].Beta.ToString(); rootElement.AppendChild(xmlSASteeringWheelSmoothBeta);

                XmlNode xmlTouchDisInvTriggers = m_Xdoc.CreateNode(XmlNodeType.Element, "TouchDisInvTriggers", null);
                string tempTouchDisInv = string.Join(",", touchDisInvertTriggers[device]);
                xmlTouchDisInvTriggers.InnerText = tempTouchDisInv;
                rootElement.AppendChild(xmlTouchDisInvTriggers);

                XmlNode xmlGyroSensitivity = m_Xdoc.CreateNode(XmlNodeType.Element, "GyroSensitivity", null); xmlGyroSensitivity.InnerText = gyroSensitivity[device].ToString(); rootElement.AppendChild(xmlGyroSensitivity);
                XmlNode xmlGyroSensVerticalScale = m_Xdoc.CreateNode(XmlNodeType.Element, "GyroSensVerticalScale", null); xmlGyroSensVerticalScale.InnerText = gyroSensVerticalScale[device].ToString(); rootElement.AppendChild(xmlGyroSensVerticalScale);
                XmlNode xmlGyroInvert = m_Xdoc.CreateNode(XmlNodeType.Element, "GyroInvert", null); xmlGyroInvert.InnerText = gyroInvert[device].ToString(); rootElement.AppendChild(xmlGyroInvert);
                XmlNode xmlGyroTriggerTurns = m_Xdoc.CreateNode(XmlNodeType.Element, "GyroTriggerTurns", null); xmlGyroTriggerTurns.InnerText = gyroTriggerTurns[device].ToString(); rootElement.AppendChild(xmlGyroTriggerTurns);
                /*XmlNode xmlGyroSmoothWeight = m_Xdoc.CreateNode(XmlNodeType.Element, "GyroSmoothingWeight", null); xmlGyroSmoothWeight.InnerText = Convert.ToInt32(gyroSmoothWeight[device] * 100).ToString(); rootElement.AppendChild(xmlGyroSmoothWeight);
                XmlNode xmlGyroSmoothing = m_Xdoc.CreateNode(XmlNodeType.Element, "GyroSmoothing", null); xmlGyroSmoothing.InnerText = gyroSmoothing[device].ToString(); rootElement.AppendChild(xmlGyroSmoothing);
                */
                XmlElement xmlGyroSmoothingElement = m_Xdoc.CreateElement("GyroMouseSmoothingSettings");
                XmlNode xmlGyroSmoothing = m_Xdoc.CreateNode(XmlNodeType.Element, "UseSmoothing", null); xmlGyroSmoothing.InnerText = gyroMouseInfo[device].enableSmoothing.ToString(); xmlGyroSmoothingElement.AppendChild(xmlGyroSmoothing);
                XmlNode xmlGyroSmoothingMethod = m_Xdoc.CreateNode(XmlNodeType.Element, "SmoothingMethod", null); xmlGyroSmoothingMethod.InnerText = gyroMouseInfo[device].SmoothMethodIdentifier(); xmlGyroSmoothingElement.AppendChild(xmlGyroSmoothingMethod);
                XmlNode xmlGyroSmoothWeight = m_Xdoc.CreateNode(XmlNodeType.Element, "SmoothingWeight", null); xmlGyroSmoothWeight.InnerText = Convert.ToInt32(gyroMouseInfo[device].smoothingWeight * 100).ToString(); xmlGyroSmoothingElement.AppendChild(xmlGyroSmoothWeight);
                XmlNode xmlGyroSmoothMincutoff = m_Xdoc.CreateNode(XmlNodeType.Element, "SmoothingMinCutoff", null); xmlGyroSmoothMincutoff.InnerText = gyroMouseInfo[device].minCutoff.ToString(); xmlGyroSmoothingElement.AppendChild(xmlGyroSmoothMincutoff);
                XmlNode xmlGyroSmoothBeta = m_Xdoc.CreateNode(XmlNodeType.Element, "SmoothingBeta", null); xmlGyroSmoothBeta.InnerText = gyroMouseInfo[device].beta.ToString(); xmlGyroSmoothingElement.AppendChild(xmlGyroSmoothBeta);
                rootElement.AppendChild(xmlGyroSmoothingElement);

                XmlNode xmlGyroMouseHAxis = m_Xdoc.CreateNode(XmlNodeType.Element, "GyroMouseHAxis", null); xmlGyroMouseHAxis.InnerText = gyroMouseHorizontalAxis[device].ToString(); rootElement.AppendChild(xmlGyroMouseHAxis);
                XmlNode xmlGyroMouseDZ = m_Xdoc.CreateNode(XmlNodeType.Element, "GyroMouseDeadZone", null); xmlGyroMouseDZ.InnerText = gyroMouseDZ[device].ToString(); rootElement.AppendChild(xmlGyroMouseDZ);
                XmlNode xmlGyroMouseToggle = m_Xdoc.CreateNode(XmlNodeType.Element, "GyroMouseToggle", null); xmlGyroMouseToggle.InnerText = gyroMouseToggle[device].ToString(); rootElement.AppendChild(xmlGyroMouseToggle);

                XmlNode xmlGyroOutMode = m_Xdoc.CreateNode(XmlNodeType.Element, "GyroOutputMode", null); xmlGyroOutMode.InnerText = GetGyroOutModeString(gyroOutMode[device]); rootElement.AppendChild(xmlGyroOutMode);
                XmlNode xmlGyroMStickTriggers = m_Xdoc.CreateNode(XmlNodeType.Element, "GyroMouseStickTriggers", null); xmlGyroMStickTriggers.InnerText = sAMouseStickTriggers[device].ToString(); rootElement.AppendChild(xmlGyroMStickTriggers);
                XmlNode xmlGyroMStickTriggerCond = m_Xdoc.CreateNode(XmlNodeType.Element, "GyroMouseStickTriggerCond", null); xmlGyroMStickTriggerCond.InnerText = SaTriggerCondString(sAMouseStickTriggerCond[device]); rootElement.AppendChild(xmlGyroMStickTriggerCond);
                XmlNode xmlGyroMStickTriggerTurns = m_Xdoc.CreateNode(XmlNodeType.Element, "GyroMouseStickTriggerTurns", null); xmlGyroMStickTriggerTurns.InnerText = gyroMouseStickTriggerTurns[device].ToString(); rootElement.AppendChild(xmlGyroMStickTriggerTurns);
                XmlNode xmlGyroMStickHAxis = m_Xdoc.CreateNode(XmlNodeType.Element, "GyroMouseStickHAxis", null); xmlGyroMStickHAxis.InnerText = gyroMouseStickHorizontalAxis[device].ToString(); rootElement.AppendChild(xmlGyroMStickHAxis);
                XmlNode xmlGyroMStickDZ = m_Xdoc.CreateNode(XmlNodeType.Element, "GyroMouseStickDeadZone", null); xmlGyroMStickDZ.InnerText = gyroMStickInfo[device].deadZone.ToString(); rootElement.AppendChild(xmlGyroMStickDZ);
                XmlNode xmlGyroMStickMaxZ = m_Xdoc.CreateNode(XmlNodeType.Element, "GyroMouseStickMaxZone", null); xmlGyroMStickMaxZ.InnerText = gyroMStickInfo[device].maxZone.ToString(); rootElement.AppendChild(xmlGyroMStickMaxZ);
                XmlNode xmlGyroMStickAntiDX = m_Xdoc.CreateNode(XmlNodeType.Element, "GyroMouseStickAntiDeadX", null); xmlGyroMStickAntiDX.InnerText = gyroMStickInfo[device].antiDeadX.ToString(); rootElement.AppendChild(xmlGyroMStickAntiDX);
                XmlNode xmlGyroMStickAntiDY = m_Xdoc.CreateNode(XmlNodeType.Element, "GyroMouseStickAntiDeadY", null); xmlGyroMStickAntiDY.InnerText = gyroMStickInfo[device].antiDeadY.ToString(); rootElement.AppendChild(xmlGyroMStickAntiDY);
                XmlNode xmlGyroMStickInvert = m_Xdoc.CreateNode(XmlNodeType.Element, "GyroMouseStickInvert", null); xmlGyroMStickInvert.InnerText = gyroMStickInfo[device].inverted.ToString(); rootElement.AppendChild(xmlGyroMStickInvert);
                XmlNode xmlGyroMStickToggle = m_Xdoc.CreateNode(XmlNodeType.Element, "GyroMouseStickToggle", null); xmlGyroMStickToggle.InnerText = gyroMouseStickToggle[device].ToString(); rootElement.AppendChild(xmlGyroMStickToggle);
                XmlNode xmlGyroMStickMaxOutput = m_Xdoc.CreateNode(XmlNodeType.Element, "GyroMouseStickMaxOutput", null); xmlGyroMStickMaxOutput.InnerText = gyroMStickInfo[device].maxOutput.ToString(); rootElement.AppendChild(xmlGyroMStickMaxOutput);
                XmlNode xmlGyroMStickMaxOutputEnabled = m_Xdoc.CreateNode(XmlNodeType.Element, "GyroMouseStickMaxOutputEnabled", null); xmlGyroMStickMaxOutputEnabled.InnerText = gyroMStickInfo[device].maxOutputEnabled.ToString(); rootElement.AppendChild(xmlGyroMStickMaxOutputEnabled);
                XmlNode xmlGyroMStickVerticalScale = m_Xdoc.CreateNode(XmlNodeType.Element, "GyroMouseStickVerticalScale", null); xmlGyroMStickVerticalScale.InnerText = gyroMStickInfo[device].vertScale.ToString(); rootElement.AppendChild(xmlGyroMStickVerticalScale);
                XmlNode xmlGyroMStickSmoothing = m_Xdoc.CreateNode(XmlNodeType.Element, "GyroMouseStickSmoothing", null); xmlGyroMStickSmoothing.InnerText = gyroMStickInfo[device].useSmoothing.ToString(); rootElement.AppendChild(xmlGyroMStickSmoothing);
                XmlNode xmlGyroMStickSmoothWeight = m_Xdoc.CreateNode(XmlNodeType.Element, "GyroMouseStickSmoothingWeight", null); xmlGyroMStickSmoothWeight.InnerText = Convert.ToInt32(gyroMStickInfo[device].smoothWeight * 100).ToString(); rootElement.AppendChild(xmlGyroMStickSmoothWeight);

                XmlNode xmlLSC = m_Xdoc.CreateNode(XmlNodeType.Element, "LSCurve", null); xmlLSC.InnerText = lsCurve[device].ToString(); rootElement.AppendChild(xmlLSC);
                XmlNode xmlRSC = m_Xdoc.CreateNode(XmlNodeType.Element, "RSCurve", null); xmlRSC.InnerText = rsCurve[device].ToString(); rootElement.AppendChild(xmlRSC);
                XmlNode xmlProfileActions = m_Xdoc.CreateNode(XmlNodeType.Element, "ProfileActions", null); xmlProfileActions.InnerText = string.Join("/", profileActions[device]); rootElement.AppendChild(xmlProfileActions);
                XmlNode xmlBTPollRate = m_Xdoc.CreateNode(XmlNodeType.Element, "BTPollRate", null); xmlBTPollRate.InnerText = btPollRate[device].ToString(); rootElement.AppendChild(xmlBTPollRate);

                XmlNode xmlLsOutputCurveMode = m_Xdoc.CreateNode(XmlNodeType.Element, "LSOutputCurveMode", null); xmlLsOutputCurveMode.InnerText = stickOutputCurveString(getLsOutCurveMode(device)); rootElement.AppendChild(xmlLsOutputCurveMode);
                XmlNode xmlLsOutputCurveCustom  = m_Xdoc.CreateNode(XmlNodeType.Element, "LSOutputCurveCustom", null); xmlLsOutputCurveCustom.InnerText = lsOutBezierCurveObj[device].ToString(); rootElement.AppendChild(xmlLsOutputCurveCustom);

                XmlNode xmlRsOutputCurveMode = m_Xdoc.CreateNode(XmlNodeType.Element, "RSOutputCurveMode", null); xmlRsOutputCurveMode.InnerText = stickOutputCurveString(getRsOutCurveMode(device)); rootElement.AppendChild(xmlRsOutputCurveMode);
                XmlNode xmlRsOutputCurveCustom = m_Xdoc.CreateNode(XmlNodeType.Element, "RSOutputCurveCustom", null); xmlRsOutputCurveCustom.InnerText = rsOutBezierCurveObj[device].ToString(); rootElement.AppendChild(xmlRsOutputCurveCustom);

                XmlNode xmlLsSquareStickMode = m_Xdoc.CreateNode(XmlNodeType.Element, "LSSquareStick", null); xmlLsSquareStickMode.InnerText = squStickInfo[device].lsMode.ToString(); rootElement.AppendChild(xmlLsSquareStickMode);
                XmlNode xmlRsSquareStickMode = m_Xdoc.CreateNode(XmlNodeType.Element, "RSSquareStick", null); xmlRsSquareStickMode.InnerText = squStickInfo[device].rsMode.ToString(); rootElement.AppendChild(xmlRsSquareStickMode);

                XmlNode xmlSquareStickRoundness = m_Xdoc.CreateNode(XmlNodeType.Element, "SquareStickRoundness", null); xmlSquareStickRoundness.InnerText = squStickInfo[device].lsRoundness.ToString(); rootElement.AppendChild(xmlSquareStickRoundness);
                XmlNode xmlSquareRStickRoundness = m_Xdoc.CreateNode(XmlNodeType.Element, "SquareRStickRoundness", null); xmlSquareRStickRoundness.InnerText = squStickInfo[device].rsRoundness.ToString(); rootElement.AppendChild(xmlSquareRStickRoundness);

                XmlNode xmlL2OutputCurveMode = m_Xdoc.CreateNode(XmlNodeType.Element, "L2OutputCurveMode", null); xmlL2OutputCurveMode.InnerText = axisOutputCurveString(getL2OutCurveMode(device)); rootElement.AppendChild(xmlL2OutputCurveMode);
                XmlNode xmlL2OutputCurveCustom = m_Xdoc.CreateNode(XmlNodeType.Element, "L2OutputCurveCustom", null); xmlL2OutputCurveCustom.InnerText = l2OutBezierCurveObj[device].ToString(); rootElement.AppendChild(xmlL2OutputCurveCustom);

                XmlNode xmlR2OutputCurveMode = m_Xdoc.CreateNode(XmlNodeType.Element, "R2OutputCurveMode", null); xmlR2OutputCurveMode.InnerText = axisOutputCurveString(getR2OutCurveMode(device)); rootElement.AppendChild(xmlR2OutputCurveMode);
                XmlNode xmlR2OutputCurveCustom = m_Xdoc.CreateNode(XmlNodeType.Element, "R2OutputCurveCustom", null); xmlR2OutputCurveCustom.InnerText = r2OutBezierCurveObj[device].ToString(); rootElement.AppendChild(xmlR2OutputCurveCustom);

                XmlNode xmlSXOutputCurveMode = m_Xdoc.CreateNode(XmlNodeType.Element, "SXOutputCurveMode", null); xmlSXOutputCurveMode.InnerText = axisOutputCurveString(getSXOutCurveMode(device)); rootElement.AppendChild(xmlSXOutputCurveMode);
                XmlNode xmlSXOutputCurveCustom = m_Xdoc.CreateNode(XmlNodeType.Element, "SXOutputCurveCustom", null); xmlSXOutputCurveCustom.InnerText = sxOutBezierCurveObj[device].ToString(); rootElement.AppendChild(xmlSXOutputCurveCustom);

                XmlNode xmlSZOutputCurveMode = m_Xdoc.CreateNode(XmlNodeType.Element, "SZOutputCurveMode", null); xmlSZOutputCurveMode.InnerText = axisOutputCurveString(getSZOutCurveMode(device)); rootElement.AppendChild(xmlSZOutputCurveMode);
                XmlNode xmlSZOutputCurveCustom = m_Xdoc.CreateNode(XmlNodeType.Element, "SZOutputCurveCustom", null); xmlSZOutputCurveCustom.InnerText = szOutBezierCurveObj[device].ToString(); rootElement.AppendChild(xmlSZOutputCurveCustom);

                XmlNode xmlTrackBallMode = m_Xdoc.CreateNode(XmlNodeType.Element, "TrackballMode", null); xmlTrackBallMode.InnerText = trackballMode[device].ToString(); rootElement.AppendChild(xmlTrackBallMode);
                XmlNode xmlTrackBallFriction = m_Xdoc.CreateNode(XmlNodeType.Element, "TrackballFriction", null); xmlTrackBallFriction.InnerText = trackballFriction[device].ToString(); rootElement.AppendChild(xmlTrackBallFriction);

                XmlNode xmlOutContDevice = m_Xdoc.CreateNode(XmlNodeType.Element, "OutputContDevice", null); xmlOutContDevice.InnerText = OutContDeviceString(outputDevType[device]); rootElement.AppendChild(xmlOutContDevice);

                XmlNode NodeControl = m_Xdoc.CreateNode(XmlNodeType.Element, "Control", null);
                XmlNode Key = m_Xdoc.CreateNode(XmlNodeType.Element, "Key", null);
                XmlNode Macro = m_Xdoc.CreateNode(XmlNodeType.Element, "Macro", null);
                XmlNode KeyType = m_Xdoc.CreateNode(XmlNodeType.Element, "KeyType", null);
                XmlNode Button = m_Xdoc.CreateNode(XmlNodeType.Element, "Button", null);
                XmlNode Extras = m_Xdoc.CreateNode(XmlNodeType.Element, "Extras", null);

                XmlNode NodeShiftControl = m_Xdoc.CreateNode(XmlNodeType.Element, "ShiftControl", null);

                XmlNode ShiftKey = m_Xdoc.CreateNode(XmlNodeType.Element, "Key", null);
                XmlNode ShiftMacro = m_Xdoc.CreateNode(XmlNodeType.Element, "Macro", null);
                XmlNode ShiftKeyType = m_Xdoc.CreateNode(XmlNodeType.Element, "KeyType", null);
                XmlNode ShiftButton = m_Xdoc.CreateNode(XmlNodeType.Element, "Button", null);
                XmlNode ShiftExtras = m_Xdoc.CreateNode(XmlNodeType.Element, "Extras", null);

                foreach (DS4ControlSettings dcs in ds4settings[device])
                {
                    if (dcs.action != null)
                    {
                        XmlNode buttonNode;
                        string keyType = string.Empty;

                        if (dcs.action is string)
                        {
                            if (dcs.action.ToString() == "Unbound")
                                keyType += DS4KeyType.Unbound;
                        }

                        if (dcs.keyType.HasFlag(DS4KeyType.HoldMacro))
                            keyType += DS4KeyType.HoldMacro;
                        else if (dcs.keyType.HasFlag(DS4KeyType.Macro))
                            keyType += DS4KeyType.Macro;

                        if (dcs.keyType.HasFlag(DS4KeyType.Toggle))
                            keyType += DS4KeyType.Toggle;
                        if (dcs.keyType.HasFlag(DS4KeyType.ScanCode))
                            keyType += DS4KeyType.ScanCode;

                        if (keyType != string.Empty)
                        {
                            buttonNode = m_Xdoc.CreateNode(XmlNodeType.Element, dcs.control.ToString(), null);
                            buttonNode.InnerText = keyType;
                            KeyType.AppendChild(buttonNode);
                        }

                        buttonNode = m_Xdoc.CreateNode(XmlNodeType.Element, dcs.control.ToString(), null);
                        if (dcs.action is IEnumerable<int> || dcs.action is int[] || dcs.action is ushort[])
                        {
                            int[] ii = (int[])dcs.action;
                            buttonNode.InnerText = string.Join("/", ii);
                            Macro.AppendChild(buttonNode);
                        }
                        else if (dcs.action is int || dcs.action is ushort || dcs.action is byte)
                        {
                            buttonNode.InnerText = dcs.action.ToString();
                            Key.AppendChild(buttonNode);
                        }
                        else if (dcs.action is string)
                        {
                            buttonNode.InnerText = dcs.action.ToString();
                            Button.AppendChild(buttonNode);
                        }
                        else if (dcs.action is X360Controls)
                        {
                            buttonNode.InnerText = getX360ControlString((X360Controls)dcs.action);
                            Button.AppendChild(buttonNode);
                        }
                    }

                    bool hasvalue = false;
                    if (!string.IsNullOrEmpty(dcs.extras))
                    {
                        foreach (string s in dcs.extras.Split(','))
                        {
                            if (s != "0")
                            {
                                hasvalue = true;
                                break;
                            }
                        }
                    }

                    if (hasvalue)
                    {
                        XmlNode extraNode = m_Xdoc.CreateNode(XmlNodeType.Element, dcs.control.ToString(), null);
                        extraNode.InnerText = dcs.extras;
                        Extras.AppendChild(extraNode);
                    }

                    if (dcs.shiftAction != null && dcs.shiftTrigger > 0)
                    {
                        XmlElement buttonNode;
                        string keyType = string.Empty;

                        if (dcs.shiftAction is string)
                        {
                            if (dcs.shiftAction.ToString() == "Unbound")
                                keyType += DS4KeyType.Unbound;
                        }

                        if (dcs.shiftKeyType.HasFlag(DS4KeyType.HoldMacro))
                            keyType += DS4KeyType.HoldMacro;
                        if (dcs.shiftKeyType.HasFlag(DS4KeyType.Macro))
                            keyType += DS4KeyType.Macro;
                        if (dcs.shiftKeyType.HasFlag(DS4KeyType.Toggle))
                            keyType += DS4KeyType.Toggle;
                        if (dcs.shiftKeyType.HasFlag(DS4KeyType.ScanCode))
                            keyType += DS4KeyType.ScanCode;

                        if (keyType != string.Empty)
                        {
                            buttonNode = m_Xdoc.CreateElement(dcs.control.ToString());
                            buttonNode.InnerText = keyType;
                            ShiftKeyType.AppendChild(buttonNode);
                        }

                        buttonNode = m_Xdoc.CreateElement(dcs.control.ToString());
                        buttonNode.SetAttribute("Trigger", dcs.shiftTrigger.ToString());
                        if (dcs.shiftAction is IEnumerable<int> || dcs.shiftAction is int[] || dcs.shiftAction is ushort[])
                        {
                            int[] ii = (int[])dcs.shiftAction;
                            buttonNode.InnerText = string.Join("/", ii);
                            ShiftMacro.AppendChild(buttonNode);
                        }
                        else if (dcs.shiftAction is int || dcs.shiftAction is ushort || dcs.shiftAction is byte)
                        {
                            buttonNode.InnerText = dcs.shiftAction.ToString();
                            ShiftKey.AppendChild(buttonNode);
                        }
                        else if (dcs.shiftAction is string || dcs.shiftAction is X360Controls)
                        {
                            buttonNode.InnerText = dcs.shiftAction.ToString();
                            ShiftButton.AppendChild(buttonNode);
                        }
                    }

                    hasvalue = false;
                    if (!string.IsNullOrEmpty(dcs.shiftExtras))
                    {
                        foreach (string s in dcs.shiftExtras.Split(','))
                        {
                            if (s != "0")
                            {
                                hasvalue = true;
                                break;
                            }
                        }
                    }

                    if (hasvalue)
                    {
                        XmlNode extraNode = m_Xdoc.CreateNode(XmlNodeType.Element, dcs.control.ToString(), null);
                        extraNode.InnerText = dcs.shiftExtras;
                        ShiftExtras.AppendChild(extraNode);
                    }
                }

                rootElement.AppendChild(NodeControl);
                if (Button.HasChildNodes)
                    NodeControl.AppendChild(Button);
                if (Macro.HasChildNodes)
                    NodeControl.AppendChild(Macro);
                if (Key.HasChildNodes)
                    NodeControl.AppendChild(Key);
                if (Extras.HasChildNodes)
                    NodeControl.AppendChild(Extras);
                if (KeyType.HasChildNodes)
                    NodeControl.AppendChild(KeyType);

                if (NodeControl.HasChildNodes)
                    rootElement.AppendChild(NodeControl);

                rootElement.AppendChild(NodeShiftControl);
                if (ShiftButton.HasChildNodes)
                    NodeShiftControl.AppendChild(ShiftButton);
                if (ShiftMacro.HasChildNodes)
                    NodeShiftControl.AppendChild(ShiftMacro);
                if (ShiftKey.HasChildNodes)
                    NodeShiftControl.AppendChild(ShiftKey);
                if (ShiftKeyType.HasChildNodes)
                    NodeShiftControl.AppendChild(ShiftKeyType);
                if (ShiftExtras.HasChildNodes)
                    NodeShiftControl.AppendChild(ShiftExtras);
                
                m_Xdoc.AppendChild(rootElement);
                m_Xdoc.Save(path);
            }
            catch { Saved = false; }
            return Saved;
        }

        public DS4Controls getDS4ControlsByName(string key)
        {
            if (!key.StartsWith("bn"))
                return (DS4Controls)Enum.Parse(typeof(DS4Controls), key, true);

            switch (key)
            {
                case "bnShare": return DS4Controls.Share;
                case "bnL3": return DS4Controls.L3;
                case "bnR3": return DS4Controls.R3;
                case "bnOptions": return DS4Controls.Options;
                case "bnUp": return DS4Controls.DpadUp;
                case "bnRight": return DS4Controls.DpadRight;
                case "bnDown": return DS4Controls.DpadDown;
                case "bnLeft": return DS4Controls.DpadLeft;

                case "bnL1": return DS4Controls.L1;
                case "bnR1": return DS4Controls.R1;
                case "bnTriangle": return DS4Controls.Triangle;
                case "bnCircle": return DS4Controls.Circle;
                case "bnCross": return DS4Controls.Cross;
                case "bnSquare": return DS4Controls.Square;

                case "bnPS": return DS4Controls.PS;
                case "bnLSLeft": return DS4Controls.LXNeg;
                case "bnLSUp": return DS4Controls.LYNeg;
                case "bnRSLeft": return DS4Controls.RXNeg;
                case "bnRSUp": return DS4Controls.RYNeg;

                case "bnLSRight": return DS4Controls.LXPos;
                case "bnLSDown": return DS4Controls.LYPos;
                case "bnRSRight": return DS4Controls.RXPos;
                case "bnRSDown": return DS4Controls.RYPos;
                case "bnL2": return DS4Controls.L2;
                case "bnR2": return DS4Controls.R2;

                case "bnTouchLeft": return DS4Controls.TouchLeft;
                case "bnTouchMulti": return DS4Controls.TouchMulti;
                case "bnTouchUpper": return DS4Controls.TouchUpper;
                case "bnTouchRight": return DS4Controls.TouchRight;
                case "bnGyroXP": return DS4Controls.GyroXPos;
                case "bnGyroXN": return DS4Controls.GyroXNeg;
                case "bnGyroZP": return DS4Controls.GyroZPos;
                case "bnGyroZN": return DS4Controls.GyroZNeg;

                case "bnSwipeUp": return DS4Controls.SwipeUp;
                case "bnSwipeDown": return DS4Controls.SwipeDown;
                case "bnSwipeLeft": return DS4Controls.SwipeLeft;
                case "bnSwipeRight": return DS4Controls.SwipeRight;

                #region OldShiftname
                case "sbnShare": return DS4Controls.Share;
                case "sbnL3": return DS4Controls.L3;
                case "sbnR3": return DS4Controls.R3;
                case "sbnOptions": return DS4Controls.Options;
                case "sbnUp": return DS4Controls.DpadUp;
                case "sbnRight": return DS4Controls.DpadRight;
                case "sbnDown": return DS4Controls.DpadDown;
                case "sbnLeft": return DS4Controls.DpadLeft;

                case "sbnL1": return DS4Controls.L1;
                case "sbnR1": return DS4Controls.R1;
                case "sbnTriangle": return DS4Controls.Triangle;
                case "sbnCircle": return DS4Controls.Circle;
                case "sbnCross": return DS4Controls.Cross;
                case "sbnSquare": return DS4Controls.Square;

                case "sbnPS": return DS4Controls.PS;
                case "sbnLSLeft": return DS4Controls.LXNeg;
                case "sbnLSUp": return DS4Controls.LYNeg;
                case "sbnRSLeft": return DS4Controls.RXNeg;
                case "sbnRSUp": return DS4Controls.RYNeg;

                case "sbnLSRight": return DS4Controls.LXPos;
                case "sbnLSDown": return DS4Controls.LYPos;
                case "sbnRSRight": return DS4Controls.RXPos;
                case "sbnRSDown": return DS4Controls.RYPos;
                case "sbnL2": return DS4Controls.L2;
                case "sbnR2": return DS4Controls.R2;

                case "sbnTouchLeft": return DS4Controls.TouchLeft;
                case "sbnTouchMulti": return DS4Controls.TouchMulti;
                case "sbnTouchUpper": return DS4Controls.TouchUpper;
                case "sbnTouchRight": return DS4Controls.TouchRight;
                case "sbnGsyroXP": return DS4Controls.GyroXPos;
                case "sbnGyroXN": return DS4Controls.GyroXNeg;
                case "sbnGyroZP": return DS4Controls.GyroZPos;
                case "sbnGyroZN": return DS4Controls.GyroZNeg;
                #endregion

                case "bnShiftShare": return DS4Controls.Share;
                case "bnShiftL3": return DS4Controls.L3;
                case "bnShiftR3": return DS4Controls.R3;
                case "bnShiftOptions": return DS4Controls.Options;
                case "bnShiftUp": return DS4Controls.DpadUp;
                case "bnShiftRight": return DS4Controls.DpadRight;
                case "bnShiftDown": return DS4Controls.DpadDown;
                case "bnShiftLeft": return DS4Controls.DpadLeft;

                case "bnShiftL1": return DS4Controls.L1;
                case "bnShiftR1": return DS4Controls.R1;
                case "bnShiftTriangle": return DS4Controls.Triangle;
                case "bnShiftCircle": return DS4Controls.Circle;
                case "bnShiftCross": return DS4Controls.Cross;
                case "bnShiftSquare": return DS4Controls.Square;

                case "bnShiftPS": return DS4Controls.PS;
                case "bnShiftLSLeft": return DS4Controls.LXNeg;
                case "bnShiftLSUp": return DS4Controls.LYNeg;
                case "bnShiftRSLeft": return DS4Controls.RXNeg;
                case "bnShiftRSUp": return DS4Controls.RYNeg;

                case "bnShiftLSRight": return DS4Controls.LXPos;
                case "bnShiftLSDown": return DS4Controls.LYPos;
                case "bnShiftRSRight": return DS4Controls.RXPos;
                case "bnShiftRSDown": return DS4Controls.RYPos;
                case "bnShiftL2": return DS4Controls.L2;
                case "bnShiftR2": return DS4Controls.R2;

                case "bnShiftTouchLeft": return DS4Controls.TouchLeft;
                case "bnShiftTouchMulti": return DS4Controls.TouchMulti;
                case "bnShiftTouchUpper": return DS4Controls.TouchUpper;
                case "bnShiftTouchRight": return DS4Controls.TouchRight;
                case "bnShiftGyroXP": return DS4Controls.GyroXPos;
                case "bnShiftGyroXN": return DS4Controls.GyroXNeg;
                case "bnShiftGyroZP": return DS4Controls.GyroZPos;
                case "bnShiftGyroZN": return DS4Controls.GyroZNeg;

                case "bnShiftSwipeUp": return DS4Controls.SwipeUp;
                case "bnShiftSwipeDown": return DS4Controls.SwipeDown;
                case "bnShiftSwipeLeft": return DS4Controls.SwipeLeft;
                case "bnShiftSwipeRight": return DS4Controls.SwipeRight;
            }

            return 0;
        }

        public X360Controls getX360ControlsByName(string key)
        {
            X360Controls x3c;
            if (Enum.TryParse(key, true, out x3c))
                return x3c;

            switch (key)
            {
                case "Back": return X360Controls.Back;
                case "Left Stick": return X360Controls.LS;
                case "Right Stick": return X360Controls.RS;
                case "Start": return X360Controls.Start;
                case "Up Button": return X360Controls.DpadUp;
                case "Right Button": return X360Controls.DpadRight;
                case "Down Button": return X360Controls.DpadDown;
                case "Left Button": return X360Controls.DpadLeft;

                case "Left Bumper": return X360Controls.LB;
                case "Right Bumper": return X360Controls.RB;
                case "Y Button": return X360Controls.Y;
                case "B Button": return X360Controls.B;
                case "A Button": return X360Controls.A;
                case "X Button": return X360Controls.X;

                case "Guide": return X360Controls.Guide;
                case "Left X-Axis-": return X360Controls.LXNeg;
                case "Left Y-Axis-": return X360Controls.LYNeg;
                case "Right X-Axis-": return X360Controls.RXNeg;
                case "Right Y-Axis-": return X360Controls.RYNeg;

                case "Left X-Axis+": return X360Controls.LXPos;
                case "Left Y-Axis+": return X360Controls.LYPos;
                case "Right X-Axis+": return X360Controls.RXPos;
                case "Right Y-Axis+": return X360Controls.RYPos;
                case "Left Trigger": return X360Controls.LT;
                case "Right Trigger": return X360Controls.RT;

                case "Left Mouse Button": return X360Controls.LeftMouse;
                case "Right Mouse Button": return X360Controls.RightMouse;
                case "Middle Mouse Button": return X360Controls.MiddleMouse;
                case "4th Mouse Button": return X360Controls.FourthMouse;
                case "5th Mouse Button": return X360Controls.FifthMouse;
                case "Mouse Wheel Up": return X360Controls.WUP;
                case "Mouse Wheel Down": return X360Controls.WDOWN;
                case "Mouse Up": return X360Controls.MouseUp;
                case "Mouse Down": return X360Controls.MouseDown;
                case "Mouse Left": return X360Controls.MouseLeft;
                case "Mouse Right": return X360Controls.MouseRight;
                case "Unbound": return X360Controls.Unbound;
            }

            return X360Controls.Unbound;
        }

        public string getX360ControlString(X360Controls key)
        {
            switch (key)
            {
                case X360Controls.Back: return "Back";
                case X360Controls.LS: return "Left Stick";
                case X360Controls.RS: return "Right Stick";
                case X360Controls.Start: return "Start";
                case X360Controls.DpadUp: return "Up Button";
                case X360Controls.DpadRight: return "Right Button";
                case X360Controls.DpadDown: return "Down Button";
                case X360Controls.DpadLeft: return "Left Button";

                case X360Controls.LB: return "Left Bumper";
                case X360Controls.RB: return "Right Bumper";
                case X360Controls.Y: return "Y Button";
                case X360Controls.B: return "B Button";
                case X360Controls.A: return "A Button";
                case X360Controls.X: return "X Button";

                case X360Controls.Guide: return "Guide";
                case X360Controls.LXNeg: return "Left X-Axis-";
                case X360Controls.LYNeg: return "Left Y-Axis-";
                case X360Controls.RXNeg: return "Right X-Axis-";
                case X360Controls.RYNeg: return "Right Y-Axis-";

                case X360Controls.LXPos: return "Left X-Axis+";
                case X360Controls.LYPos: return "Left Y-Axis+";
                case X360Controls.RXPos: return "Right X-Axis+";
                case X360Controls.RYPos: return "Right Y-Axis+";
                case X360Controls.LT: return "Left Trigger";
                case X360Controls.RT: return "Right Trigger";

                case X360Controls.LeftMouse: return "Left Mouse Button";
                case X360Controls.RightMouse: return "Right Mouse Button";
                case X360Controls.MiddleMouse: return "Middle Mouse Button";
                case X360Controls.FourthMouse: return "4th Mouse Button";
                case X360Controls.FifthMouse: return "5th Mouse Button";
                case X360Controls.WUP: return "Mouse Wheel Up";
                case X360Controls.WDOWN: return "Mouse Wheel Down";
                case X360Controls.MouseUp: return "Mouse Up";
                case X360Controls.MouseDown: return "Mouse Down";
                case X360Controls.MouseLeft: return "Mouse Left";
                case X360Controls.MouseRight: return "Mouse Right";
                case X360Controls.Unbound: return "Unbound";
            }

            return "Unbound";
        }

        public bool LoadProfile(int device, bool launchprogram, ControlService control,
            string propath = "", bool xinputChange = true, bool postLoad = true)
        {
            bool Loaded = true;
            Dictionary<DS4Controls, DS4KeyType> customMapKeyTypes = new Dictionary<DS4Controls, DS4KeyType>();
            Dictionary<DS4Controls, UInt16> customMapKeys = new Dictionary<DS4Controls, UInt16>();
            Dictionary<DS4Controls, X360Controls> customMapButtons = new Dictionary<DS4Controls, X360Controls>();
            Dictionary<DS4Controls, String> customMapMacros = new Dictionary<DS4Controls, String>();
            Dictionary<DS4Controls, String> customMapExtras = new Dictionary<DS4Controls, String>();
            Dictionary<DS4Controls, DS4KeyType> shiftCustomMapKeyTypes = new Dictionary<DS4Controls, DS4KeyType>();
            Dictionary<DS4Controls, UInt16> shiftCustomMapKeys = new Dictionary<DS4Controls, UInt16>();
            Dictionary<DS4Controls, X360Controls> shiftCustomMapButtons = new Dictionary<DS4Controls, X360Controls>();
            Dictionary<DS4Controls, String> shiftCustomMapMacros = new Dictionary<DS4Controls, String>();
            Dictionary<DS4Controls, String> shiftCustomMapExtras = new Dictionary<DS4Controls, String>();
            string rootname = "DS4Windows";
            bool missingSetting = false;
            bool migratePerformed = false;
            string profilepath;
            if (propath == "")
                profilepath = Global.appdatapath + @"\Profiles\" + profilePath[device] + ".xml";
            else
                profilepath = propath;

            bool xinputPlug = false;
            bool xinputStatus = false;

            if (File.Exists(profilepath))
            {
                XmlNode Item;

                ProfileMigration tmpMigration = new ProfileMigration(profilepath);
                if (tmpMigration.RequiresMigration())
                {
                    tmpMigration.Migrate();
                    m_Xdoc.Load(tmpMigration.ProfileReader);
                    migratePerformed = true;
                }
                else
                {
                    m_Xdoc.Load(tmpMigration.ProfileReader);
                    //m_Xdoc.Load(profilepath);
                }

                if (m_Xdoc.SelectSingleNode(rootname) == null)
                {
                    rootname = "ScpControl";
                    missingSetting = true;
                }

                if (device < 4)
                {
                    DS4LightBar.forcelight[device] = false;
                    DS4LightBar.forcedFlash[device] = 0;
                }

                OutContType oldContType = Global.activeOutDevType[device];
                LightbarSettingInfo lightbarSettings = lightbarSettingInfo[device];
                LightbarDS4WinInfo lightInfo = lightbarSettings.ds4winSettings;

                // Make sure to reset currently set profile values before parsing
                ResetProfile(device);

                try { Item = m_Xdoc.SelectSingleNode("/" + rootname + "/touchToggle"); Boolean.TryParse(Item.InnerText, out enableTouchToggle[device]); }
                catch { missingSetting = true; }

                try { Item = m_Xdoc.SelectSingleNode("/" + rootname + "/idleDisconnectTimeout"); Int32.TryParse(Item.InnerText, out idleDisconnectTimeout[device]); }
                catch { missingSetting = true; }

                try { Item = m_Xdoc.SelectSingleNode("/" + rootname + "/outputDataToDS4"); Boolean.TryParse(Item.InnerText, out enableOutputDataToDS4[device]); }
                catch { missingSetting = true; }

                try
                {
                    Item = m_Xdoc.SelectSingleNode("/" + rootname + "/LightbarMode");
                    string tempMode = Item.InnerText;
                    lightbarSettings.mode = GetLightbarModeType(tempMode);
                }
                catch { lightbarSettings.mode = LightbarMode.DS4Win; missingSetting = true; }

                //New method for saving color
                try
                {
                    Item = m_Xdoc.SelectSingleNode("/" + rootname + "/Color");
                    string[] colors;
                    if (!string.IsNullOrEmpty(Item.InnerText))
                        colors = Item.InnerText.Split(',');
                    else
                        colors = new string[0];

                    lightInfo.m_Led.red = byte.Parse(colors[0]);
                    lightInfo.m_Led.green = byte.Parse(colors[1]);
                    lightInfo.m_Led.blue = byte.Parse(colors[2]);
                }
                catch { missingSetting = true; }

                if (m_Xdoc.SelectSingleNode("/" + rootname + "/Color") == null)
                {
                    //Old method of color saving
                    try { Item = m_Xdoc.SelectSingleNode("/" + rootname + "/Red"); Byte.TryParse(Item.InnerText, out lightInfo.m_Led.red); }
                    catch { missingSetting = true; }
                    try { Item = m_Xdoc.SelectSingleNode("/" + rootname + "/Green"); Byte.TryParse(Item.InnerText, out lightInfo.m_Led.green); }
                    catch { missingSetting = true; }

                    try { Item = m_Xdoc.SelectSingleNode("/" + rootname + "/Blue"); Byte.TryParse(Item.InnerText, out lightInfo.m_Led.blue); }
                    catch { missingSetting = true; }
                }

                try { Item = m_Xdoc.SelectSingleNode("/" + rootname + "/RumbleBoost"); Byte.TryParse(Item.InnerText, out rumble[device]); }
                catch { missingSetting = true; }

                try { Item = m_Xdoc.SelectSingleNode("/" + rootname + "/RumbleAutostopTime"); Int32.TryParse(Item.InnerText, out rumbleAutostopTime[device]); }
                catch { missingSetting = true; }

                try { Item = m_Xdoc.SelectSingleNode("/" + rootname + "/ledAsBatteryIndicator"); Boolean.TryParse(Item.InnerText, out lightInfo.ledAsBattery); }
                catch { missingSetting = true; }

                try { Item = m_Xdoc.SelectSingleNode("/" + rootname + "/FlashType"); Byte.TryParse(Item.InnerText, out lightInfo.flashType); }
                catch { missingSetting = true; }

                try { Item = m_Xdoc.SelectSingleNode("/" + rootname + "/flashBatteryAt"); Int32.TryParse(Item.InnerText, out lightInfo.flashAt); }
                catch { missingSetting = true; }

                try { Item = m_Xdoc.SelectSingleNode("/" + rootname + "/touchSensitivity"); Byte.TryParse(Item.InnerText, out touchSensitivity[device]); }
                catch { missingSetting = true; }

                //New method for saving color
                try
                {
                    Item = m_Xdoc.SelectSingleNode("/" + rootname + "/LowColor");
                    string[] colors;
                    if (!string.IsNullOrEmpty(Item.InnerText))
                        colors = Item.InnerText.Split(',');
                    else
                        colors = new string[0];

                    lightInfo.m_LowLed.red = byte.Parse(colors[0]);
                    lightInfo.m_LowLed.green = byte.Parse(colors[1]);
                    lightInfo.m_LowLed.blue = byte.Parse(colors[2]);
                }
                catch { missingSetting = true; }

                if (m_Xdoc.SelectSingleNode("/" + rootname + "/LowColor") == null)
                {
                    //Old method of color saving
                    try { Item = m_Xdoc.SelectSingleNode("/" + rootname + "/LowRed"); byte.TryParse(Item.InnerText, out lightInfo.m_LowLed.red); }
                    catch { missingSetting = true; }
                    try { Item = m_Xdoc.SelectSingleNode("/" + rootname + "/LowGreen"); byte.TryParse(Item.InnerText, out lightInfo.m_LowLed.green); }
                    catch { missingSetting = true; }
                    try { Item = m_Xdoc.SelectSingleNode("/" + rootname + "/LowBlue"); byte.TryParse(Item.InnerText, out lightInfo.m_LowLed.blue); }
                    catch { missingSetting = true; }
                }

                //New method for saving color
                try
                {
                    Item = m_Xdoc.SelectSingleNode("/" + rootname + "/ChargingColor");
                    string[] colors;
                    if (!string.IsNullOrEmpty(Item.InnerText))
                        colors = Item.InnerText.Split(',');
                    else
                        colors = new string[0];

                    lightInfo.m_ChargingLed.red = byte.Parse(colors[0]);
                    lightInfo.m_ChargingLed.green = byte.Parse(colors[1]);
                    lightInfo.m_ChargingLed.blue = byte.Parse(colors[2]);
                }
                catch { missingSetting = true; }

                if (m_Xdoc.SelectSingleNode("/" + rootname + "/ChargingColor") == null)
                {
                    try { Item = m_Xdoc.SelectSingleNode("/" + rootname + "/ChargingRed"); Byte.TryParse(Item.InnerText, out lightInfo.m_ChargingLed.red); }
                    catch { missingSetting = true; }
                    try { Item = m_Xdoc.SelectSingleNode("/" + rootname + "/ChargingGreen"); Byte.TryParse(Item.InnerText, out lightInfo.m_ChargingLed.green); }
                    catch { missingSetting = true; }
                    try { Item = m_Xdoc.SelectSingleNode("/" + rootname + "/ChargingBlue"); Byte.TryParse(Item.InnerText, out lightInfo.m_ChargingLed.blue); }
                    catch { missingSetting = true; }
                }

                try
                {
                    Item = m_Xdoc.SelectSingleNode("/" + rootname + "/FlashColor");
                    string[] colors;
                    if (!string.IsNullOrEmpty(Item.InnerText))
                        colors = Item.InnerText.Split(',');
                    else
                        colors = new string[0];
                    lightInfo.m_FlashLed.red = byte.Parse(colors[0]);
                    lightInfo.m_FlashLed.green = byte.Parse(colors[1]);
                    lightInfo.m_FlashLed.blue = byte.Parse(colors[2]);
                }
                catch { missingSetting = true; }

                try { Item = m_Xdoc.SelectSingleNode("/" + rootname + "/touchpadJitterCompensation"); bool.TryParse(Item.InnerText, out touchpadJitterCompensation[device]); }
                catch { missingSetting = true; }
                try { Item = m_Xdoc.SelectSingleNode("/" + rootname + "/lowerRCOn"); bool.TryParse(Item.InnerText, out lowerRCOn[device]); }
                catch { missingSetting = true; }
                try { Item = m_Xdoc.SelectSingleNode("/" + rootname + "/tapSensitivity"); byte.TryParse(Item.InnerText, out tapSensitivity[device]); }
                catch { missingSetting = true; }
                try { Item = m_Xdoc.SelectSingleNode("/" + rootname + "/doubleTap"); bool.TryParse(Item.InnerText, out doubleTap[device]); }
                catch { missingSetting = true; }
                try { Item = m_Xdoc.SelectSingleNode("/" + rootname + "/scrollSensitivity"); int.TryParse(Item.InnerText, out scrollSensitivity[device]); }
                catch { missingSetting = true; }

                try { Item = m_Xdoc.SelectSingleNode("/" + rootname + "/TouchpadInvert"); int temp = 0; int.TryParse(Item.InnerText, out temp); touchpadInvert[device] = Math.Min(Math.Max(temp, 0), 3); }
                catch { touchpadInvert[device] = 0; missingSetting = true; }

                try { Item = m_Xdoc.SelectSingleNode("/" + rootname + "/LeftTriggerMiddle"); byte.TryParse(Item.InnerText, out l2ModInfo[device].deadZone); }
                catch { missingSetting = true; }
                try { Item = m_Xdoc.SelectSingleNode("/" + rootname + "/RightTriggerMiddle"); byte.TryParse(Item.InnerText, out r2ModInfo[device].deadZone); }
                catch { missingSetting = true; }

                try { Item = m_Xdoc.SelectSingleNode("/" + rootname + "/L2AntiDeadZone"); int.TryParse(Item.InnerText, out l2ModInfo[device].antiDeadZone); }
                catch { l2ModInfo[device].antiDeadZone = 0; missingSetting = true; }

                try { Item = m_Xdoc.SelectSingleNode("/" + rootname + "/R2AntiDeadZone"); int.TryParse(Item.InnerText, out r2ModInfo[device].antiDeadZone); }
                catch { r2ModInfo[device].antiDeadZone = 0; missingSetting = true; }

                try {
                    Item = m_Xdoc.SelectSingleNode("/" + rootname + "/L2MaxZone"); int temp = 100;
                    int.TryParse(Item.InnerText, out temp);
                    l2ModInfo[device].maxZone = Math.Min(Math.Max(temp, 0), 100);
                }
                catch { l2ModInfo[device].maxZone = 100; missingSetting = true; }

                try {
                    Item = m_Xdoc.SelectSingleNode("/" + rootname + "/R2MaxZone"); int temp = 100;
                    int.TryParse(Item.InnerText, out temp);
                    r2ModInfo[device].maxZone = Math.Min(Math.Max(temp, 0), 100);
                }
                catch { r2ModInfo[device].maxZone = 100; missingSetting = true; }

                try
                {
                    Item = m_Xdoc.SelectSingleNode("/" + rootname + "/L2MaxOutput"); double temp = 100.0;
                    temp = double.Parse(Item.InnerText);
                    l2ModInfo[device].maxOutput = Math.Min(Math.Max(temp, 0.0), 100.0);
                }
                catch { l2ModInfo[device].maxOutput = 100.0; missingSetting = true; }

                try
                {
                    Item = m_Xdoc.SelectSingleNode("/" + rootname + "/R2MaxOutput"); double temp = 100.0;
                    temp =  double.Parse(Item.InnerText);
                    r2ModInfo[device].maxOutput = Math.Min(Math.Max(temp, 0.0), 100.0);
                }
                catch { r2ModInfo[device].maxOutput = 100.0; missingSetting = true; }

                try
                {
                    Item = m_Xdoc.SelectSingleNode("/" + rootname + "/LSRotation"); int temp = 0;
                    int.TryParse(Item.InnerText, out temp);
                    temp = Math.Min(Math.Max(temp, -180), 180);
                    LSRotation[device] = temp * Math.PI / 180.0;
                }
                catch { LSRotation[device] = 0.0; missingSetting = true; }

                try
                {
                    Item = m_Xdoc.SelectSingleNode("/" + rootname + "/RSRotation"); int temp = 0;
                    int.TryParse(Item.InnerText, out temp);
                    temp = Math.Min(Math.Max(temp, -180), 180);
                    RSRotation[device] = temp * Math.PI / 180.0;
                }
                catch { RSRotation[device] = 0.0; missingSetting = true; }

                try { Item = m_Xdoc.SelectSingleNode("/" + rootname + "/ButtonMouseSensitivity"); int.TryParse(Item.InnerText, out buttonMouseInfos[device].buttonSensitivity); }
                catch { missingSetting = true; }

                try { Item = m_Xdoc.SelectSingleNode("/" + rootname + "/ButtonMouseOffset"); double.TryParse(Item.InnerText, out buttonMouseInfos[device].mouseVelocityOffset); }
                catch { missingSetting = true; }

                try { Item = m_Xdoc.SelectSingleNode("/" + rootname + "/Rainbow"); double.TryParse(Item.InnerText, out lightInfo.rainbow); }
                catch { lightInfo.rainbow = 0; missingSetting = true; }
                try { Item = m_Xdoc.SelectSingleNode("/" + rootname + "/MaxSatRainbow");
                    int.TryParse(Item.InnerText, out int temp);
                    lightInfo.maxRainbowSat = Math.Max(0, Math.Min(100, temp)) / 100.0;
                }
                catch { lightInfo.maxRainbowSat = 1.0; missingSetting = true; }
                try { Item = m_Xdoc.SelectSingleNode("/" + rootname + "/LSDeadZone"); int.TryParse(Item.InnerText, out lsModInfo[device].deadZone); }
                catch { lsModInfo[device].deadZone = 10; missingSetting = true; }
                try { Item = m_Xdoc.SelectSingleNode("/" + rootname + "/RSDeadZone"); int.TryParse(Item.InnerText, out rsModInfo[device].deadZone); }
                catch { rsModInfo[device].deadZone = 10; missingSetting = true; }
                try { Item = m_Xdoc.SelectSingleNode("/" + rootname + "/LSAntiDeadZone"); int.TryParse(Item.InnerText, out lsModInfo[device].antiDeadZone); }
                catch { lsModInfo[device].antiDeadZone = 25; missingSetting = true; }
                try { Item = m_Xdoc.SelectSingleNode("/" + rootname + "/RSAntiDeadZone"); int.TryParse(Item.InnerText, out rsModInfo[device].antiDeadZone); }
                catch { rsModInfo[device].antiDeadZone = 25; missingSetting = true; }

                try {
                    Item = m_Xdoc.SelectSingleNode("/" + rootname + "/LSMaxZone"); int temp = 100;
                    int.TryParse(Item.InnerText, out temp);
                    lsModInfo[device].maxZone = Math.Min(Math.Max(temp, 0), 100);
                }
                catch { lsModInfo[device].maxZone = 100; missingSetting = true; }

                try {
                    Item = m_Xdoc.SelectSingleNode("/" + rootname + "/RSMaxZone"); int temp = 100;
                    int.TryParse(Item.InnerText, out temp);
                    rsModInfo[device].maxZone = Math.Min(Math.Max(temp, 0), 100);
                }
                catch { rsModInfo[device].maxZone = 100; missingSetting = true; }

                try
                {
                    Item = m_Xdoc.SelectSingleNode("/" + rootname + "/LSMaxOutput"); double temp = 100.0;
                    temp = double.Parse(Item.InnerText);
                    lsModInfo[device].maxOutput = Math.Min(Math.Max(temp, 0.0), 100.0);
                }
                catch { lsModInfo[device].maxOutput = 100.0; missingSetting = true; }

                try
                {
                    Item = m_Xdoc.SelectSingleNode("/" + rootname + "/RSMaxOutput"); double temp = 100.0;
                    temp = double.Parse(Item.InnerText);
                    rsModInfo[device].maxOutput = Math.Min(Math.Max(temp, 0.0), 100.0);
                }
                catch { rsModInfo[device].maxOutput = 100; missingSetting = true; }

                try { Item = m_Xdoc.SelectSingleNode("/" + rootname + "/SXDeadZone"); double.TryParse(Item.InnerText, out SXDeadzone[device]); }
                catch { SXDeadzone[device] = 0.02; missingSetting = true; }
                try { Item = m_Xdoc.SelectSingleNode("/" + rootname + "/SZDeadZone"); double.TryParse(Item.InnerText, out SZDeadzone[device]); }
                catch { SZDeadzone[device] = 0.02; missingSetting = true; }

                try { Item = m_Xdoc.SelectSingleNode("/" + rootname + "/SXMaxZone");
                    int temp = 0;
                    int.TryParse(Item.InnerText, out temp);
                    SXMaxzone[device] = Math.Min(Math.Max(temp * 0.01, 0.0), 1.0);
                }
                catch { SXMaxzone[device] = 1.0; missingSetting = true; }

                try { Item = m_Xdoc.SelectSingleNode("/" + rootname + "/SZMaxZone");
                    int temp = 0;
                    int.TryParse(Item.InnerText, out temp);
                    SZMaxzone[device] = Math.Min(Math.Max(temp * 0.01, 0.0), 1.0);
                }
                catch { SZMaxzone[device] = 1.0; missingSetting = true; }

                try { Item = m_Xdoc.SelectSingleNode("/" + rootname + "/SXAntiDeadZone");
                    int temp = 0;
                    int.TryParse(Item.InnerText, out temp);
                    SXAntiDeadzone[device] = Math.Min(Math.Max(temp * 0.01, 0.0), 1.0);
                }
                catch { SXAntiDeadzone[device] = 0.0; missingSetting = true; }

                try { Item = m_Xdoc.SelectSingleNode("/" + rootname + "/SZAntiDeadZone");
                    int temp = 0;
                    int.TryParse(Item.InnerText, out temp);
                    SZAntiDeadzone[device] = Math.Min(Math.Max(temp * 0.01, 0.0), 1.0);
                }
                catch { SZAntiDeadzone[device] = 0.0; missingSetting = true; }

                try
                {
                    Item = m_Xdoc.SelectSingleNode("/" + rootname + "/Sensitivity");
                    string[] s = Item.InnerText.Split('|');
                    if (s.Length == 1)
                        s = Item.InnerText.Split(',');
                    if (!double.TryParse(s[0], out LSSens[device]) || LSSens[device] < .5f)
                        LSSens[device] = 1;
                    if (!double.TryParse(s[1], out RSSens[device]) || RSSens[device] < .5f)
                        RSSens[device] = 1;
                    if (!double.TryParse(s[2], out l2Sens[device]) || l2Sens[device] < .1f)
                        l2Sens[device] = 1;
                    if (!double.TryParse(s[3], out r2Sens[device]) || r2Sens[device] < .1f)
                        r2Sens[device] = 1;
                    if (!double.TryParse(s[4], out SXSens[device]) || SXSens[device] < .5f)
                        SXSens[device] = 1;
                    if (!double.TryParse(s[5], out SZSens[device]) || SZSens[device] < .5f)
                        SZSens[device] = 1;
                }
                catch { missingSetting = true; }

                try { Item = m_Xdoc.SelectSingleNode("/" + rootname + "/ChargingType"); int.TryParse(Item.InnerText, out lightInfo.chargingType); }
                catch { missingSetting = true; }
                try { Item = m_Xdoc.SelectSingleNode("/" + rootname + "/MouseAcceleration"); bool.TryParse(Item.InnerText, out buttonMouseInfos[device].mouseAccel); }
                catch { missingSetting = true; }

                int shiftM = 0;
                if (m_Xdoc.SelectSingleNode("/" + rootname + "/ShiftModifier") != null)
                    int.TryParse(m_Xdoc.SelectSingleNode("/" + rootname + "/ShiftModifier").InnerText, out shiftM);

                try
                {
                    Item = m_Xdoc.SelectSingleNode("/" + rootname + "/LaunchProgram");
                    launchProgram[device] = Item.InnerText;
                }
                catch { launchProgram[device] = string.Empty; missingSetting = true; }

                if (launchprogram == true && launchProgram[device] != string.Empty)
                {
                    string programPath = launchProgram[device];
                    System.Diagnostics.Process[] localAll = System.Diagnostics.Process.GetProcesses();
                    bool procFound = false;
                    for (int procInd = 0, procsLen = localAll.Length; !procFound && procInd < procsLen; procInd++)
                    {
                        try
                        {
                            string temp = localAll[procInd].MainModule.FileName;
                            if (temp == programPath)
                            {
                                procFound = true;
                            }
                        }
                        // Ignore any process for which this information
                        // is not exposed
                        catch { }
                    }

                    if (!procFound)
                    {
                        Task processTask = new Task(() =>
                        {
                            Thread.Sleep(5000);
                            System.Diagnostics.Process tempProcess = new System.Diagnostics.Process();
                            tempProcess.StartInfo.FileName = programPath;
                            tempProcess.StartInfo.WorkingDirectory = new FileInfo(programPath).Directory.ToString();
                            //tempProcess.StartInfo.UseShellExecute = false;
                            try { tempProcess.Start(); }
                            catch { }
                        });

                        processTask.Start();
                    }
                }

                try
                {
                    Item = m_Xdoc.SelectSingleNode("/" + rootname + "/DinputOnly");
                    bool.TryParse(Item.InnerText, out dinputOnly[device]);
                }
                catch { dinputOnly[device] = false; missingSetting = true; }

                bool oldUseDInputOnly = Global.useDInputOnly[device];

                try
                {
                    Item = m_Xdoc.SelectSingleNode("/" + rootname + "/StartTouchpadOff");
                    bool.TryParse(Item.InnerText, out startTouchpadOff[device]);
                    if (startTouchpadOff[device] == true) control.StartTPOff(device);
                }
                catch { startTouchpadOff[device] = false; missingSetting = true; }

                try { Item = m_Xdoc.SelectSingleNode("/" + rootname + "/UseTPforControls"); bool.TryParse(Item.InnerText, out useTPforControls[device]); }
                catch { useTPforControls[device] = false; missingSetting = true; }

                try
                {
                    Item = m_Xdoc.SelectSingleNode("/" + rootname + "/UseSAforMouse");
                    bool.TryParse(Item.InnerText, out bool temp);
                    if (temp) gyroOutMode[device] = GyroOutMode.Mouse;
                }
                catch { gyroOutMode[device] = GyroOutMode.Controls; missingSetting = true; }

                try { Item = m_Xdoc.SelectSingleNode("/" + rootname + "/SATriggers"); sATriggers[device] = Item.InnerText; }
                catch { sATriggers[device] = "-1"; missingSetting = true; }

                try { Item = m_Xdoc.SelectSingleNode("/" + rootname + "/SATriggerCond"); sATriggerCond[device] = SaTriggerCondValue(Item.InnerText); }
                catch { sATriggerCond[device] = true; missingSetting = true; }

                try { Item = m_Xdoc.SelectSingleNode("/" + rootname + "/SASteeringWheelEmulationAxis"); SASteeringWheelEmulationAxisType.TryParse(Item.InnerText, out sASteeringWheelEmulationAxis[device]); }
                catch { sASteeringWheelEmulationAxis[device] = SASteeringWheelEmulationAxisType.None; missingSetting = true; }

                try { Item = m_Xdoc.SelectSingleNode("/" + rootname + "/SASteeringWheelEmulationRange"); int.TryParse(Item.InnerText, out sASteeringWheelEmulationRange[device]); }
                catch { sASteeringWheelEmulationRange[device] = 360; missingSetting = true; }

                bool sASteeringWheelSmoothingGroup = false;
                XmlNode xmlSASteeringWheelSmoothElement =
                    m_Xdoc.SelectSingleNode("/" + rootname + "/SASteeringWheelSmoothingOptions");
                sASteeringWheelSmoothingGroup = xmlSASteeringWheelSmoothElement != null;

                if (sASteeringWheelSmoothingGroup)
                {
                    try
                    {
                        Item = xmlSASteeringWheelSmoothElement.SelectSingleNode("SASteeringWheelUseSmoothing");
                        //Item = m_Xdoc.SelectSingleNode("/" + rootname + "/SASteeringWheelUseSmoothing");
                        bool.TryParse(Item.InnerText, out bool temp);
                        wheelSmoothInfo[device].Enabled = temp;
                    }
                    catch { wheelSmoothInfo[device].Reset(); missingSetting = true; }

                    try
                    {
                        Item = xmlSASteeringWheelSmoothElement.SelectSingleNode("SASteeringWheelSmoothMinCutoff");
                        //Item = m_Xdoc.SelectSingleNode("/" + rootname + "/SASteeringWheelSmoothMinCutoff");
                        double.TryParse(Item.InnerText, out double temp);
                        wheelSmoothInfo[device].MinCutoff = temp;
                    }
                    catch { wheelSmoothInfo[device].MinCutoff = OneEuroFilterPair.DEFAULT_WHEEL_CUTOFF; missingSetting = true; }

                    try
                    {
                        Item = xmlSASteeringWheelSmoothElement.SelectSingleNode("SASteeringWheelSmoothBeta");
                        //Item = m_Xdoc.SelectSingleNode("/" + rootname + "/SASteeringWheelSmoothBeta");
                        double.TryParse(Item.InnerText, out double temp);
                        wheelSmoothInfo[device].Beta = temp;
                    }
                    catch { wheelSmoothInfo[device].Beta = OneEuroFilterPair.DEFAULT_WHEEL_BETA; missingSetting = true; }
                }

                try { Item = m_Xdoc.SelectSingleNode("/" + rootname + "/GyroOutputMode");
                    string tempMode = Item.InnerText;
                    gyroOutMode[device] = GetGyroOutModeType(tempMode);
                }
                catch { PortOldGyroSettings(device); missingSetting = true; }

                try { Item = m_Xdoc.SelectSingleNode("/" + rootname + "/GyroMouseStickTriggers"); sAMouseStickTriggers[device] = Item.InnerText; }
                catch { sAMouseStickTriggers[device] = "-1"; missingSetting = true; }

                try { Item = m_Xdoc.SelectSingleNode("/" + rootname + "/GyroMouseStickTriggerCond"); sAMouseStickTriggerCond[device] = SaTriggerCondValue(Item.InnerText); }
                catch { sAMouseStickTriggerCond[device] = true; missingSetting = true; }

                try { Item = m_Xdoc.SelectSingleNode("/" + rootname + "/GyroMouseStickTriggerTurns"); bool.TryParse(Item.InnerText, out gyroMouseStickTriggerTurns[device]); }
                catch { gyroMouseStickTriggerTurns[device] = true; missingSetting = true; }

                try { Item = m_Xdoc.SelectSingleNode("/" + rootname + "/GyroMouseStickHAxis"); int temp = 0; int.TryParse(Item.InnerText, out temp); gyroMouseStickHorizontalAxis[device] = Math.Min(Math.Max(0, temp), 1); }
                catch { gyroMouseStickHorizontalAxis[device] = 0; missingSetting = true; }

                try { Item = m_Xdoc.SelectSingleNode("/" + rootname + "/GyroMouseStickDeadZone"); int.TryParse(Item.InnerText, out int temp);
                    gyroMStickInfo[device].deadZone = temp; }
                catch { gyroMStickInfo[device].deadZone = 30;  missingSetting = true; }

                try
                {
                    Item = m_Xdoc.SelectSingleNode("/" + rootname + "/GyroMouseStickMaxZone"); int.TryParse(Item.InnerText, out int temp);
                    gyroMStickInfo[device].maxZone = Math.Max(temp, 1);
                }
                catch { gyroMStickInfo[device].maxZone = 830; missingSetting = true; }

                try
                {
                    Item = m_Xdoc.SelectSingleNode("/" + rootname + "/GyroMouseStickAntiDeadX"); double.TryParse(Item.InnerText, out double temp);
                    gyroMStickInfo[device].antiDeadX = temp;
                }
                catch { gyroMStickInfo[device].antiDeadX = 0.4; missingSetting = true; }

                try
                {
                    Item = m_Xdoc.SelectSingleNode("/" + rootname + "/GyroMouseStickAntiDeadY"); double.TryParse(Item.InnerText, out double temp);
                    gyroMStickInfo[device].antiDeadY = temp;
                }
                catch { gyroMStickInfo[device].antiDeadY = 0.4; missingSetting = true; }

                try { Item = m_Xdoc.SelectSingleNode("/" + rootname + "/GyroMouseStickInvert"); uint.TryParse(Item.InnerText, out gyroMStickInfo[device].inverted); }
                catch { gyroMStickInfo[device].inverted = 0; missingSetting = true; }

                try
                {
                    Item = m_Xdoc.SelectSingleNode("/" + rootname + "/GyroMouseStickToggle"); bool.TryParse(Item.InnerText, out bool temp);
                    gyroMouseStickToggle[device] = temp;
                }
                catch { gyroMouseStickToggle[device] = false; missingSetting = true; }

                try
                {
                    Item = m_Xdoc.SelectSingleNode("/" + rootname + "/GyroMouseStickMaxOutput"); double temp = 100.0;
                    temp = double.Parse(Item.InnerText);
                    gyroMStickInfo[device].maxOutput = Math.Min(Math.Max(temp, 0.0), 100.0);
                }
                catch { gyroMStickInfo[device].maxOutput = 100.0; missingSetting = true; }

                try
                {
                    Item = m_Xdoc.SelectSingleNode("/" + rootname + "/GyroMouseStickMaxOutputEnabled");
                    bool.TryParse(Item.InnerText, out bool temp);
                    gyroMStickInfo[device].maxOutputEnabled = temp;
                }
                catch { gyroMStickInfo[device].maxOutputEnabled = false; missingSetting = true; }

                try { Item = m_Xdoc.SelectSingleNode("/" + rootname + "/GyroMouseStickVerticalScale"); int.TryParse(Item.InnerText, out gyroMStickInfo[device].vertScale); }
                catch { gyroMStickInfo[device].vertScale = 100; missingSetting = true; }

                try { Item = m_Xdoc.SelectSingleNode("/" + rootname + "/GyroMouseStickSmoothing"); bool.TryParse(Item.InnerText, out gyroMStickInfo[device].useSmoothing); }
                catch { gyroMStickInfo[device].useSmoothing = false; missingSetting = true; }

                try {
                    Item = m_Xdoc.SelectSingleNode("/" + rootname + "/GyroMouseStickSmoothingWeight");
                    int temp = 0; int.TryParse(Item.InnerText, out temp);
                    gyroMStickInfo[device].smoothWeight = Math.Min(Math.Max(0.0, Convert.ToDouble(temp * 0.01)), 1.0);
                }
                catch { gyroMStickInfo[device].smoothWeight = 0.5; missingSetting = true; }

                try
                {
                    Item = m_Xdoc.SelectSingleNode("/" + rootname + "/TouchDisInvTriggers");
                    string[] triggers = Item.InnerText.Split(',');
                    int temp = -1;
                    List<int> tempIntList = new List<int>();
                    for (int i = 0, arlen = triggers.Length; i < arlen; i++)
                    {
                        if (int.TryParse(triggers[i], out temp))
                            tempIntList.Add(temp);
                    }

                    touchDisInvertTriggers[device] = tempIntList.ToArray();
                }
                catch { touchDisInvertTriggers[device] = new int[1] { -1 }; missingSetting = true; }

                try { Item = m_Xdoc.SelectSingleNode("/" + rootname + "/GyroSensitivity"); int.TryParse(Item.InnerText, out gyroSensitivity[device]); }
                catch { gyroSensitivity[device] = 100; missingSetting = true; }

                try { Item = m_Xdoc.SelectSingleNode("/" + rootname + "/GyroSensVerticalScale"); int.TryParse(Item.InnerText, out gyroSensVerticalScale[device]); }
                catch { gyroSensVerticalScale[device] = 100; missingSetting = true; }

                try { Item = m_Xdoc.SelectSingleNode("/" + rootname + "/GyroInvert"); int.TryParse(Item.InnerText, out gyroInvert[device]); }
                catch { gyroInvert[device] = 0; missingSetting = true; }

                try { Item = m_Xdoc.SelectSingleNode("/" + rootname + "/GyroTriggerTurns"); bool.TryParse(Item.InnerText, out gyroTriggerTurns[device]); }
                catch { gyroTriggerTurns[device] = true; missingSetting = true; }

                /*try { Item = m_Xdoc.SelectSingleNode("/" + rootname + "/GyroSmoothing"); bool.TryParse(Item.InnerText, out gyroSmoothing[device]); }
                catch { gyroSmoothing[device] = false; missingSetting = true; }

                try { Item = m_Xdoc.SelectSingleNode("/" + rootname + "/GyroSmoothingWeight"); int temp = 0; int.TryParse(Item.InnerText, out temp); gyroSmoothWeight[device] = Math.Min(Math.Max(0.0, Convert.ToDouble(temp * 0.01)), 1.0); }
                catch { gyroSmoothWeight[device] = 0.5; missingSetting = true; }
                */

                bool gyroSmoothingGroup = false;
                XmlNode xmlGyroSmoothingElement =
                    m_Xdoc.SelectSingleNode("/" + rootname + "/GyroMouseSmoothingSettings");
                gyroSmoothingGroup = xmlGyroSmoothingElement != null;

                if (gyroSmoothingGroup)
                {
                    try
                    {
                        Item = xmlGyroSmoothingElement.SelectSingleNode("UseSmoothing");
                        bool.TryParse(Item.InnerText, out bool temp);
                        gyroMouseInfo[device].enableSmoothing = temp;
                    }
                    catch { gyroMouseInfo[device].enableSmoothing = false; missingSetting = true; }

                    try
                    {
                        Item = xmlGyroSmoothingElement.SelectSingleNode("SmoothingMethod");
                        string temp = Item?.InnerText ?? GyroMouseInfo.DEFAULT_SMOOTH_TECHNIQUE;
                        gyroMouseInfo[device].DetermineSmoothMethod(temp);
                    }
                    catch { gyroMouseInfo[device].ResetSmoothing(); missingSetting = true; }

                    try
                    {
                        Item = xmlGyroSmoothingElement.SelectSingleNode("SmoothingWeight");
                        int.TryParse(Item.InnerText, out int temp);
                        gyroMouseInfo[device].smoothingWeight = Math.Min(Math.Max(0.0, Convert.ToDouble(temp * 0.01)), 1.0);
                    }
                    catch { gyroMouseInfo[device].smoothingWeight = 0.5; missingSetting = true; }

                    try
                    {
                        Item = xmlGyroSmoothingElement.SelectSingleNode("SmoothingMinCutoff");
                        double.TryParse(Item.InnerText, out double temp);
                        gyroMouseInfo[device].minCutoff = Math.Min(Math.Max(0.0, temp), 100.0);
                    }
                    catch { gyroMouseInfo[device].minCutoff = GyroMouseInfo.DEFAULT_MINCUTOFF; missingSetting = true; }

                    try
                    {
                        Item = xmlGyroSmoothingElement.SelectSingleNode("SmoothingBeta");
                        double.TryParse(Item.InnerText, out double temp);
                        gyroMouseInfo[device].beta = Math.Min(Math.Max(0.0, temp), 1.0);
                    }
                    catch { gyroMouseInfo[device].beta = GyroMouseInfo.DEFAULT_BETA; missingSetting = true; }
                }
                else
                {
                    missingSetting = true;
                }

                try { Item = m_Xdoc.SelectSingleNode("/" + rootname + "/GyroMouseHAxis"); int temp = 0; int.TryParse(Item.InnerText, out temp); gyroMouseHorizontalAxis[device] = Math.Min(Math.Max(0, temp), 1); }
                catch { gyroMouseHorizontalAxis[device] = 0; missingSetting = true; }

                try { Item = m_Xdoc.SelectSingleNode("/" + rootname + "/GyroMouseDeadZone"); int.TryParse(Item.InnerText, out int temp);
                    SetGyroMouseDZ(device, temp, control); }
                catch { SetGyroMouseDZ(device, MouseCursor.GYRO_MOUSE_DEADZONE, control);  missingSetting = true; }

                try
                {
                    Item = m_Xdoc.SelectSingleNode("/" + rootname + "/GyroMouseToggle"); bool.TryParse(Item.InnerText, out bool temp);
                    gyroMouseToggle[device] = temp;
                }
                catch { gyroMouseToggle[device] = false; missingSetting = true; }

                try { Item = m_Xdoc.SelectSingleNode("/" + rootname + "/LSCurve"); int.TryParse(Item.InnerText, out lsCurve[device]); }
                catch { lsCurve[device] = 0; missingSetting = true; }

                try { Item = m_Xdoc.SelectSingleNode("/" + rootname + "/RSCurve"); int.TryParse(Item.InnerText, out rsCurve[device]); }
                catch { rsCurve[device] = 0; missingSetting = true; }

                try {
                    Item = m_Xdoc.SelectSingleNode("/" + rootname + "/BTPollRate");
                    int temp = 0;
                    int.TryParse(Item.InnerText, out temp);
                    btPollRate[device] = (temp >= 0 && temp <= 16) ? temp : 4;
                }
                catch { btPollRate[device] = 4; missingSetting = true; }

                // Note! xxOutputCurveCustom property needs to be read before xxOutputCurveMode property in case the curveMode is value 6
                try { Item = m_Xdoc.SelectSingleNode("/" + rootname + "/LSOutputCurveCustom"); lsOutBezierCurveObj[device].CustomDefinition = Item.InnerText; }
                catch { missingSetting = true; }
                try { Item = m_Xdoc.SelectSingleNode("/" + rootname + "/LSOutputCurveMode"); setLsOutCurveMode(device, stickOutputCurveId(Item.InnerText)); }
                catch { setLsOutCurveMode(device, 0); missingSetting = true; }

                try { Item = m_Xdoc.SelectSingleNode("/" + rootname + "/RSOutputCurveCustom"); rsOutBezierCurveObj[device].CustomDefinition = Item.InnerText; }
                catch { missingSetting = true; }
                try { Item = m_Xdoc.SelectSingleNode("/" + rootname + "/RSOutputCurveMode"); setRsOutCurveMode(device, stickOutputCurveId(Item.InnerText)); }
                catch { setRsOutCurveMode(device, 0); missingSetting = true; }

                try { Item = m_Xdoc.SelectSingleNode("/" + rootname + "/LSSquareStick"); bool.TryParse(Item.InnerText, out squStickInfo[device].lsMode); }
                catch { squStickInfo[device].lsMode = false; missingSetting = true; }

                try { Item = m_Xdoc.SelectSingleNode("/" + rootname + "/SquareStickRoundness"); double.TryParse(Item.InnerText, out squStickInfo[device].lsRoundness); }
                catch { squStickInfo[device].lsRoundness = 5.0; missingSetting = true; }
                try { Item = m_Xdoc.SelectSingleNode("/" + rootname + "/SquareRStickRoundness"); double.TryParse(Item.InnerText, out squStickInfo[device].rsRoundness); }
                catch { squStickInfo[device].rsRoundness = 5.0; missingSetting = true; }

                try { Item = m_Xdoc.SelectSingleNode("/" + rootname + "/RSSquareStick"); bool.TryParse(Item.InnerText, out squStickInfo[device].rsMode); }
                catch { squStickInfo[device].rsMode = false; missingSetting = true; }

                try { Item = m_Xdoc.SelectSingleNode("/" + rootname + "/L2OutputCurveCustom"); l2OutBezierCurveObj[device].CustomDefinition = Item.InnerText; }
                catch { missingSetting = true; }
                try { Item = m_Xdoc.SelectSingleNode("/" + rootname + "/L2OutputCurveMode"); setL2OutCurveMode(device, axisOutputCurveId(Item.InnerText)); }
                catch { setL2OutCurveMode(device, 0); missingSetting = true; }

                try { Item = m_Xdoc.SelectSingleNode("/" + rootname + "/R2OutputCurveCustom"); r2OutBezierCurveObj[device].CustomDefinition = Item.InnerText; }
                catch { missingSetting = true; }
                try { Item = m_Xdoc.SelectSingleNode("/" + rootname + "/R2OutputCurveMode"); setR2OutCurveMode(device, axisOutputCurveId(Item.InnerText)); }
                catch { setR2OutCurveMode(device, 0); missingSetting = true; }

                try { Item = m_Xdoc.SelectSingleNode("/" + rootname + "/SXOutputCurveCustom"); sxOutBezierCurveObj[device].CustomDefinition = Item.InnerText; }
                catch { missingSetting = true; }
                try { Item = m_Xdoc.SelectSingleNode("/" + rootname + "/SXOutputCurveMode"); setSXOutCurveMode(device, axisOutputCurveId(Item.InnerText)); }
                catch { setSXOutCurveMode(device, 0); missingSetting = true; }

                try { Item = m_Xdoc.SelectSingleNode("/" + rootname + "/SZOutputCurveCustom"); szOutBezierCurveObj[device].CustomDefinition = Item.InnerText; }
                catch { missingSetting = true; }
                try { Item = m_Xdoc.SelectSingleNode("/" + rootname + "/SZOutputCurveMode"); setSZOutCurveMode(device, axisOutputCurveId(Item.InnerText)); }
                catch { setSZOutCurveMode(device, 0); missingSetting = true; }

                try { Item = m_Xdoc.SelectSingleNode("/" + rootname + "/TrackballMode"); bool.TryParse(Item.InnerText, out trackballMode[device]); }
                catch { trackballMode[device] = false; missingSetting = true; }

                try { Item = m_Xdoc.SelectSingleNode("/" + rootname + "/TrackballFriction"); double.TryParse(Item.InnerText, out trackballFriction[device]); }
                catch { trackballFriction[device] = 10.0; missingSetting = true; }

                try { Item = m_Xdoc.SelectSingleNode("/" + rootname + "/OutputContDevice"); outputDevType[device] = OutContDeviceId(Item.InnerText); }
                catch { outputDevType[device] = OutContType.X360; missingSetting = true; }

                // Only change xinput devices under certain conditions. Avoid
                // performing this upon program startup before loading devices.
                if (xinputChange)
                {
                    CheckOldDevicestatus(device, control, oldContType,
                        out xinputPlug, out xinputStatus);
                }

                try
                {
                    Item = m_Xdoc.SelectSingleNode("/" + rootname + "/ProfileActions");
                    profileActions[device].Clear();
                    if (!string.IsNullOrEmpty(Item.InnerText))
                    {
                        string[] actionNames = Item.InnerText.Split('/');
                        for (int actIndex = 0, actLen = actionNames.Length; actIndex < actLen; actIndex++)
                        {
                            string tempActionName = actionNames[actIndex];
                            if (!profileActions[device].Contains(tempActionName))
                            {
                                profileActions[device].Add(tempActionName);
                            }
                        }
                    }
                }
                catch { profileActions[device].Clear(); missingSetting = true; }

                foreach (DS4ControlSettings dcs in ds4settings[device])
                    dcs.Reset();

                containsCustomAction[device] = false;
                containsCustomExtras[device] = false;
                profileActionCount[device] = profileActions[device].Count;
                profileActionDict[device].Clear();
                profileActionIndexDict[device].Clear();
                foreach (string actionname in profileActions[device])
                {
                    profileActionDict[device][actionname] = Global.GetAction(actionname);
                    profileActionIndexDict[device][actionname] = Global.GetActionIndexOf(actionname);
                }

                DS4KeyType keyType;
                ushort wvk;

                {
                    XmlNode ParentItem = m_Xdoc.SelectSingleNode("/" + rootname + "/Control/Button");
                    if (ParentItem != null)
                    {
                        foreach (XmlNode item in ParentItem.ChildNodes)
                        {
                            UpdateDS4CSetting(device, item.Name, false, getX360ControlsByName(item.InnerText), "", DS4KeyType.None, 0);
                            customMapButtons.Add(getDS4ControlsByName(item.Name), getX360ControlsByName(item.InnerText));
                        }
                    }

                    ParentItem = m_Xdoc.SelectSingleNode("/" + rootname + "/Control/Macro");
                    if (ParentItem != null)
                    {
                        foreach (XmlNode item in ParentItem.ChildNodes)
                        {
                            customMapMacros.Add(getDS4ControlsByName(item.Name), item.InnerText);
                            string[] skeys;
                            int[] keys;
                            if (!string.IsNullOrEmpty(item.InnerText))
                            {
                                skeys = item.InnerText.Split('/');
                                keys = new int[skeys.Length];
                            }
                            else
                            {
                                skeys = new string[0];
                                keys = new int[0];
                            }

                            for (int i = 0, keylen = keys.Length; i < keylen; i++)
                                keys[i] = int.Parse(skeys[i]);

                            UpdateDS4CSetting(device, item.Name, false, keys, "", DS4KeyType.None, 0);
                        }
                    }

                    ParentItem = m_Xdoc.SelectSingleNode("/" + rootname + "/Control/Key");
                    if (ParentItem != null)
                    {
                        foreach (XmlNode item in ParentItem.ChildNodes)
                        {
                            if (ushort.TryParse(item.InnerText, out wvk))
                            {
                                UpdateDS4CSetting(device, item.Name, false, wvk, "", DS4KeyType.None, 0);
                                customMapKeys.Add(getDS4ControlsByName(item.Name), wvk);
                            }
                        }
                    }

                    ParentItem = m_Xdoc.SelectSingleNode("/" + rootname + "/Control/Extras");
                    if (ParentItem != null)
                    {
                        foreach (XmlNode item in ParentItem.ChildNodes)
                        {
                            if (item.InnerText != string.Empty)
                            {
                                UpdateDS4CExtra(device, item.Name, false, item.InnerText);
                                customMapExtras.Add(getDS4ControlsByName(item.Name), item.InnerText);
                            }
                            else
                                ParentItem.RemoveChild(item);
                        }
                    }

                    ParentItem = m_Xdoc.SelectSingleNode("/" + rootname + "/Control/KeyType");
                    if (ParentItem != null)
                    {
                        foreach (XmlNode item in ParentItem.ChildNodes)
                        {
                            if (item != null)
                            {
                                keyType = DS4KeyType.None;
                                if (item.InnerText.Contains(DS4KeyType.ScanCode.ToString()))
                                    keyType |= DS4KeyType.ScanCode;
                                if (item.InnerText.Contains(DS4KeyType.Toggle.ToString()))
                                    keyType |= DS4KeyType.Toggle;
                                if (item.InnerText.Contains(DS4KeyType.Macro.ToString()))
                                    keyType |= DS4KeyType.Macro;
                                if (item.InnerText.Contains(DS4KeyType.HoldMacro.ToString()))
                                    keyType |= DS4KeyType.HoldMacro;
                                if (item.InnerText.Contains(DS4KeyType.Unbound.ToString()))
                                    keyType |= DS4KeyType.Unbound;
                                if (keyType != DS4KeyType.None)
                                {
                                    UpdateDS4CKeyType(device, item.Name, false, keyType);
                                    customMapKeyTypes.Add(getDS4ControlsByName(item.Name), keyType);
                                }
                            }
                        }
                    }

                    ParentItem = m_Xdoc.SelectSingleNode("/" + rootname + "/ShiftControl/Button");
                    if (ParentItem != null)
                    {
                        foreach (XmlElement item in ParentItem.ChildNodes)
                        {
                            int shiftT = shiftM;
                            if (item.HasAttribute("Trigger"))
                                int.TryParse(item.Attributes["Trigger"].Value, out shiftT);
                            UpdateDS4CSetting(device, item.Name, true, getX360ControlsByName(item.InnerText), "", DS4KeyType.None, shiftT);
                            shiftCustomMapButtons.Add(getDS4ControlsByName(item.Name), getX360ControlsByName(item.InnerText));
                        }
                    }

                    ParentItem = m_Xdoc.SelectSingleNode("/" + rootname + "/ShiftControl/Macro");
                    if (ParentItem != null)
                    {
                        foreach (XmlElement item in ParentItem.ChildNodes)
                        {
                            shiftCustomMapMacros.Add(getDS4ControlsByName(item.Name), item.InnerText);
                            string[] skeys;
                            int[] keys;
                            if (!string.IsNullOrEmpty(item.InnerText))
                            {
                                skeys = item.InnerText.Split('/');
                                keys = new int[skeys.Length];
                            }
                            else
                            {
                                skeys = new string[0];
                                keys = new int[0];
                            }

                            for (int i = 0, keylen = keys.Length; i < keylen; i++)
                                keys[i] = int.Parse(skeys[i]);

                            int shiftT = shiftM;
                            if (item.HasAttribute("Trigger"))
                                int.TryParse(item.Attributes["Trigger"].Value, out shiftT);
                            UpdateDS4CSetting(device, item.Name, true, keys, "", DS4KeyType.None, shiftT);
                        }
                    }

                    ParentItem = m_Xdoc.SelectSingleNode("/" + rootname + "/ShiftControl/Key");
                    if (ParentItem != null)
                    {
                        foreach (XmlElement item in ParentItem.ChildNodes)
                        {
                            if (ushort.TryParse(item.InnerText, out wvk))
                            {
                                int shiftT = shiftM;
                                if (item.HasAttribute("Trigger"))
                                    int.TryParse(item.Attributes["Trigger"].Value, out shiftT);
                                UpdateDS4CSetting(device, item.Name, true, wvk, "", DS4KeyType.None, shiftT);
                                shiftCustomMapKeys.Add(getDS4ControlsByName(item.Name), wvk);
                            }
                        }
                    }

                    ParentItem = m_Xdoc.SelectSingleNode("/" + rootname + "/ShiftControl/Extras");
                    if (ParentItem != null)
                    {
                        foreach (XmlElement item in ParentItem.ChildNodes)
                        {
                            if (item.InnerText != string.Empty)
                            {
                                UpdateDS4CExtra(device, item.Name, true, item.InnerText);
                                shiftCustomMapExtras.Add(getDS4ControlsByName(item.Name), item.InnerText);
                            }
                            else
                                ParentItem.RemoveChild(item);
                        }
                    }

                    ParentItem = m_Xdoc.SelectSingleNode("/" + rootname + "/ShiftControl/KeyType");
                    if (ParentItem != null)
                    {
                        foreach (XmlElement item in ParentItem.ChildNodes)
                        {
                            if (item != null)
                            {
                                keyType = DS4KeyType.None;
                                if (item.InnerText.Contains(DS4KeyType.ScanCode.ToString()))
                                    keyType |= DS4KeyType.ScanCode;
                                if (item.InnerText.Contains(DS4KeyType.Toggle.ToString()))
                                    keyType |= DS4KeyType.Toggle;
                                if (item.InnerText.Contains(DS4KeyType.Macro.ToString()))
                                    keyType |= DS4KeyType.Macro;
                                if (item.InnerText.Contains(DS4KeyType.HoldMacro.ToString()))
                                    keyType |= DS4KeyType.HoldMacro;
                                if (item.InnerText.Contains(DS4KeyType.Unbound.ToString()))
                                    keyType |= DS4KeyType.Unbound;
                                if (keyType != DS4KeyType.None)
                                {
                                    UpdateDS4CKeyType(device, item.Name, true, keyType);
                                    shiftCustomMapKeyTypes.Add(getDS4ControlsByName(item.Name), keyType);
                                }
                            }
                        }
                    }
                }
            }

            // Only add missing settings if the actual load was graceful
            if ((missingSetting || migratePerformed) && Loaded)// && buttons != null)
                SaveProfile(device, profilepath);

            CacheProfileCustomsFlags(device);
            buttonMouseInfos[device].activeButtonSensitivity =
                buttonMouseInfos[device].buttonSensitivity;

            if (device < 4 && control.touchPad[device] != null)
            {
                control.touchPad[device]?.ResetToggleGyroM();
                GyroOutMode currentGyro = gyroOutMode[device];
                if (currentGyro == GyroOutMode.Mouse)
                {
                    control.touchPad[device].ToggleGyroMouse =
                        gyroMouseToggle[device];
                }
                else if (currentGyro == GyroOutMode.MouseJoystick)
                {
                    control.touchPad[device].ToggleGyroMouse =
                        gyroMouseStickToggle[device];
                }
            }

            // If a device exists, make sure to transfer relevant profile device
            // options to device instance
            if (postLoad && device < 4)
            {
                PostLoadSnippet(device, control, xinputStatus, xinputPlug);
            }

            return Loaded;
        }

        public bool Load()
        {
            bool Loaded = true;
            bool missingSetting = false;

            try
            {
                if (File.Exists(m_Profile))
                {
                    XmlNode Item;

                    m_Xdoc.Load(m_Profile);

                    try { Item = m_Xdoc.SelectSingleNode("/Profile/useExclusiveMode"); Boolean.TryParse(Item.InnerText, out useExclusiveMode); }
                    catch { missingSetting = true; }
                    try { Item = m_Xdoc.SelectSingleNode("/Profile/startMinimized"); Boolean.TryParse(Item.InnerText, out startMinimized); }
                    catch { missingSetting = true; }
                    try { Item = m_Xdoc.SelectSingleNode("/Profile/minimizeToTaskbar"); Boolean.TryParse(Item.InnerText, out minToTaskbar); }
                    catch { missingSetting = true; }
                    try { Item = m_Xdoc.SelectSingleNode("/Profile/formWidth"); Int32.TryParse(Item.InnerText, out formWidth); }
                    catch { missingSetting = true; }
                    try { Item = m_Xdoc.SelectSingleNode("/Profile/formHeight"); Int32.TryParse(Item.InnerText, out formHeight); }
                    catch { missingSetting = true; }
                    try {
                        int temp = 0;
                        Item = m_Xdoc.SelectSingleNode("/Profile/formLocationX"); Int32.TryParse(Item.InnerText, out temp);
                        formLocationX = Math.Max(temp, 0);
                    }
                    catch { missingSetting = true; }

                    try {
                        int temp = 0;
                        Item = m_Xdoc.SelectSingleNode("/Profile/formLocationY"); Int32.TryParse(Item.InnerText, out temp);
                        formLocationY = Math.Max(temp, 0);
                    }
                    catch { missingSetting = true; }

                    try {
                        Item = m_Xdoc.SelectSingleNode("/Profile/Controller1"); profilePath[0] = Item.InnerText;
                        if (profilePath[0].ToLower().Contains("distance"))
                        {
                            distanceProfiles[0] = true;
                        }

                        olderProfilePath[0] = profilePath[0];
                    }
                    catch { profilePath[0] = olderProfilePath[0] = string.Empty; distanceProfiles[0] = false; missingSetting = true; }
                    try {
                        Item = m_Xdoc.SelectSingleNode("/Profile/Controller2"); profilePath[1] = Item.InnerText;
                        if (profilePath[1].ToLower().Contains("distance"))
                        {
                            distanceProfiles[1] = true;
                        }

                        olderProfilePath[1] = profilePath[1];
                    }
                    catch { profilePath[1] = olderProfilePath[1] = string.Empty; distanceProfiles[1] = false; missingSetting = true; }
                    try {
                        Item = m_Xdoc.SelectSingleNode("/Profile/Controller3"); profilePath[2] = Item.InnerText;
                        if (profilePath[2].ToLower().Contains("distance"))
                        {
                            distanceProfiles[2] = true;
                        }

                        olderProfilePath[2] = profilePath[2];
                    }
                    catch { profilePath[2] = olderProfilePath[2] = string.Empty; distanceProfiles[2] = false; missingSetting = true; }
                    try {
                        Item = m_Xdoc.SelectSingleNode("/Profile/Controller4"); profilePath[3] = Item.InnerText;
                        if (profilePath[3].ToLower().Contains("distance"))
                        {
                            distanceProfiles[3] = true;
                        }

                        olderProfilePath[3] = profilePath[3];
                    }
                    catch { profilePath[3] = olderProfilePath[3] = string.Empty; distanceProfiles[3] = false; missingSetting = true; }

                    try { Item = m_Xdoc.SelectSingleNode("/Profile/LastChecked"); DateTime.TryParse(Item.InnerText, out lastChecked); }
                    catch { missingSetting = true; }
                    try { Item = m_Xdoc.SelectSingleNode("/Profile/CheckWhen"); Int32.TryParse(Item.InnerText, out CheckWhen); }
                    catch { missingSetting = true; }
                    try
                    {
                        Item = m_Xdoc.SelectSingleNode("/Profile/LastVersionChecked");
                        string tempVer = Item?.InnerText ?? string.Empty;
                        if (!string.IsNullOrEmpty(tempVer))
                        {
                            lastVersionCheckedNum = Global.CompileVersionNumberFromString(tempVer);
                            if (lastVersionCheckedNum > 0) lastVersionChecked = tempVer;
                        }
                    }
                    catch { missingSetting = true; }

                    try
                    {
                        Item = m_Xdoc.SelectSingleNode("/Profile/Notifications");
                        if (!int.TryParse(Item.InnerText, out notifications))
                            notifications = (Boolean.Parse(Item.InnerText) ? 2 : 0);
                    }
                    catch { missingSetting = true; }

                    try { Item = m_Xdoc.SelectSingleNode("/Profile/DisconnectBTAtStop"); Boolean.TryParse(Item.InnerText, out disconnectBTAtStop); }
                    catch { missingSetting = true; }
                    try { Item = m_Xdoc.SelectSingleNode("/Profile/SwipeProfiles"); Boolean.TryParse(Item.InnerText, out swipeProfiles); }
                    catch { missingSetting = true; }
                    //try { Item = m_Xdoc.SelectSingleNode("/Profile/UseDS4ForMapping"); Boolean.TryParse(Item.InnerText, out ds4Mapping); }
                    //catch { missingSetting = true; }
                    try { Item = m_Xdoc.SelectSingleNode("/Profile/QuickCharge"); Boolean.TryParse(Item.InnerText, out quickCharge); }
                    catch { missingSetting = true; }
                    try { Item = m_Xdoc.SelectSingleNode("/Profile/CloseMinimizes"); Boolean.TryParse(Item.InnerText, out closeMini); }
                    catch { missingSetting = true; }
                    try { Item = m_Xdoc.SelectSingleNode("/Profile/UseLang"); useLang = Item.InnerText; }
                    catch { missingSetting = true; }
                    try { Item = m_Xdoc.SelectSingleNode("/Profile/DownloadLang"); Boolean.TryParse(Item.InnerText, out downloadLang); }
                    catch { missingSetting = true; }
                    try { Item = m_Xdoc.SelectSingleNode("/Profile/FlashWhenLate"); Boolean.TryParse(Item.InnerText, out flashWhenLate); }
                    catch { missingSetting = true; }
                    try { Item = m_Xdoc.SelectSingleNode("/Profile/FlashWhenLateAt"); int.TryParse(Item.InnerText, out flashWhenLateAt); }
                    catch { missingSetting = true; }
                    try { Item = m_Xdoc.SelectSingleNode("/Profile/WhiteIcon"); Boolean.TryParse(Item.InnerText, out useWhiteIcon); }
                    catch { missingSetting = true; }
                    try { Item = m_Xdoc.SelectSingleNode("/Profile/UseUDPServer"); Boolean.TryParse(Item.InnerText, out useUDPServ); }
                    catch { missingSetting = true; }
                    try { Item = m_Xdoc.SelectSingleNode("/Profile/UDPServerPort"); int temp; int.TryParse(Item.InnerText, out temp); udpServPort = Math.Min(Math.Max(temp, 1024), 65535); }
                    catch { missingSetting = true; }
                    try { Item = m_Xdoc.SelectSingleNode("/Profile/UDPServerListenAddress"); udpServListenAddress = Item.InnerText; }
                    catch { missingSetting = true; }
                    try { Item = m_Xdoc.SelectSingleNode("/Profile/UseCustomSteamFolder"); Boolean.TryParse(Item.InnerText, out useCustomSteamFolder); }
                    catch { missingSetting = true; }
                    try { Item = m_Xdoc.SelectSingleNode("/Profile/CustomSteamFolder"); customSteamFolder = Item.InnerText; }
                    catch { missingSetting = true; }
                    try { Item = m_Xdoc.SelectSingleNode("/Profile/AutoProfileRevertDefaultProfile"); Boolean.TryParse(Item.InnerText, out autoProfileRevertDefaultProfile); }
                    catch { missingSetting = true; }

                    for (int i = 0; i < 4; i++)
                    {
                        try
                        {
                            Item = m_Xdoc.SelectSingleNode("/Profile/CustomLed" + (i + 1));
                            string[] ss = Item.InnerText.Split(':');
                            bool.TryParse(ss[0], out lightbarSettingInfo[i].ds4winSettings.useCustomLed);
                            DS4Color.TryParse(ss[1], ref lightbarSettingInfo[i].ds4winSettings.m_CustomLed);
                        }
                        catch { lightbarSettingInfo[i].ds4winSettings.useCustomLed = false; lightbarSettingInfo[i].ds4winSettings.m_CustomLed = new DS4Color(Color.Blue); missingSetting = true; }
                    }
                }
            }
            catch { }

            if (missingSetting)
                Save();

            if (Loaded)
            {
                string custom_exe_name_path = Path.Combine(Global.exedirpath, Global.CUSTOM_EXE_CONFIG_FILENAME);
                bool fakeExeFileExists = File.Exists(custom_exe_name_path);
                if (fakeExeFileExists)
                {
                    string fake_exe_name = File.ReadAllText(custom_exe_name_path).Trim();
                    bool valid = !(fake_exe_name.IndexOfAny(Path.GetInvalidFileNameChars()) >= 0);
                    if (valid)
                    {
                        fakeExeFileName = fake_exe_name;
                    }
                }
            }

            return Loaded;
        }

        public bool Save()
        {
            bool Saved = true;

            XmlNode Node;

            m_Xdoc.RemoveAll();

            Node = m_Xdoc.CreateXmlDeclaration("1.0", "utf-8", String.Empty);
            m_Xdoc.AppendChild(Node);

            Node = m_Xdoc.CreateComment(String.Format(" Profile Configuration Data. {0} ", DateTime.Now));
            m_Xdoc.AppendChild(Node);

            Node = m_Xdoc.CreateComment(string.Format(" Made with DS4Windows version {0} ", Global.exeversion));
            m_Xdoc.AppendChild(Node);

            Node = m_Xdoc.CreateWhitespace("\r\n");
            m_Xdoc.AppendChild(Node);

            XmlElement rootElement = m_Xdoc.CreateElement("Profile", null);
            rootElement.SetAttribute("app_version", Global.exeversion);

            XmlNode xmlUseExclNode = m_Xdoc.CreateNode(XmlNodeType.Element, "useExclusiveMode", null); xmlUseExclNode.InnerText = useExclusiveMode.ToString(); rootElement.AppendChild(xmlUseExclNode);
            XmlNode xmlStartMinimized = m_Xdoc.CreateNode(XmlNodeType.Element, "startMinimized", null); xmlStartMinimized.InnerText = startMinimized.ToString(); rootElement.AppendChild(xmlStartMinimized);
            XmlNode xmlminToTaskbar = m_Xdoc.CreateNode(XmlNodeType.Element, "minimizeToTaskbar", null); xmlminToTaskbar.InnerText = minToTaskbar.ToString(); rootElement.AppendChild(xmlminToTaskbar);
            XmlNode xmlFormWidth = m_Xdoc.CreateNode(XmlNodeType.Element, "formWidth", null); xmlFormWidth.InnerText = formWidth.ToString(); rootElement.AppendChild(xmlFormWidth);
            XmlNode xmlFormHeight = m_Xdoc.CreateNode(XmlNodeType.Element, "formHeight", null); xmlFormHeight.InnerText = formHeight.ToString(); rootElement.AppendChild(xmlFormHeight);
            XmlNode xmlFormLocationX = m_Xdoc.CreateNode(XmlNodeType.Element, "formLocationX", null); xmlFormLocationX.InnerText = formLocationX.ToString(); rootElement.AppendChild(xmlFormLocationX);
            XmlNode xmlFormLocationY = m_Xdoc.CreateNode(XmlNodeType.Element, "formLocationY", null); xmlFormLocationY.InnerText = formLocationY.ToString(); rootElement.AppendChild(xmlFormLocationY);

            XmlNode xmlController1 = m_Xdoc.CreateNode(XmlNodeType.Element, "Controller1", null); xmlController1.InnerText = !Global.linkedProfileCheck[0] ? profilePath[0] : olderProfilePath[0]; rootElement.AppendChild(xmlController1);
            XmlNode xmlController2 = m_Xdoc.CreateNode(XmlNodeType.Element, "Controller2", null); xmlController2.InnerText = !Global.linkedProfileCheck[1] ? profilePath[1] : olderProfilePath[1]; rootElement.AppendChild(xmlController2);
            XmlNode xmlController3 = m_Xdoc.CreateNode(XmlNodeType.Element, "Controller3", null); xmlController3.InnerText = !Global.linkedProfileCheck[2] ? profilePath[2] : olderProfilePath[2]; rootElement.AppendChild(xmlController3);
            XmlNode xmlController4 = m_Xdoc.CreateNode(XmlNodeType.Element, "Controller4", null); xmlController4.InnerText = !Global.linkedProfileCheck[3] ? profilePath[3] : olderProfilePath[3]; rootElement.AppendChild(xmlController4);

            XmlNode xmlLastChecked = m_Xdoc.CreateNode(XmlNodeType.Element, "LastChecked", null); xmlLastChecked.InnerText = lastChecked.ToString(); rootElement.AppendChild(xmlLastChecked);
            XmlNode xmlCheckWhen = m_Xdoc.CreateNode(XmlNodeType.Element, "CheckWhen", null); xmlCheckWhen.InnerText = CheckWhen.ToString(); rootElement.AppendChild(xmlCheckWhen);
            if (!string.IsNullOrEmpty(lastVersionChecked))
            {
                XmlNode xmlLastVersionChecked = m_Xdoc.CreateNode(XmlNodeType.Element, "LastVersionChecked", null); xmlLastVersionChecked.InnerText = lastVersionChecked.ToString(); rootElement.AppendChild(xmlLastVersionChecked);
            }

            XmlNode xmlNotifications = m_Xdoc.CreateNode(XmlNodeType.Element, "Notifications", null); xmlNotifications.InnerText = notifications.ToString(); rootElement.AppendChild(xmlNotifications);
            XmlNode xmlDisconnectBT = m_Xdoc.CreateNode(XmlNodeType.Element, "DisconnectBTAtStop", null); xmlDisconnectBT.InnerText = disconnectBTAtStop.ToString(); rootElement.AppendChild(xmlDisconnectBT);
            XmlNode xmlSwipeProfiles = m_Xdoc.CreateNode(XmlNodeType.Element, "SwipeProfiles", null); xmlSwipeProfiles.InnerText = swipeProfiles.ToString(); rootElement.AppendChild(xmlSwipeProfiles);
            //XmlNode xmlDS4Mapping = m_Xdoc.CreateNode(XmlNodeType.Element, "UseDS4ForMapping", null); xmlDS4Mapping.InnerText = ds4Mapping.ToString(); rootElement.AppendChild(xmlDS4Mapping);
            XmlNode xmlQuickCharge = m_Xdoc.CreateNode(XmlNodeType.Element, "QuickCharge", null); xmlQuickCharge.InnerText = quickCharge.ToString(); rootElement.AppendChild(xmlQuickCharge);
            XmlNode xmlCloseMini = m_Xdoc.CreateNode(XmlNodeType.Element, "CloseMinimizes", null); xmlCloseMini.InnerText = closeMini.ToString(); rootElement.AppendChild(xmlCloseMini);
            XmlNode xmlUseLang = m_Xdoc.CreateNode(XmlNodeType.Element, "UseLang", null); xmlUseLang.InnerText = useLang.ToString(); rootElement.AppendChild(xmlUseLang);
            XmlNode xmlDownloadLang = m_Xdoc.CreateNode(XmlNodeType.Element, "DownloadLang", null); xmlDownloadLang.InnerText = downloadLang.ToString(); rootElement.AppendChild(xmlDownloadLang);
            XmlNode xmlFlashWhenLate = m_Xdoc.CreateNode(XmlNodeType.Element, "FlashWhenLate", null); xmlFlashWhenLate.InnerText = flashWhenLate.ToString(); rootElement.AppendChild(xmlFlashWhenLate);
            XmlNode xmlFlashWhenLateAt = m_Xdoc.CreateNode(XmlNodeType.Element, "FlashWhenLateAt", null); xmlFlashWhenLateAt.InnerText = flashWhenLateAt.ToString(); rootElement.AppendChild(xmlFlashWhenLateAt);
            XmlNode xmlWhiteIcon = m_Xdoc.CreateNode(XmlNodeType.Element, "WhiteIcon", null); xmlWhiteIcon.InnerText = useWhiteIcon.ToString(); rootElement.AppendChild(xmlWhiteIcon);
            XmlNode xmlUseUDPServ = m_Xdoc.CreateNode(XmlNodeType.Element, "UseUDPServer", null); xmlUseUDPServ.InnerText = useUDPServ.ToString(); rootElement.AppendChild(xmlUseUDPServ);
            XmlNode xmlUDPServPort = m_Xdoc.CreateNode(XmlNodeType.Element, "UDPServerPort", null); xmlUDPServPort.InnerText = udpServPort.ToString(); rootElement.AppendChild(xmlUDPServPort);
            XmlNode xmlUDPServListenAddress = m_Xdoc.CreateNode(XmlNodeType.Element, "UDPServerListenAddress", null); xmlUDPServListenAddress.InnerText = udpServListenAddress; rootElement.AppendChild(xmlUDPServListenAddress);
            XmlNode xmlUseCustomSteamFolder = m_Xdoc.CreateNode(XmlNodeType.Element, "UseCustomSteamFolder", null); xmlUseCustomSteamFolder.InnerText = useCustomSteamFolder.ToString(); rootElement.AppendChild(xmlUseCustomSteamFolder);
            XmlNode xmlCustomSteamFolder = m_Xdoc.CreateNode(XmlNodeType.Element, "CustomSteamFolder", null); xmlCustomSteamFolder.InnerText = customSteamFolder; rootElement.AppendChild(xmlCustomSteamFolder);
            XmlNode xmlAutoProfileRevertDefaultProfile = m_Xdoc.CreateNode(XmlNodeType.Element, "AutoProfileRevertDefaultProfile", null); xmlAutoProfileRevertDefaultProfile.InnerText = autoProfileRevertDefaultProfile.ToString(); rootElement.AppendChild(xmlAutoProfileRevertDefaultProfile);

            for (int i = 0; i < 4; i++)
            {
                XmlNode xmlCustomLed = m_Xdoc.CreateNode(XmlNodeType.Element, "CustomLed" + (1 + i), null);
                xmlCustomLed.InnerText = lightbarSettingInfo[i].ds4winSettings.useCustomLed + ":" + lightbarSettingInfo[i].ds4winSettings.m_CustomLed.red + "," + lightbarSettingInfo[i].ds4winSettings.m_CustomLed.green + "," + lightbarSettingInfo[i].ds4winSettings.m_CustomLed.blue;
                rootElement.AppendChild(xmlCustomLed);
            }

            m_Xdoc.AppendChild(rootElement);

            try
            {
                m_Xdoc.Save(m_Profile);
            }
            catch (UnauthorizedAccessException) { Saved = false; }

            bool adminNeeded = Global.AdminNeeded();
            if (Saved &&
                (!adminNeeded || (adminNeeded && Global.IsAdministrator())))
            {
                string custom_exe_name_path = Path.Combine(Global.exedirpath, Global.CUSTOM_EXE_CONFIG_FILENAME);
                bool fakeExeFileExists = File.Exists(custom_exe_name_path);
                if (!string.IsNullOrEmpty(fakeExeFileName) || fakeExeFileExists)
                {
                    File.WriteAllText(custom_exe_name_path, fakeExeFileName);
                }
            }

            return Saved;
        }

        private void CreateAction()
        {
            XmlDocument m_Xdoc = new XmlDocument();
            XmlNode Node;

            Node = m_Xdoc.CreateXmlDeclaration("1.0", "utf-8", String.Empty);
            m_Xdoc.AppendChild(Node);

            Node = m_Xdoc.CreateComment(String.Format(" Special Actions Configuration Data. {0} ", DateTime.Now));
            m_Xdoc.AppendChild(Node);

            Node = m_Xdoc.CreateWhitespace("\r\n");
            m_Xdoc.AppendChild(Node);

            Node = m_Xdoc.CreateNode(XmlNodeType.Element, "Actions", "");
            m_Xdoc.AppendChild(Node);
            m_Xdoc.Save(m_Actions);
        }

        public bool SaveAction(string name, string controls, int mode, string details, bool edit, string extras = "")
        {
            bool saved = true;
            if (!File.Exists(m_Actions))
                CreateAction();
            m_Xdoc.Load(m_Actions);
            XmlNode Node;

            Node = m_Xdoc.CreateComment(String.Format(" Special Actions Configuration Data. {0} ", DateTime.Now));
            foreach (XmlNode node in m_Xdoc.SelectNodes("//comment()"))
                node.ParentNode.ReplaceChild(Node, node);

            Node = m_Xdoc.SelectSingleNode("Actions");
            XmlElement el = m_Xdoc.CreateElement("Action");
            el.SetAttribute("Name", name);
            el.AppendChild(m_Xdoc.CreateElement("Trigger")).InnerText = controls;
            switch (mode)
            {
                case 1:
                    el.AppendChild(m_Xdoc.CreateElement("Type")).InnerText = "Macro";
                    el.AppendChild(m_Xdoc.CreateElement("Details")).InnerText = details;
                    if (extras != string.Empty)
                        el.AppendChild(m_Xdoc.CreateElement("Extras")).InnerText = extras;
                    break;
                case 2:
                    el.AppendChild(m_Xdoc.CreateElement("Type")).InnerText = "Program";
                    el.AppendChild(m_Xdoc.CreateElement("Details")).InnerText = details.Split('?')[0];
                    el.AppendChild(m_Xdoc.CreateElement("Arguements")).InnerText = extras;
                    el.AppendChild(m_Xdoc.CreateElement("Delay")).InnerText = details.Split('?')[1];
                    break;
                case 3:
                    el.AppendChild(m_Xdoc.CreateElement("Type")).InnerText = "Profile";
                    el.AppendChild(m_Xdoc.CreateElement("Details")).InnerText = details;
                    el.AppendChild(m_Xdoc.CreateElement("UnloadTrigger")).InnerText = extras;
                    break;
                case 4:
                    el.AppendChild(m_Xdoc.CreateElement("Type")).InnerText = "Key";
                    el.AppendChild(m_Xdoc.CreateElement("Details")).InnerText = details;
                    if (!string.IsNullOrEmpty(extras))
                    {
                        string[] exts = extras.Split('\n');
                        el.AppendChild(m_Xdoc.CreateElement("UnloadTrigger")).InnerText = exts[1];
                        el.AppendChild(m_Xdoc.CreateElement("UnloadStyle")).InnerText = exts[0];
                    }
                    break;
                case 5:
                    el.AppendChild(m_Xdoc.CreateElement("Type")).InnerText = "DisconnectBT";
                    el.AppendChild(m_Xdoc.CreateElement("Details")).InnerText = details;
                    break;
                case 6:
                    el.AppendChild(m_Xdoc.CreateElement("Type")).InnerText = "BatteryCheck";
                    el.AppendChild(m_Xdoc.CreateElement("Details")).InnerText = details;
                    break;
                case 7:
                    el.AppendChild(m_Xdoc.CreateElement("Type")).InnerText = "MultiAction";
                    el.AppendChild(m_Xdoc.CreateElement("Details")).InnerText = details;
                    break;
                case 8:
                    el.AppendChild(m_Xdoc.CreateElement("Type")).InnerText = "SASteeringWheelEmulationCalibrate";
                    el.AppendChild(m_Xdoc.CreateElement("Details")).InnerText = details;
                    break;
            }

            if (edit)
            {
                XmlNode oldxmlprocess = m_Xdoc.SelectSingleNode("/Actions/Action[@Name=\"" + name + "\"]");
                Node.ReplaceChild(el, oldxmlprocess);
            }
            else { Node.AppendChild(el); }

            m_Xdoc.AppendChild(Node);
            try { m_Xdoc.Save(m_Actions); }
            catch { saved = false; }
            LoadActions();
            return saved;
        }

        public void RemoveAction(string name)
        {
            m_Xdoc.Load(m_Actions);
            XmlNode Node = m_Xdoc.SelectSingleNode("Actions");
            XmlNode Item = m_Xdoc.SelectSingleNode("/Actions/Action[@Name=\"" + name + "\"]");
            if (Item != null)
                Node.RemoveChild(Item);

            m_Xdoc.AppendChild(Node);
            m_Xdoc.Save(m_Actions);
            LoadActions();
        }

        public bool LoadActions()
        {
            bool saved = true;
            if (!File.Exists(Global.appdatapath + "\\Actions.xml"))
            {
                SaveAction("Disconnect Controller", "PS/Options", 5, "0", false);
                saved = false;
            }

            try
            {
                actions.Clear();
                XmlDocument doc = new XmlDocument();
                doc.Load(Global.appdatapath + "\\Actions.xml");
                XmlNodeList actionslist = doc.SelectNodes("Actions/Action");
                string name, controls, type, details, extras, extras2;
                Mapping.actionDone.Clear();
                foreach (XmlNode x in actionslist)
                {
                    name = x.Attributes["Name"].Value;
                    controls = x.ChildNodes[0].InnerText;
                    type = x.ChildNodes[1].InnerText;
                    details = x.ChildNodes[2].InnerText;
                    Mapping.actionDone.Add(new Mapping.ActionState());
                    if (type == "Profile")
                    {
                        extras = x.ChildNodes[3].InnerText;
                        actions.Add(new SpecialAction(name, controls, type, details, 0, extras));
                    }
                    else if (type == "Macro")
                    {
                        if (x.ChildNodes[3] != null) extras = x.ChildNodes[3].InnerText;
                        else extras = string.Empty;
                        actions.Add(new SpecialAction(name, controls, type, details, 0, extras));
                    }
                    else if (type == "Key")
                    {
                        if (x.ChildNodes[3] != null)
                        {
                            extras = x.ChildNodes[3].InnerText;
                            extras2 = x.ChildNodes[4].InnerText;
                        }
                        else
                        {
                            extras = string.Empty;
                            extras2 = string.Empty;
                        }
                        if (!string.IsNullOrEmpty(extras))
                            actions.Add(new SpecialAction(name, controls, type, details, 0, extras2 + '\n' + extras));
                        else
                            actions.Add(new SpecialAction(name, controls, type, details));
                    }
                    else if (type == "DisconnectBT")
                    {
                        double doub;
                        if (double.TryParse(details, out doub))
                            actions.Add(new SpecialAction(name, controls, type, "", doub));
                        else
                            actions.Add(new SpecialAction(name, controls, type, ""));
                    }
                    else if (type == "BatteryCheck")
                    {
                        double doub;
                        if (double.TryParse(details.Split('|')[0], out doub))
                            actions.Add(new SpecialAction(name, controls, type, details, doub));
                        else if (double.TryParse(details.Split(',')[0], out doub))
                            actions.Add(new SpecialAction(name, controls, type, details, doub));
                        else
                            actions.Add(new SpecialAction(name, controls, type, details));
                    }
                    else if (type == "Program")
                    {
                        double doub;
                        if (x.ChildNodes[3] != null)
                        {
                            extras = x.ChildNodes[3].InnerText;
                            if (double.TryParse(x.ChildNodes[4].InnerText, out doub))
                                actions.Add(new SpecialAction(name, controls, type, details, doub, extras));
                            else
                                actions.Add(new SpecialAction(name, controls, type, details, 0, extras));
                        }
                        else
                        {
                            actions.Add(new SpecialAction(name, controls, type, details));
                        }
                    }
                    else if (type == "XboxGameDVR" || type == "MultiAction")
                    {
                        actions.Add(new SpecialAction(name, controls, type, details));
                    }
                    else if (type == "SASteeringWheelEmulationCalibrate")
                    {
                        double doub;
                        if (double.TryParse(details, out doub))
                            actions.Add(new SpecialAction(name, controls, type, "", doub));
                        else
                            actions.Add(new SpecialAction(name, controls, type, ""));
                    }
                }
            }
            catch { saved = false; }
            return saved;
        }

        public bool createLinkedProfiles()
        {
            bool saved = true;
            XmlDocument m_Xdoc = new XmlDocument();
            XmlNode Node;

            Node = m_Xdoc.CreateXmlDeclaration("1.0", "utf-8", string.Empty);
            m_Xdoc.AppendChild(Node);

            Node = m_Xdoc.CreateComment(string.Format(" Mac Address and Profile Linking Data. {0} ", DateTime.Now));
            m_Xdoc.AppendChild(Node);

            Node = m_Xdoc.CreateWhitespace("\r\n");
            m_Xdoc.AppendChild(Node);

            Node = m_Xdoc.CreateNode(XmlNodeType.Element, "LinkedControllers", "");
            m_Xdoc.AppendChild(Node);

            try { m_Xdoc.Save(m_linkedProfiles); }
            catch (UnauthorizedAccessException) { AppLogger.LogToGui("Unauthorized Access - Save failed to path: " + m_linkedProfiles, false); saved = false; }

            return saved;
        }

        public bool LoadLinkedProfiles()
        {
            bool loaded = true;
            if (File.Exists(m_linkedProfiles))
            {
                XmlDocument linkedXdoc = new XmlDocument();
                XmlNode Node;
                linkedXdoc.Load(m_linkedProfiles);
                linkedProfiles.Clear();

                try
                {
                    Node = linkedXdoc.SelectSingleNode("/LinkedControllers");
                    XmlNodeList links = Node.ChildNodes;
                    for (int i = 0, listLen = links.Count; i < listLen; i++)
                    {
                        XmlNode current = links[i];
                        string serial = current.Name.Replace("MAC", string.Empty);
                        string profile = current.InnerText;
                        linkedProfiles[serial] = profile;
                    }
                }
                catch { loaded = false; }
            }
            else
            {
                AppLogger.LogToGui("LinkedProfiles.xml can't be found.", false);
                loaded = false;
            }

            return loaded;
        }

        public bool SaveLinkedProfiles()
        {
            bool saved = true;
            if (File.Exists(m_linkedProfiles))
            {
                XmlDocument linkedXdoc = new XmlDocument();
                XmlNode Node;

                Node = linkedXdoc.CreateXmlDeclaration("1.0", "utf-8", string.Empty);
                linkedXdoc.AppendChild(Node);

                Node = linkedXdoc.CreateComment(string.Format(" Mac Address and Profile Linking Data. {0} ", DateTime.Now));
                linkedXdoc.AppendChild(Node);

                Node = linkedXdoc.CreateWhitespace("\r\n");
                linkedXdoc.AppendChild(Node);

                Node = linkedXdoc.CreateNode(XmlNodeType.Element, "LinkedControllers", "");
                linkedXdoc.AppendChild(Node);

                Dictionary<string, string>.KeyCollection serials = linkedProfiles.Keys;
                //for (int i = 0, itemCount = linkedProfiles.Count; i < itemCount; i++)
                for (var serialEnum = serials.GetEnumerator(); serialEnum.MoveNext();)
                {
                    //string serial = serials.ElementAt(i);
                    string serial = serialEnum.Current;
                    string profile = linkedProfiles[serial];
                    XmlElement link = linkedXdoc.CreateElement("MAC" + serial);
                    link.InnerText = profile;
                    Node.AppendChild(link);
                }

                try { linkedXdoc.Save(m_linkedProfiles); }
                catch (UnauthorizedAccessException) { AppLogger.LogToGui("Unauthorized Access - Save failed to path: " + m_linkedProfiles, false); saved = false; }
            }
            else
            {
                saved = createLinkedProfiles();
                saved = saved && SaveLinkedProfiles();
            }

            return saved;
        }

        public bool createControllerConfigs()
        {
            bool saved = true;
            XmlDocument configXdoc = new XmlDocument();
            XmlNode Node;

            Node = configXdoc.CreateXmlDeclaration("1.0", "utf-8", string.Empty);
            configXdoc.AppendChild(Node);

            Node = configXdoc.CreateComment(string.Format(" Controller config data. {0} ", DateTime.Now));
            configXdoc.AppendChild(Node);

            Node = configXdoc.CreateWhitespace("\r\n");
            configXdoc.AppendChild(Node);

            Node = configXdoc.CreateNode(XmlNodeType.Element, "Controllers", "");
            configXdoc.AppendChild(Node);

            try { configXdoc.Save(m_controllerConfigs); }
            catch (UnauthorizedAccessException) { AppLogger.LogToGui("Unauthorized Access - Save failed to path: " + m_controllerConfigs, false); saved = false; }

            return saved;
        }

        public bool LoadControllerConfigsForDevice(DS4Device device)
        {
            bool loaded = false;

            if (device == null) return false;
            if (!File.Exists(m_controllerConfigs)) createControllerConfigs();

            try
            {
                XmlDocument xmlDoc = new XmlDocument();
                xmlDoc.Load(m_controllerConfigs);

                XmlNode node = xmlDoc.SelectSingleNode("/Controllers/Controller[@Mac=\"" + device.getMacAddress() + "\"]");
                if (node != null)
                {
                    Int32 intValue;
                    if (Int32.TryParse(node["wheelCenterPoint"].InnerText.Split(',')[0], out intValue)) device.wheelCenterPoint.X = intValue;
                    if (Int32.TryParse(node["wheelCenterPoint"].InnerText.Split(',')[1], out intValue)) device.wheelCenterPoint.Y = intValue;
                    if (Int32.TryParse(node["wheel90DegPointLeft"].InnerText.Split(',')[0], out intValue)) device.wheel90DegPointLeft.X = intValue;
                    if (Int32.TryParse(node["wheel90DegPointLeft"].InnerText.Split(',')[1], out intValue)) device.wheel90DegPointLeft.Y = intValue;
                    if (Int32.TryParse(node["wheel90DegPointRight"].InnerText.Split(',')[0], out intValue)) device.wheel90DegPointRight.X = intValue;
                    if (Int32.TryParse(node["wheel90DegPointRight"].InnerText.Split(',')[1], out intValue)) device.wheel90DegPointRight.Y = intValue;

                    loaded = true;
                }
            }
            catch
            {
                AppLogger.LogToGui("ControllerConfigs.xml can't be found.", false);
                loaded = false;
            }

            return loaded;
        }

        public bool SaveControllerConfigsForDevice(DS4Device device)
        {
            bool saved = true;

            if (device == null) return false;
            if (!File.Exists(m_controllerConfigs)) createControllerConfigs();

            try
            {
                //XmlNode node = null;
                XmlDocument xmlDoc = new XmlDocument();
                xmlDoc.Load(m_controllerConfigs);

                XmlNode node = xmlDoc.SelectSingleNode("/Controllers/Controller[@Mac=\"" + device.getMacAddress() + "\"]");
                if (node == null)
                {
                    XmlNode xmlControllersNode = xmlDoc.SelectSingleNode("/Controllers");
                    XmlElement el = xmlDoc.CreateElement("Controller");
                    el.SetAttribute("Mac", device.getMacAddress());

                    el.AppendChild(xmlDoc.CreateElement("wheelCenterPoint"));
                    el.AppendChild(xmlDoc.CreateElement("wheel90DegPointLeft"));
                    el.AppendChild(xmlDoc.CreateElement("wheel90DegPointRight"));

                    node = xmlControllersNode.AppendChild(el);
                }

                node["wheelCenterPoint"].InnerText = $"{device.wheelCenterPoint.X},{device.wheelCenterPoint.Y}";
                node["wheel90DegPointLeft"].InnerText = $"{device.wheel90DegPointLeft.X},{device.wheel90DegPointLeft.Y}";
                node["wheel90DegPointRight"].InnerText = $"{device.wheel90DegPointRight.X},{device.wheel90DegPointRight.Y}";

                xmlDoc.Save(m_controllerConfigs);
            }
            catch (UnauthorizedAccessException)
            {
                AppLogger.LogToGui("Unauthorized Access - Save failed to path: " + m_controllerConfigs, false);
                saved = false;
            }

            return saved;
        }

        public void UpdateDS4CSetting(int deviceNum, string buttonName, bool shift, object action, string exts, DS4KeyType kt, int trigger = 0)
        {
            DS4Controls dc;
            if (buttonName.StartsWith("bn"))
                dc = getDS4ControlsByName(buttonName);
            else
                dc = (DS4Controls)Enum.Parse(typeof(DS4Controls), buttonName, true);

            int temp = (int)dc;
            if (temp > 0)
            {
                int index = temp - 1;
                DS4ControlSettings dcs = ds4settings[deviceNum][index];
                dcs.UpdateSettings(shift, action, exts, kt, trigger);
                Global.RefreshActionAlias(dcs, shift);
            }
        }

        public void UpdateDS4CExtra(int deviceNum, string buttonName, bool shift, string exts)
        {
            DS4Controls dc;
            if (buttonName.StartsWith("bn"))
                dc = getDS4ControlsByName(buttonName);
            else
                dc = (DS4Controls)Enum.Parse(typeof(DS4Controls), buttonName, true);

            int temp = (int)dc;
            if (temp > 0)
            {
                int index = temp - 1;
                DS4ControlSettings dcs = ds4settings[deviceNum][index];
                if (shift)
                    dcs.shiftExtras = exts;
                else
                    dcs.extras = exts;
            }
        }

        private void UpdateDS4CKeyType(int deviceNum, string buttonName, bool shift, DS4KeyType keyType)
        {
            DS4Controls dc;
            if (buttonName.StartsWith("bn"))
                dc = getDS4ControlsByName(buttonName);
            else
                dc = (DS4Controls)Enum.Parse(typeof(DS4Controls), buttonName, true);

            int temp = (int)dc;
            if (temp > 0)
            {
                int index = temp - 1;
                DS4ControlSettings dcs = ds4settings[deviceNum][index];
                if (shift)
                    dcs.shiftKeyType = keyType;
                else
                    dcs.keyType = keyType;
            }
        }

        public object GetDS4Action(int deviceNum, string buttonName, bool shift)
        {
            DS4Controls dc;
            if (buttonName.StartsWith("bn"))
                dc = getDS4ControlsByName(buttonName);
            else
                dc = (DS4Controls)Enum.Parse(typeof(DS4Controls), buttonName, true);

            int temp = (int)dc;
            if (temp > 0)
            {
                int index = temp - 1;
                DS4ControlSettings dcs = ds4settings[deviceNum][index];
                if (shift)
                {
                    return dcs.shiftAction;
                }
                else
                {
                    return dcs.action;
                }
            }

            return null;
        }

        public object GetDS4Action(int deviceNum, DS4Controls dc, bool shift)
        {
            int temp = (int)dc;
            if (temp > 0)
            {
                int index = temp - 1;
                DS4ControlSettings dcs = ds4settings[deviceNum][index];
                if (shift)
                {
                    return dcs.shiftAction;
                }
                else
                {
                    return dcs.action;
                }
            }

            return null;
        }

        public string GetDS4Extra(int deviceNum, string buttonName, bool shift)
        {
            DS4Controls dc;
            if (buttonName.StartsWith("bn"))
                dc = getDS4ControlsByName(buttonName);
            else
                dc = (DS4Controls)Enum.Parse(typeof(DS4Controls), buttonName, true);

            int temp = (int)dc;
            if (temp > 0)
            {
                int index = temp - 1;
                DS4ControlSettings dcs = ds4settings[deviceNum][index];
                if (shift)
                    return dcs.shiftExtras;
                else
                    return dcs.extras;
            }

            return null;
        }

        public DS4KeyType GetDS4KeyType(int deviceNum, string buttonName, bool shift)
        {
            DS4Controls dc;
            if (buttonName.StartsWith("bn"))
                dc = getDS4ControlsByName(buttonName);
            else
                dc = (DS4Controls)Enum.Parse(typeof(DS4Controls), buttonName, true);

            int temp = (int)dc;
            if (temp > 0)
            {
                int index = temp - 1;
                DS4ControlSettings dcs = ds4settings[deviceNum][index];
                if (shift)
                    return dcs.shiftKeyType;
                else
                    return dcs.keyType;
            }

            return DS4KeyType.None;
        }

        public int GetDS4STrigger(int deviceNum, string buttonName)
        {
            DS4Controls dc;
            if (buttonName.StartsWith("bn"))
                dc = getDS4ControlsByName(buttonName);
            else
                dc = (DS4Controls)Enum.Parse(typeof(DS4Controls), buttonName, true);

            int temp = (int)dc;
            if (temp > 0)
            {
                int index = temp - 1;
                DS4ControlSettings dcs = ds4settings[deviceNum][index];
                return dcs.shiftTrigger;
            }

            return 0;
        }

        public int GetDS4STrigger(int deviceNum, DS4Controls dc)
        {
            int temp = (int)dc;
            if (temp > 0)
            {
                int index = temp - 1;
                DS4ControlSettings dcs = ds4settings[deviceNum][index];
                return dcs.shiftTrigger;
            }

            return 0;
        }

        public DS4ControlSettings getDS4CSetting(int deviceNum, string buttonName)
        {
            DS4Controls dc;
            if (buttonName.StartsWith("bn"))
                dc = getDS4ControlsByName(buttonName);
            else
                dc = (DS4Controls)Enum.Parse(typeof(DS4Controls), buttonName, true);

            int temp = (int)dc;
            if (temp > 0)
            {
                int index = temp - 1;
                DS4ControlSettings dcs = ds4settings[deviceNum][index];
                return dcs;
            }

            return null;
        }

        public DS4ControlSettings getDS4CSetting(int deviceNum, DS4Controls dc)
        {
            int temp = (int)dc;
            if (temp > 0)
            {
                int index = temp - 1;
                DS4ControlSettings dcs = ds4settings[deviceNum][index];
                return dcs;
            }

            return null;
        }

        public bool HasCustomActions(int deviceNum)
        {
            List<DS4ControlSettings> ds4settingsList = ds4settings[deviceNum];
            for (int i = 0, settingsLen = ds4settingsList.Count; i < settingsLen; i++)
            {
                DS4ControlSettings dcs = ds4settingsList[i];
                if (dcs.action != null || dcs.shiftAction != null)
                    return true;
            }

            return false;
        }

        public bool HasCustomExtras(int deviceNum)
        {
            List<DS4ControlSettings> ds4settingsList = ds4settings[deviceNum];
            for (int i = 0, settingsLen = ds4settingsList.Count; i < settingsLen; i++)
            {
                DS4ControlSettings dcs = ds4settingsList[i];
                if (dcs.extras != null || dcs.shiftExtras != null)
                    return true;
            }

            return false;
        }

        private void ResetProfile(int device)
        {
            buttonMouseInfos[device].buttonSensitivity = 25;
            buttonMouseInfos[device].activeButtonSensitivity = 25;
            buttonMouseInfos[device].mouseVelocityOffset = ButtonMouseInfo.MOUSESTICKANTIOFFSET;
            enableTouchToggle[device] = true;
            idleDisconnectTimeout[device] = 300;
            enableOutputDataToDS4[device] = true;
            touchpadJitterCompensation[device] = true;
            lowerRCOn[device] = false;
            
            rumble[device] = 100;
            rumbleAutostopTime[device] = 0;
            touchSensitivity[device] = 100;
            l2ModInfo[device].deadZone = r2ModInfo[device].deadZone = 0;
            lsModInfo[device].deadZone = rsModInfo[device].deadZone = 10;
            lsModInfo[device].antiDeadZone = rsModInfo[device].antiDeadZone = 20;
            lsModInfo[device].maxZone = rsModInfo[device].maxZone = 100;
            lsModInfo[device].maxOutput = rsModInfo[device].maxOutput = 100.0;
            l2ModInfo[device].antiDeadZone = r2ModInfo[device].antiDeadZone = 0;
            l2ModInfo[device].maxZone = r2ModInfo[device].maxZone = 100;
            l2ModInfo[device].maxOutput = r2ModInfo[device].maxOutput = 100.0;
            LSRotation[device] = 0.0;
            RSRotation[device] = 0.0;
            SXDeadzone[device] = SZDeadzone[device] = 0.25;
            SXMaxzone[device] = SZMaxzone[device] = 1.0;
            SXAntiDeadzone[device] = SZAntiDeadzone[device] = 0.0;
            l2Sens[device] = r2Sens[device] = 1;
            LSSens[device] = RSSens[device] = 1;
            SXSens[device] = SZSens[device] = 1;
            tapSensitivity[device] = 0;
            doubleTap[device] = false;
            scrollSensitivity[device] = 0;
            touchpadInvert[device] = 0;
            buttonMouseInfos[device].mouseAccel = false;
            btPollRate[device] = 4;

            LightbarSettingInfo lightbarSettings = lightbarSettingInfo[device];
            LightbarDS4WinInfo lightInfo = lightbarSettings.ds4winSettings;
            lightbarSettings.Mode = LightbarMode.DS4Win;
            lightInfo.m_LowLed = new DS4Color(Color.Black);
            //m_LowLeds[device] = new DS4Color(Color.Black);

            Color tempColor = Color.Blue;
            switch(device)
            {
                case 0: tempColor = Color.Blue; break;
                case 1: tempColor = Color.Red; break;
                case 2: tempColor = Color.Green; break;
                case 3: tempColor = Color.Pink; break;
                case 4: tempColor = Color.White; break;
                default: tempColor = Color.Blue; break;
            }

            lightInfo.m_Led = new DS4Color(tempColor);
            lightInfo.m_ChargingLed = new DS4Color(Color.Black);
            lightInfo.m_FlashLed = new DS4Color(Color.Black);
            lightInfo.flashAt = 0;
            lightInfo.flashType = 0;
            lightInfo.chargingType = 0;
            lightInfo.rainbow = 0;
            lightInfo.maxRainbowSat = 1.0;
            lightInfo.ledAsBattery = false;

            /*m_Leds[device] = new DS4Color(tempColor);
            m_ChargingLeds[device] = new DS4Color(Color.Black);
            m_FlashLeds[device] = new DS4Color(Color.Black);
            //useCustomLeds[device] = false;
            //m_CustomLeds[device] = new DS4Color(Color.Blue);

            chargingType[device] = 0;
            rainbow[device] = 0;
            maxRainbowSat[device] = 1.0;
            flashAt[device] = 0;
            ledAsBattery[device] = false;
            flashType[device] = 0;
            */
            launchProgram[device] = string.Empty;
            dinputOnly[device] = false;
            startTouchpadOff[device] = false;
            useTPforControls[device] = false;
            useSAforMouse[device] = false;
            sATriggers[device] = "-1";
            sATriggerCond[device] = true;
            gyroOutMode[device] = GyroOutMode.Controls;
            sAMouseStickTriggers[device] = "-1";
            sAMouseStickTriggerCond[device] = true;
            gyroMStickInfo[device].deadZone = 30; gyroMStickInfo[device].maxZone = 830;
            gyroMStickInfo[device].antiDeadX = 0.4; gyroMStickInfo[device].antiDeadY = 0.4;
            gyroMStickInfo[device].inverted = 0; gyroMStickInfo[device].vertScale = 100;
            gyroMStickInfo[device].maxOutputEnabled = false; gyroMStickInfo[device].maxOutput = 100.0;
            gyroMouseStickToggle[device] = false;
            gyroMStickInfo[device].useSmoothing = false; gyroMStickInfo[device].smoothWeight = 0.5;
            gyroMouseStickTriggerTurns[device] = true;
            sASteeringWheelEmulationAxis[device] = SASteeringWheelEmulationAxisType.None;
            sASteeringWheelEmulationRange[device] = 360;
            wheelSmoothInfo[device].Reset();
            touchDisInvertTriggers[device] = new int[1] { -1 };
            lsCurve[device] = rsCurve[device] = 0;
            gyroSensitivity[device] = 100;
            gyroSensVerticalScale[device] = 100;
            gyroInvert[device] = 0;
            gyroTriggerTurns[device] = true;
            gyroMouseInfo[device].Reset();
            //gyroSmoothing[device] = false;
            //gyroSmoothWeight[device] = 0.5;
            gyroMouseHorizontalAxis[device] = 0;
            gyroMouseToggle[device] = false;
            squStickInfo[device].lsMode = false;
            squStickInfo[device].rsMode = false;
            squStickInfo[device].lsRoundness = 5.0;
            squStickInfo[device].rsRoundness = 5.0;
            setLsOutCurveMode(device, 0);
            setRsOutCurveMode(device, 0);
            setL2OutCurveMode(device, 0);
            setR2OutCurveMode(device, 0);
            setSXOutCurveMode(device, 0);
            setSZOutCurveMode(device, 0);
            trackballMode[device] = false;
            trackballFriction[device] = 10.0;
            outputDevType[device] = OutContType.X360;
            ds4Mapping = false;
        }

        public void LoadBlankProfile(int device, bool launchprogram, ControlService control,
            string propath = "", bool xinputChange = true, bool postLoad = true)
        {
            bool xinputPlug = false;
            bool xinputStatus = false;

            OutContType oldContType = Global.activeOutDevType[device];

            // Make sure to reset currently set profile values before parsing
            ResetProfile(device);

            // Only change xinput devices under certain conditions. Avoid
            // performing this upon program startup before loading devices.
            if (xinputChange)
            {
                CheckOldDevicestatus(device, control, oldContType,
                    out xinputPlug, out xinputStatus);
            }

            foreach (DS4ControlSettings dcs in ds4settings[device])
                dcs.Reset();

            profileActions[device].Clear();
            containsCustomAction[device] = false;
            containsCustomExtras[device] = false;

            // If a device exists, make sure to transfer relevant profile device
            // options to device instance
            if (postLoad && device < 4)
            {
                PostLoadSnippet(device, control, xinputStatus, xinputPlug);
            }
        }

        private void CheckOldDevicestatus(int device, ControlService control,
            OutContType oldContType, out bool xinputPlug, out bool xinputStatus)
        {
            xinputPlug = false;
            xinputStatus = false;

            if (device < 4)
            {
                bool oldUseDInputOnly = Global.useDInputOnly[device];
                DS4Device tempDevice = control.DS4Controllers[device];
                bool exists = tempBool = (tempDevice != null);
                bool synced = tempBool = exists ? tempDevice.isSynced() : false;
                bool isAlive = tempBool = exists ? tempDevice.IsAlive() : false;
                if (dinputOnly[device] != oldUseDInputOnly)
                {
                    if (dinputOnly[device] == true)
                    {
                        xinputPlug = false;
                        xinputStatus = true;
                    }
                    else if (synced && isAlive)
                    {
                        xinputPlug = true;
                        xinputStatus = true;
                    }
                }
                else if (!dinputOnly[device] &&
                    oldContType != outputDevType[device])
                {
                    xinputPlug = true;
                    xinputStatus = true;
                }
            }
        }

        private void PostLoadSnippet(int device, ControlService control, bool xinputStatus, bool xinputPlug)
        {
            DS4Device tempDev = control.DS4Controllers[device];
            if (tempDev != null && tempDev.isSynced())
            {
                tempDev.queueEvent(() =>
                {
                    tempDev.setIdleTimeout(idleDisconnectTimeout[device]);
                    tempDev.setBTPollRate(btPollRate[device]);
                    if (xinputStatus && xinputPlug)
                    {
                        OutputDevice tempOutDev = control.outputDevices[device];
                        if (tempOutDev != null)
                        {
                            tempOutDev = null;
                            //Global.activeOutDevType[device] = OutContType.None;
                            control.UnplugOutDev(device, tempDev);
                        }

                        OutContType tempContType = outputDevType[device];
                        control.PluginOutDev(device, tempDev);
                        //Global.useDInputOnly[device] = false;

                    }
                    else if (xinputStatus && !xinputPlug)
                    {
                        //Global.activeOutDevType[device] = OutContType.None;
                        control.UnplugOutDev(device, tempDev);
                    }

                    tempDev.RumbleAutostopTime = rumbleAutostopTime[device];
                    tempDev.setRumble(0, 0);
                    tempDev.LightBarColor = Global.getMainColor(device);
                });

                Program.rootHub.touchPad[device]?.ResetTrackAccel(trackballFriction[device]);
            }
        }
    }

    public class SpecialAction
    {
        public enum ActionTypeId { None, Key, Program, Profile, Macro, DisconnectBT, BatteryCheck, MultiAction, XboxGameDVR, SASteeringWheelEmulationCalibrate }

        public string name;
        public List<DS4Controls> trigger = new List<DS4Controls>();
        public string type;
        public ActionTypeId typeID;
        public string controls;
        public List<int> macro = new List<int>();
        public string details;
        public List<DS4Controls> uTrigger = new List<DS4Controls>();
        public string ucontrols;
        public double delayTime = 0;
        public string extra;
        public bool pressRelease = false;
        public DS4KeyType keyType;
        public bool tappedOnce = false;
        public bool firstTouch = false;
        public bool secondtouchbegin = false;
        public DateTime pastTime;
        public DateTime firstTap;
        public DateTime TimeofEnd;
        public bool automaticUntrigger = false;
        public string prevProfileName;  // Name of the previous profile where automaticUntrigger would jump back to (could be regular or temporary profile. Empty name is the same as regular profile)
        public bool synchronized = false; // If the same trigger has both "key down" and "key released" macros then run those synchronized if this attribute is TRUE (ie. key down macro fully completed before running the key release macro)
        public bool keepKeyState = false; // By default special action type "Macro" resets all keys used in the macro back to default "key up" state after completing the macro even when the macro itself doesn't do it explicitly. If this is TRUE then key states are NOT reset automatically (macro is expected to do it or to leave a key to down state on purpose)

        public SpecialAction(string name, string controls, string type, string details, double delay = 0, string extras = "")
        {
            this.name = name;
            this.type = type;
            this.typeID = ActionTypeId.None;
            this.controls = controls;
            delayTime = delay;
            string[] ctrls = controls.Split('/');
            foreach (string s in ctrls)
                trigger.Add(getDS4ControlsByName(s));

            if (type == "Key")
            {
                typeID = ActionTypeId.Key;
                this.details = details.Split(' ')[0];
                if (!string.IsNullOrEmpty(extras))
                {
                    string[] exts = extras.Split('\n');
                    pressRelease = exts[0] == "Release";
                    this.ucontrols = exts[1];
                    string[] uctrls = exts[1].Split('/');
                    foreach (string s in uctrls)
                        uTrigger.Add(getDS4ControlsByName(s));
                }
                if (details.Contains("Scan Code"))
                    keyType |= DS4KeyType.ScanCode;
            }
            else if (type == "Program")
            {
                typeID = ActionTypeId.Program;
                this.details = details;
                if (extras != string.Empty)
                    extra = extras;
            }
            else if (type == "Profile")
            {
                typeID = ActionTypeId.Profile;
                this.details = details;
                if (extras != string.Empty)
                {
                    extra = extras;
                }
            }
            else if (type == "Macro")
            {
                typeID = ActionTypeId.Macro;
                string[] macs = details.Split('/');
                foreach (string s in macs)
                {
                    int v;
                    if (int.TryParse(s, out v))
                        macro.Add(v);
                }
                if (extras.Contains("Scan Code"))
                    keyType |= DS4KeyType.ScanCode;
                if (extras.Contains("RunOnRelease"))
                    pressRelease = true;
                if (extras.Contains("Sync"))
                    synchronized = true;
                if (extras.Contains("KeepKeyState"))
                    keepKeyState = true;
                if (extras.Contains("Repeat"))
                    keyType |= DS4KeyType.RepeatMacro;
            }
            else if (type == "DisconnectBT")
            {
                typeID = ActionTypeId.DisconnectBT;
            }
            else if (type == "BatteryCheck")
            {
                typeID = ActionTypeId.BatteryCheck;
                string[] dets = details.Split('|');
                this.details = string.Join(",", dets);
            }
            else if (type == "MultiAction")
            {
                typeID = ActionTypeId.MultiAction;
                this.details = details;
            }
            else if (type == "XboxGameDVR")
            {
                this.typeID = ActionTypeId.XboxGameDVR;
                string[] dets = details.Split(',');
                List<string> macros = new List<string>();
                //string dets = "";
                int typeT = 0;
                for (int i = 0; i < 3; i++)
                {
                    if (int.TryParse(dets[i], out typeT))
                    {
                        switch (typeT)
                        {
                            case 0: macros.Add("91/71/71/91"); break;
                            case 1: macros.Add("91/164/82/82/164/91"); break;
                            case 2: macros.Add("91/164/44/44/164/91"); break;
                            case 3: macros.Add(dets[3] + "/" + dets[3]); break;
                            case 4: macros.Add("91/164/71/71/164/91"); break;
                        }
                    }
                }
                this.type = "MultiAction";
                type = "MultiAction";
                this.details = string.Join(",", macros);
            }
            else if (type == "SASteeringWheelEmulationCalibrate")
            {
                typeID = ActionTypeId.SASteeringWheelEmulationCalibrate;
            }
            else
                this.details = details;

            if (type != "Key" && !string.IsNullOrEmpty(extras))
            {
                this.ucontrols = extras;
                string[] uctrls = extras.Split('/');
                foreach (string s in uctrls)
                {
                    if (s == "AutomaticUntrigger") this.automaticUntrigger = true;
                    else uTrigger.Add(getDS4ControlsByName(s));
                }
            }
        }

        private DS4Controls getDS4ControlsByName(string key)
        {
            switch (key)
            {
                case "Share": return DS4Controls.Share;
                case "L3": return DS4Controls.L3;
                case "R3": return DS4Controls.R3;
                case "Options": return DS4Controls.Options;
                case "Up": return DS4Controls.DpadUp;
                case "Right": return DS4Controls.DpadRight;
                case "Down": return DS4Controls.DpadDown;
                case "Left": return DS4Controls.DpadLeft;

                case "L1": return DS4Controls.L1;
                case "R1": return DS4Controls.R1;
                case "Triangle": return DS4Controls.Triangle;
                case "Circle": return DS4Controls.Circle;
                case "Cross": return DS4Controls.Cross;
                case "Square": return DS4Controls.Square;

                case "PS": return DS4Controls.PS;
                case "Left Stick Left": return DS4Controls.LXNeg;
                case "Left Stick Up": return DS4Controls.LYNeg;
                case "Right Stick Left": return DS4Controls.RXNeg;
                case "Right Stick Up": return DS4Controls.RYNeg;

                case "Left Stick Right": return DS4Controls.LXPos;
                case "Left Stick Down": return DS4Controls.LYPos;
                case "Right Stick Right": return DS4Controls.RXPos;
                case "Right Stick Down": return DS4Controls.RYPos;
                case "L2": return DS4Controls.L2;
                case "R2": return DS4Controls.R2;

                case "Left Touch": return DS4Controls.TouchLeft;
                case "Multitouch": return DS4Controls.TouchMulti;
                case "Upper Touch": return DS4Controls.TouchUpper;
                case "Right Touch": return DS4Controls.TouchRight;

                case "Swipe Up": return DS4Controls.SwipeUp;
                case "Swipe Down": return DS4Controls.SwipeDown;
                case "Swipe Left": return DS4Controls.SwipeLeft;
                case "Swipe Right": return DS4Controls.SwipeRight;

                case "Tilt Up": return DS4Controls.GyroZNeg;
                case "Tilt Down": return DS4Controls.GyroZPos;
                case "Tilt Left": return DS4Controls.GyroXPos;
                case "Tilt Right": return DS4Controls.GyroXNeg;
            }

            return 0;
        }
    }
}<|MERGE_RESOLUTION|>--- conflicted
+++ resolved
@@ -293,13 +293,9 @@
         public static bool vigemInstalled = IsViGEmBusInstalled();
         public static bool hidguardInstalled = IsHidGuardianInstalled();
         public static string vigembusVersion = ViGEmBusVersion();
-<<<<<<< HEAD
         public static VirtualKBMBase outputKBMHandler = null;
         public static VirtualKBMMapping outputKBMMapping = null;
-        public const int CONFIG_VERSION = 3;
-=======
         public const int CONFIG_VERSION = 4;
->>>>>>> dbe6ca63
         public const string ASSEMBLY_RESOURCE_PREFIX = "pack://application:,,,/DS4Windows;";
         public const string CUSTOM_EXE_CONFIG_FILENAME = "custom_exe_name.txt";
 
