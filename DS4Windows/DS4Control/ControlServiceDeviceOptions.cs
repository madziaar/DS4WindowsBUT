--- conflicted
+++ resolved
@@ -250,14 +250,8 @@
                 //Trace.WriteLine(testStr);
             }
 
-<<<<<<< HEAD
             XmlNode tempDSNode = xmlDoc.CreateDocumentFragment();
             tempDSNode.InnerXml = testStr;
-=======
-            XmlNode tempLedMode = xmlDoc.CreateElement("LEDBarMode");
-            tempLedMode.InnerText = ledMode.ToString();
-            tempOptsNode.AppendChild(tempLedMode);
->>>>>>> 89d656fc
 
             XmlNode tempOptsNode = node.SelectSingleNode(XML_ELEMENT_NAME);
             if (tempOptsNode != null)
@@ -285,22 +279,6 @@
             }
             catch (InvalidOperationException)
             {
-<<<<<<< HEAD
-=======
-                XmlNode itemLedMode = baseNode.SelectSingleNode("LEDBarMode");
-                if (Enum.TryParse(itemLedMode?.InnerText ?? "",
-                    out LEDBarMode tempLED))
-                {
-                    ledMode = tempLED;
-                }
-
-                XmlNode itemMuteLedMode = baseNode.SelectSingleNode("MuteLEDMode");
-                if (Enum.TryParse(itemMuteLedMode?.InnerText ?? "",
-                    out MuteLEDMode tempMuteLED))
-                {
-                    muteLedMode = tempMuteLED;
-                }
->>>>>>> 89d656fc
             }
         }
     }
